# -*- coding: utf-8 -*-
# vim: autoindent shiftwidth=4 expandtab textwidth=120 tabstop=4 softtabstop=4

###############################################################################
# OpenLP - Open Source Lyrics Projection                                      #
# --------------------------------------------------------------------------- #
# Copyright (c) 2008-2015 Raoul Snyman                                        #
# Portions copyright (c) 2008-2015 Tim Bentley, Gerald Britton, Jonathan      #
# Corwin, Samuel Findlay, Michael Gorven, Scott Guerrieri, Matthias Hub,      #
# Meinert Jordan, Armin Köhler, Erik Lundin, Edwin Lunando, Brian T. Meyer.   #
# Joshua Miller, Stevan Pettit, Andreas Preikschat, Mattias Põldaru,          #
# Christian Richter, Philip Ridout, Simon Scudder, Jeffrey Smith,             #
# Maikel Stuivenberg, Martin Thompson, Jon Tibble, Dave Warnock,              #
# Frode Woldsund, Martin Zibricky, Patrick Zimmermann                         #
# --------------------------------------------------------------------------- #
# This program is free software; you can redistribute it and/or modify it     #
# under the terms of the GNU General Public License as published by the Free  #
# Software Foundation; version 2 of the License.                              #
#                                                                             #
# This program is distributed in the hope that it will be useful, but WITHOUT #
# ANY WARRANTY; without even the implied warranty of MERCHANTABILITY or       #
# FITNESS FOR A PARTICULAR PURPOSE. See the GNU General Public License for    #
# more details.                                                               #
#                                                                             #
# You should have received a copy of the GNU General Public License along     #
# with this program; if not, write to the Free Software Foundation, Inc., 59  #
# Temple Place, Suite 330, Boston, MA 02111-1307 USA                          #
###############################################################################
"""
    Package to test the openlp.core.lib package.
"""

from unittest import TestCase

from openlp.core.common import Registry
from openlp.core.lib import ScreenList, ServiceItem, ItemCapabilities
from openlp.core.ui.mainwindow import MainWindow
from tests.interfaces import MagicMock, patch
from tests.helpers.testmixin import TestMixin


class TestServiceManager(TestCase, TestMixin):

    def setUp(self):
        """
        Create the UI
        """
        Registry.create()
        self.setup_application()
        ScreenList.create(self.app.desktop())
        Registry().register('application', MagicMock())
        # Mock classes and methods used by mainwindow.
        with patch('openlp.core.ui.mainwindow.SettingsForm') as mocked_settings_form, \
                patch('openlp.core.ui.mainwindow.ImageManager') as mocked_image_manager, \
                patch('openlp.core.ui.mainwindow.LiveController') as mocked_live_controller, \
                patch('openlp.core.ui.mainwindow.PreviewController') as mocked_preview_controller, \
                patch('openlp.core.ui.mainwindow.OpenLPDockWidget') as mocked_dock_widget, \
                patch('openlp.core.ui.mainwindow.QtGui.QToolBox') as mocked_q_tool_box_class, \
                patch('openlp.core.ui.mainwindow.QtGui.QMainWindow.addDockWidget') as mocked_add_dock_method, \
                patch('openlp.core.ui.mainwindow.ThemeManager') as mocked_theme_manager, \
                patch('openlp.core.ui.mainwindow.ProjectorManager') as mocked_projector_manager, \
                patch('openlp.core.ui.mainwindow.Renderer') as mocked_renderer:
            self.main_window = MainWindow()
        self.service_manager = Registry().get('service_manager')

    def tearDown(self):
        """
        Delete all the C++ objects at the end so that we don't have a segfault
        """
<<<<<<< HEAD
        Registry().remove('service_manager')
        del self.main_window
        del self.service_manager
=======
        del self.main_window
>>>>>>> d31a2902

    def basic_service_manager_test(self):
        """
        Test the Service Manager UI Functionality
        """
        # GIVEN: A New Service Manager instance

        # WHEN I have set up the display
        self.service_manager.setup_ui(self.service_manager)
        # THEN the count of items should be zero
        self.assertEqual(self.service_manager.service_manager_list.topLevelItemCount(), 0,
                         'The service manager list should be empty ')

    def default_context_menu_test(self):
        """
        Test the context_menu() method with a default service item
        """
        # GIVEN: A service item added
        self.service_manager.setup_ui(self.service_manager)
        with patch('PyQt4.QtGui.QTreeWidget.itemAt') as mocked_item_at_method, \
                patch('PyQt4.QtGui.QWidget.mapToGlobal'), \
                patch('PyQt4.QtGui.QMenu.exec_'):
            mocked_item = MagicMock()
            mocked_item.parent.return_value = None
            mocked_item_at_method.return_value = mocked_item
            # We want 1 to be returned for the position
            mocked_item.data.return_value = 1
            # A service item without capabilities.
            service_item = ServiceItem()
            self.service_manager.service_items = [{'service_item': service_item}]
            q_point = None
            # Mocked actions.
            self.service_manager.edit_action.setVisible = MagicMock()
            self.service_manager.create_custom_action.setVisible = MagicMock()
            self.service_manager.maintain_action.setVisible = MagicMock()
            self.service_manager.notes_action.setVisible = MagicMock()
            self.service_manager.time_action.setVisible = MagicMock()
            self.service_manager.auto_start_action.setVisible = MagicMock()

            # WHEN: Show the context menu.
            self.service_manager.context_menu(q_point)

            # THEN: The following actions should be not visible.
            self.service_manager.edit_action.setVisible.assert_called_once_with(False), \
                'The action should be set invisible.'
            self.service_manager.create_custom_action.setVisible.assert_called_once_with(False), \
                'The action should be set invisible.'
            self.service_manager.maintain_action.setVisible.assert_called_once_with(False), \
                'The action should be set invisible.'
            self.service_manager.notes_action.setVisible.assert_called_with(True), 'The action should be set visible.'
            self.service_manager.time_action.setVisible.assert_called_once_with(False), \
                'The action should be set invisible.'
            self.service_manager.auto_start_action.setVisible.assert_called_once_with(False), \
                'The action should be set invisible.'

    def edit_context_menu_test(self):
        """
        Test the context_menu() method with a edit service item
        """
        # GIVEN: A service item added
        self.service_manager.setup_ui(self.service_manager)
        with patch('PyQt4.QtGui.QTreeWidget.itemAt') as mocked_item_at_method, \
                patch('PyQt4.QtGui.QWidget.mapToGlobal'), \
                patch('PyQt4.QtGui.QMenu.exec_'):
            mocked_item = MagicMock()
            mocked_item.parent.return_value = None
            mocked_item_at_method.return_value = mocked_item
            # We want 1 to be returned for the position
            mocked_item.data.return_value = 1
            # A service item without capabilities.
            service_item = ServiceItem()
            service_item.add_capability(ItemCapabilities.CanEdit)
            service_item.edit_id = 1
            self.service_manager.service_items = [{'service_item': service_item}]
            q_point = None
            # Mocked actions.
            self.service_manager.edit_action.setVisible = MagicMock()
            self.service_manager.create_custom_action.setVisible = MagicMock()
            self.service_manager.maintain_action.setVisible = MagicMock()
            self.service_manager.notes_action.setVisible = MagicMock()
            self.service_manager.time_action.setVisible = MagicMock()
            self.service_manager.auto_start_action.setVisible = MagicMock()

            # WHEN: Show the context menu.
            self.service_manager.context_menu(q_point)

            # THEN: The following actions should be not visible.
            self.service_manager.edit_action.setVisible.assert_called_with(True), \
                'The action should be set visible.'
            self.service_manager.create_custom_action.setVisible.assert_called_once_with(False), \
                'The action should be set invisible.'
            self.service_manager.maintain_action.setVisible.assert_called_once_with(False), \
                'The action should be set invisible.'
            self.service_manager.notes_action.setVisible.assert_called_with(True), 'The action should be set visible.'
            self.service_manager.time_action.setVisible.assert_called_once_with(False), \
                'The action should be set invisible.'
            self.service_manager.auto_start_action.setVisible.assert_called_once_with(False), \
                'The action should be set invisible.'

    def maintain_context_menu_test(self):
        """
        Test the context_menu() method with a maintain
        """
        # GIVEN: A service item added
        self.service_manager.setup_ui(self.service_manager)
        with patch('PyQt4.QtGui.QTreeWidget.itemAt') as mocked_item_at_method, \
                patch('PyQt4.QtGui.QWidget.mapToGlobal'), \
                patch('PyQt4.QtGui.QMenu.exec_'):
            mocked_item = MagicMock()
            mocked_item.parent.return_value = None
            mocked_item_at_method.return_value = mocked_item
            # We want 1 to be returned for the position
            mocked_item.data.return_value = 1
            # A service item without capabilities.
            service_item = ServiceItem()
            service_item.add_capability(ItemCapabilities.CanMaintain)
            self.service_manager.service_items = [{'service_item': service_item}]
            q_point = None
            # Mocked actions.
            self.service_manager.edit_action.setVisible = MagicMock()
            self.service_manager.create_custom_action.setVisible = MagicMock()
            self.service_manager.maintain_action.setVisible = MagicMock()
            self.service_manager.notes_action.setVisible = MagicMock()
            self.service_manager.time_action.setVisible = MagicMock()
            self.service_manager.auto_start_action.setVisible = MagicMock()

            # WHEN: Show the context menu.
            self.service_manager.context_menu(q_point)

            # THEN: The following actions should be not visible.
            self.service_manager.edit_action.setVisible.assert_called_once_with(False), \
                'The action should be set invisible.'
            self.service_manager.create_custom_action.setVisible.assert_called_once_with(False), \
                'The action should be set invisible.'
            self.service_manager.maintain_action.setVisible.assert_called_with(True), \
                'The action should be set visible.'
            self.service_manager.notes_action.setVisible.assert_called_with(True), 'The action should be set visible.'
            self.service_manager.time_action.setVisible.assert_called_once_with(False), \
                'The action should be set invisible.'
            self.service_manager.auto_start_action.setVisible.assert_called_once_with(False), \
                'The action should be set invisible.'

    def loopy_context_menu_test(self):
        """
        Test the context_menu() method with a loop
        """
        # GIVEN: A service item added
        self.service_manager.setup_ui(self.service_manager)
        with patch('PyQt4.QtGui.QTreeWidget.itemAt') as mocked_item_at_method, \
                patch('PyQt4.QtGui.QWidget.mapToGlobal'), \
                patch('PyQt4.QtGui.QMenu.exec_'):
            mocked_item = MagicMock()
            mocked_item.parent.return_value = None
            mocked_item_at_method.return_value = mocked_item
            # We want 1 to be returned for the position
            mocked_item.data.return_value = 1
            # A service item without capabilities.
            service_item = ServiceItem()
            service_item.add_capability(ItemCapabilities.CanLoop)
            service_item._raw_frames.append("One")
            service_item._raw_frames.append("Two")
            self.service_manager.service_items = [{'service_item': service_item}]
            q_point = None
            # Mocked actions.
            self.service_manager.edit_action.setVisible = MagicMock()
            self.service_manager.create_custom_action.setVisible = MagicMock()
            self.service_manager.maintain_action.setVisible = MagicMock()
            self.service_manager.notes_action.setVisible = MagicMock()
            self.service_manager.time_action.setVisible = MagicMock()
            self.service_manager.auto_start_action.setVisible = MagicMock()

            # WHEN: Show the context menu.
            self.service_manager.context_menu(q_point)

            # THEN: The following actions should be not visible.
            self.service_manager.edit_action.setVisible.assert_called_once_with(False), \
                'The action should be set invisible.'
            self.service_manager.create_custom_action.setVisible.assert_called_once_with(False), \
                'The action should be set invisible.'
            self.service_manager.maintain_action.setVisible.assert_called_once_with(False), \
                'The action should be set invisible.'
            self.service_manager.notes_action.setVisible.assert_called_with(True), 'The action should be set visible.'
            self.service_manager.time_action.setVisible.assert_called_once_with(False), \
                'The action should be set invisible.'
            self.service_manager.auto_start_action.setVisible.assert_called_once_with(False), \
                'The action should be set invisible.'

    def start_time_context_menu_test(self):
        """
        Test the context_menu() method with a start time
        """
        # GIVEN: A service item added
        self.service_manager.setup_ui(self.service_manager)
        with patch('PyQt4.QtGui.QTreeWidget.itemAt') as mocked_item_at_method, \
                patch('PyQt4.QtGui.QWidget.mapToGlobal'), \
                patch('PyQt4.QtGui.QMenu.exec_'):
            mocked_item = MagicMock()
            mocked_item.parent.return_value = None
            mocked_item_at_method.return_value = mocked_item
            # We want 1 to be returned for the position
            mocked_item.data.return_value = 1
            # A service item without capabilities.
            service_item = ServiceItem()
            service_item.add_capability(ItemCapabilities.HasVariableStartTime)
            self.service_manager.service_items = [{'service_item': service_item}]
            q_point = None
            # Mocked actions.
            self.service_manager.edit_action.setVisible = MagicMock()
            self.service_manager.create_custom_action.setVisible = MagicMock()
            self.service_manager.maintain_action.setVisible = MagicMock()
            self.service_manager.notes_action.setVisible = MagicMock()
            self.service_manager.time_action.setVisible = MagicMock()
            self.service_manager.auto_start_action.setVisible = MagicMock()

            # WHEN: Show the context menu.
            self.service_manager.context_menu(q_point)

            # THEN: The following actions should be not visible.
            self.service_manager.edit_action.setVisible.assert_called_once_with(False), \
                'The action should be set invisible.'
            self.service_manager.create_custom_action.setVisible.assert_called_once_with(False), \
                'The action should be set invisible.'
            self.service_manager.maintain_action.setVisible.assert_called_once_with(False), \
                'The action should be set invisible.'
            self.service_manager.notes_action.setVisible.assert_called_with(True), 'The action should be set visible.'
            self.service_manager.time_action.setVisible.assert_called_with(True), \
                'The action should be set visible.'
            self.service_manager.auto_start_action.setVisible.assert_called_once_with(False), \
                'The action should be set invisible.'

    def auto_start_context_menu_test(self):
        """
        Test the context_menu() method with can auto start
        """
        # GIVEN: A service item added
        self.service_manager.setup_ui(self.service_manager)
        with patch('PyQt4.QtGui.QTreeWidget.itemAt') as mocked_item_at_method, \
                patch('PyQt4.QtGui.QWidget.mapToGlobal'), \
                patch('PyQt4.QtGui.QMenu.exec_'):
            mocked_item = MagicMock()
            mocked_item.parent.return_value = None
            mocked_item_at_method.return_value = mocked_item
            # We want 1 to be returned for the position
            mocked_item.data.return_value = 1
            # A service item without capabilities.
            service_item = ServiceItem()
            service_item.add_capability(ItemCapabilities.CanAutoStartForLive)
            self.service_manager.service_items = [{'service_item': service_item}]
            q_point = None
            # Mocked actions.
            self.service_manager.edit_action.setVisible = MagicMock()
            self.service_manager.create_custom_action.setVisible = MagicMock()
            self.service_manager.maintain_action.setVisible = MagicMock()
            self.service_manager.notes_action.setVisible = MagicMock()
            self.service_manager.time_action.setVisible = MagicMock()
            self.service_manager.auto_start_action.setVisible = MagicMock()
            self.service_manager.rename_action.setVisible = MagicMock()

            # WHEN: Show the context menu.
            self.service_manager.context_menu(q_point)

            # THEN: The following actions should be not visible.
            self.service_manager.edit_action.setVisible.assert_called_once_with(False), \
                'The action should be set invisible.'
            self.service_manager.create_custom_action.setVisible.assert_called_once_with(False), \
                'The action should be set invisible.'
            self.service_manager.maintain_action.setVisible.assert_called_once_with(False), \
                'The action should be set invisible.'
            self.service_manager.notes_action.setVisible.assert_called_with(True), 'The action should be set visible.'
            self.service_manager.time_action.setVisible.assert_called_once_with(False), \
                'The action should be set invisible.'
            self.service_manager.auto_start_action.setVisible.assert_called_with(True), \
                'The action should be set visible.'
            self.service_manager.rename_action.setVisible.assert_called_once_with(False), \
                'The action should be set invisible.'

    def click_on_new_service_test(self):
        """
        Test the on_new_service event handler is called by the UI
        """
        # GIVEN: An initial form
        mocked_event = MagicMock()
        self.service_manager.on_new_service_clicked = mocked_event
        self.service_manager.setup_ui(self.service_manager)

        # WHEN displaying the UI and pressing cancel
        new_service = self.service_manager.toolbar.actions['newService']
        new_service.trigger()

        assert mocked_event.call_count == 1, 'The on_new_service_clicked method should have been called once'<|MERGE_RESOLUTION|>--- conflicted
+++ resolved
@@ -67,13 +67,7 @@
         """
         Delete all the C++ objects at the end so that we don't have a segfault
         """
-<<<<<<< HEAD
-        Registry().remove('service_manager')
         del self.main_window
-        del self.service_manager
-=======
-        del self.main_window
->>>>>>> d31a2902
 
     def basic_service_manager_test(self):
         """
