"""
Package to test the openlp.core.lib package.
"""
from unittest import TestCase

from mock import MagicMock, patch, call

from openlp.core.lib import str_to_bool, translate, check_directory_exists, get_text_file_string, build_icon

class TestLib(TestCase):

    def str_to_bool_with_bool_test(self):
        """
        Test the str_to_bool function with boolean input
        """
        #GIVEN: A boolean value set to true
        true_boolean = True

        # WHEN: We "convert" it to a bool
        true_result = str_to_bool(true_boolean)

        # THEN: We should get back a True bool
        assert isinstance(true_result, bool), u'The result should be a boolean'
        assert true_result is True, u'The result should be True'

        #GIVEN: A boolean value set to false
        false_boolean = False

        # WHEN: We "convert" it to a bool
        false_result = str_to_bool(false_boolean)

        # THEN: We should get back a True bool
        assert isinstance(false_result, bool), u'The result should be a boolean'
        assert false_result is False, u'The result should be True'

    def str_to_bool_with_invalid_test(self):
        """
        Test the str_to_bool function with a set of invalid inputs
        """
        # GIVEN: An integer value
        int_string = 1

        # WHEN: we convert it to a bool
        int_result = str_to_bool(int_string)

        # THEN: we should get back a false
        assert int_result is False, u'The result should be False'

        # GIVEN: An string value with completely invalid input
        invalid_string = u'my feet are wet'

        # WHEN: we convert it to a bool
        str_result = str_to_bool(invalid_string)

        # THEN: we should get back a false
        assert str_result is False, u'The result should be False'

    def str_to_bool_with_false_values_test(self):
        """
        Test the str_to_bool function with a set of false inputs
        """
        # GIVEN: A string set to "false"
        false_string = u'false'

        # WHEN: we convert it to a bool
        false_result = str_to_bool(false_string)

        # THEN: we should get back a false
        assert false_result is False, u'The result should be False'

        # GIVEN: An string set to "NO"
        no_string = u'NO'

        # WHEN: we convert it to a bool
        str_result = str_to_bool(no_string)

        # THEN: we should get back a false
        assert str_result is False, u'The result should be False'

    def str_to_bool_with_true_values_test(self):
        """
        Test the str_to_bool function with a set of true inputs
        """
        # GIVEN: A string set to "True"
        true_string = u'True'

        # WHEN: we convert it to a bool
        true_result = str_to_bool(true_string)

        # THEN: we should get back a true
        assert true_result is True, u'The result should be True'

        # GIVEN: An string set to "yes"
        yes_string = u'yes'

        # WHEN: we convert it to a bool
        str_result = str_to_bool(yes_string)

        # THEN: we should get back a true
        assert str_result is True, u'The result should be True'

    def translate_test(self):
        """
        Test the translate() function
        """
        # GIVEN: A string to translate and a mocked Qt translate function
        context = u'OpenLP.Tests'
        text = u'Untranslated string'
        comment = u'A comment'
        encoding = 1
        n = 1
        mocked_translate = MagicMock(return_value=u'Translated string')

        # WHEN: we call the translate function
        result = translate(context, text, comment, encoding, n, mocked_translate)

        # THEN: the translated string should be returned, and the mocked function should have been called
        mocked_translate.assert_called_with(context, text, comment, encoding, n)
        assert result == u'Translated string', u'The translated string should have been returned'

    def check_directory_exists_test(self):
        """
        Test the check_directory_exists() function
        """
        with patch(u'openlp.core.lib.os.path.exists') as mocked_exists, \
             patch(u'openlp.core.lib.os.makedirs') as mocked_makedirs:
            # GIVEN: A directory to check and a mocked out os.makedirs and os.path.exists
            directory_to_check = u'existing/directory'

            # WHEN: os.path.exists returns True and we check to see if the directory exists
            mocked_exists.return_value = True
            check_directory_exists(directory_to_check)

            # THEN: Only os.path.exists should have been called
            mocked_exists.assert_called_with(directory_to_check)
            assert not mocked_makedirs.called, u'os.makedirs should not have been called'

            # WHEN: os.path.exists returns False and we check the directory exists
            mocked_exists.return_value = False
            check_directory_exists(directory_to_check)

            # THEN: Both the mocked functions should have been called
            mocked_exists.assert_called_with(directory_to_check)
            mocked_makedirs.assert_called_with(directory_to_check)

            # WHEN: os.path.exists raises an IOError
            mocked_exists.side_effect = IOError()
            check_directory_exists(directory_to_check)

            # THEN: We shouldn't get an exception though the mocked exists has been called
            mocked_exists.assert_called_with(directory_to_check)

            # WHEN: Some other exception is raised
            mocked_exists.side_effect = ValueError()

            # THEN: check_directory_exists raises an exception
            mocked_exists.assert_called_with(directory_to_check)
            self.assertRaises(ValueError, check_directory_exists, directory_to_check)

    def get_text_file_string_no_file_test(self):
        """
        Test the get_text_file_string() function when a file does not exist
        """
        with patch(u'openlp.core.lib.os.path.isfile') as mocked_isfile:
            # GIVEN: A mocked out isfile which returns true, and a text file name
            filename = u'testfile.txt'
            mocked_isfile.return_value = False

            # WHEN: get_text_file_string is called
            result = get_text_file_string(filename)

            # THEN: The result should be False
            mocked_isfile.assert_called_with(filename)
            assert result is False, u'False should be returned if no file exists'

    def get_text_file_string_read_error_test(self):
        """
        Test the get_text_file_string() method when a read error happens
        """
        with patch(u'openlp.core.lib.os.path.isfile') as mocked_isfile, patch(u'__builtin__.open') as mocked_open:
            # GIVEN: A mocked-out open() which raises an exception and isfile returns True
            filename = u'testfile.txt'
            mocked_isfile.return_value = True
            mocked_open.side_effect = IOError()

            # WHEN: get_text_file_string is called
            result = get_text_file_string(filename)

            # THEN: None should be returned
            mocked_isfile.assert_called_with(filename)
            mocked_open.assert_called_with(filename, u'r')
            assert result is None, u'None should be returned if the file cannot be opened'

    def get_text_file_string_decode_error_test(self):
<<<<<<< HEAD
        assert False, u'Fix this test'
        #with patch(u'openlp.core.lib.os.path.isfile') as mocked_isfile:
            ## GIVEN: A mocked-out open(), a mocked-out file object and file contents which cannot be decoded
            #filename = u'testfile.txt'
            #mocked_isfile.return_value = True
            #mocked_contents = MagicMock()
            #mocked_contents.read.return_value = u''
            #mocked_contents.decode.side_effect = UnicodeError()

            ## WHEN: get_text_file_string is called
            #with patch(u'openlp.core.lib.get_text_file_string.open') as mocked_open:
                #mocked_open.return_value = mocked_contents
                #result = get_text_file_string(filename)

            ## THEN: None should be returned
            #mocked_isfile.assert_called_with(filename)
            #mocked_open.assert_called_with(filename, u'r')
            #mocked_contents.read.assert_called_with(3)
            #mocked_contents.decode.assert_called_with(u'utf-8')
            #assert result is None, u'None should be returned if the file cannot be decoded'

    def build_icon_with_qicon_test(self):
        """
        Test the build_icon() function with a QIcon instance
        """
        with patch(u'openlp.core.lib.QtGui') as MockedQtGui:
            # GIVEN: A mocked QIcon
            MockedQtGui.QIcon = MagicMock
            mocked_icon = MockedQtGui.QIcon()

            # WHEN: We pass a QIcon instance in
            result = build_icon(mocked_icon)

            # THEN: The result should be our mocked QIcon
            assert result is mocked_icon, u'The result should be the mocked QIcon'

    def build_icon_with_resource_test(self):
        """
        Test the build_icon() function with a resource URI
        """
        with patch(u'openlp.core.lib.QtGui') as MockedQtGui, \
             patch(u'openlp.core.lib.QtGui.QIcon') as MockedQIcon, \
             patch(u'openlp.core.lib.QtGui.QPixmap') as MockedQPixmap:
            # GIVEN: A mocked QIcon and a mocked QPixmap
            MockedQtGui.QIcon = MagicMock
            MockedQtGui.QIcon.Normal = 1
            MockedQtGui.QIcon.Off = 2
            MockedQPixmap.return_value = u'mocked_pixmap'
            resource_uri = u':/resource/uri'

            # WHEN: We pass a QIcon instance in
            result = build_icon(resource_uri)

            # THEN: The result should be our mocked QIcon
            MockedQtGui.QIcon.assert_called_with(MockedQIcon)
            MockedQPixmap.assert_called_with(resource_uri)
            MockedQtGui.QIcon.addPixmap.assert_called_with(MockedQIcon, 'mocked_pixmap', 1, 2)
=======
        """
        Test the get_text_file_string() method when the contents cannot be decoded
        """
        assert True, u'Impossible to test due to conflicts when mocking out the "open" function'
>>>>>>> 14430e3a
<|MERGE_RESOLUTION|>--- conflicted
+++ resolved
@@ -192,27 +192,10 @@
             assert result is None, u'None should be returned if the file cannot be opened'
 
     def get_text_file_string_decode_error_test(self):
-<<<<<<< HEAD
-        assert False, u'Fix this test'
-        #with patch(u'openlp.core.lib.os.path.isfile') as mocked_isfile:
-            ## GIVEN: A mocked-out open(), a mocked-out file object and file contents which cannot be decoded
-            #filename = u'testfile.txt'
-            #mocked_isfile.return_value = True
-            #mocked_contents = MagicMock()
-            #mocked_contents.read.return_value = u''
-            #mocked_contents.decode.side_effect = UnicodeError()
-
-            ## WHEN: get_text_file_string is called
-            #with patch(u'openlp.core.lib.get_text_file_string.open') as mocked_open:
-                #mocked_open.return_value = mocked_contents
-                #result = get_text_file_string(filename)
-
-            ## THEN: None should be returned
-            #mocked_isfile.assert_called_with(filename)
-            #mocked_open.assert_called_with(filename, u'r')
-            #mocked_contents.read.assert_called_with(3)
-            #mocked_contents.decode.assert_called_with(u'utf-8')
-            #assert result is None, u'None should be returned if the file cannot be decoded'
+        """
+        Test the get_text_file_string() method when the contents cannot be decoded
+        """
+        assert True, u'Impossible to test due to conflicts when mocking out the "open" function'
 
     def build_icon_with_qicon_test(self):
         """
@@ -250,9 +233,3 @@
             MockedQtGui.QIcon.assert_called_with(MockedQIcon)
             MockedQPixmap.assert_called_with(resource_uri)
             MockedQtGui.QIcon.addPixmap.assert_called_with(MockedQIcon, 'mocked_pixmap', 1, 2)
-=======
-        """
-        Test the get_text_file_string() method when the contents cannot be decoded
-        """
-        assert True, u'Impossible to test due to conflicts when mocking out the "open" function'
->>>>>>> 14430e3a
