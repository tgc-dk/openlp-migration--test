--- conflicted
+++ resolved
@@ -35,13 +35,8 @@
 from tests.functional import MagicMock, patch
 from tests.utils import assert_length, convert_file_service_item
 
-<<<<<<< HEAD
-from openlp.core.lib import ItemCapabilities, ServiceItem, Registry, ServiceItemType
-=======
 from openlp.core.common import Registry
-from openlp.core.lib import ItemCapabilities, ServiceItem
->>>>>>> 0e190f27
-
+from openlp.core.lib import ItemCapabilities, ServiceItem, ServiceItemType
 
 VERSE = 'The Lord said to {r}Noah{/r}: \n'\
         'There\'s gonna be a {su}floody{/su}, {sb}floody{/sb}\n'\
