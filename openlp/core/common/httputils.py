# -*- coding: utf-8 -*-
# vim: autoindent shiftwidth=4 expandtab textwidth=120 tabstop=4 softtabstop=4

###############################################################################
# OpenLP - Open Source Lyrics Projection                                      #
# --------------------------------------------------------------------------- #
# Copyright (c) 2008-2017 OpenLP Developers                                   #
# --------------------------------------------------------------------------- #
# This program is free software; you can redistribute it and/or modify it     #
# under the terms of the GNU General Public License as published by the Free  #
# Software Foundation; version 2 of the License.                              #
#                                                                             #
# This program is distributed in the hope that it will be useful, but WITHOUT #
# ANY WARRANTY; without even the implied warranty of MERCHANTABILITY or       #
# FITNESS FOR A PARTICULAR PURPOSE. See the GNU General Public License for    #
# more details.                                                               #
#                                                                             #
# You should have received a copy of the GNU General Public License along     #
# with this program; if not, write to the Free Software Foundation, Inc., 59  #
# Temple Place, Suite 330, Boston, MA 02111-1307 USA                          #
###############################################################################
"""
The :mod:`openlp.core.utils` module provides the utility libraries for OpenLP.
"""
import hashlib
import logging
<<<<<<< HEAD
import os
=======
import platform
import socket
>>>>>>> be5e2610
import sys
import time
from random import randint

import requests

from openlp.core.common import Registry, trace_error_handler

log = logging.getLogger(__name__ + '.__init__')

USER_AGENTS = {
    'win32': [
        'Mozilla/5.0 (Windows NT 5.1) AppleWebKit/537.36 (KHTML, like Gecko) Chrome/30.0.1599.101 Safari/537.36',
        'Mozilla/5.0 (Windows NT 6.1; WOW64) AppleWebKit/537.36 (KHTML, like Gecko) Chrome/30.0.1599.101 Safari/537.36',
        'Mozilla/5.0 (Windows NT 6.2; WOW64) AppleWebKit/537.36 (KHTML, like Gecko) Chrome/28.0.1500.71 Safari/537.36'
    ],
    'darwin': [
        'Mozilla/5.0 (Macintosh; Intel Mac OS X 10_8_3) AppleWebKit/537.31 (KHTML, like Gecko) '
        'Chrome/26.0.1410.43 Safari/537.31',
        'Mozilla/5.0 (Macintosh; Intel Mac OS X 10_7_3) AppleWebKit/536.11 (KHTML, like Gecko) '
        'Chrome/20.0.1132.57 Safari/536.11',
        'Mozilla/5.0 (Macintosh; Intel Mac OS X 10_6_8) AppleWebKit/536.11 (KHTML, like Gecko) '
        'Chrome/20.0.1132.47 Safari/536.11',
    ],
    'linux2': [
        'Mozilla/5.0 (X11; Linux i686) AppleWebKit/537.22 (KHTML, like Gecko) Ubuntu Chromium/25.0.1364.160 '
        'Chrome/25.0.1364.160 Safari/537.22',
        'Mozilla/5.0 (X11; CrOS armv7l 2913.260.0) AppleWebKit/537.11 (KHTML, like Gecko) Chrome/23.0.1271.99 '
        'Safari/537.11',
        'Mozilla/5.0 (X11; Linux x86_64) AppleWebKit/537.27 (KHTML, like Gecko) Chrome/26.0.1389.0 Safari/537.27'
    ],
    'default': [
        'Mozilla/5.0 (X11; NetBSD amd64; rv:18.0) Gecko/20130120 Firefox/18.0'
    ]
}
CONNECTION_TIMEOUT = 30
CONNECTION_RETRIES = 2


def get_user_agent():
    """
    Return a user agent customised for the platform the user is on.
    """
    browser_list = USER_AGENTS.get(sys.platform, None)
    if not browser_list:
        browser_list = USER_AGENTS['default']
    random_index = randint(0, len(browser_list) - 1)
    return browser_list[random_index]


def get_web_page(url, headers=None, update_openlp=False, proxies=None):
    """
    Attempts to download the webpage at url and returns that page or None.

    :param url: The URL to be downloaded.
    :param header:  An optional HTTP header to pass in the request to the web server.
    :param update_openlp: Tells OpenLP to update itself if the page is successfully downloaded.
        Defaults to False.
    """
    if not url:
        return None
    if not headers:
        headers = {}
    if 'user-agent' not in [key.lower() for key in headers.keys()]:
        headers['User-Agent'] = get_user_agent()
    log.debug('Downloading URL = %s' % url)
    retries = 0
    while retries < CONNECTION_RETRIES:
        try:
            response = requests.get(url, headers=headers, proxies=proxies, timeout=float(CONNECTION_TIMEOUT))
            log.debug('Downloaded page {url}'.format(url=response.url))
            break
        except IOError:
            # For now, catch IOError. All requests errors inherit from IOError
            log.exception('Unable to connect to {url}'.format(url=url))
            response = None
            if retries >= CONNECTION_RETRIES:
                raise ConnectionError('Unable to connect to {url}, see log for details'.format(url=url))
            retries += 1
        except:
            # Don't know what's happening, so reraise the original
            log.exception('Unknown error when trying to connect to {url}'.format(url=url))
            raise
    if update_openlp:
        Registry().get('application').process_events()
    if not response or not response.text:
        log.error('{url} could not be downloaded'.format(url=url))
        return None
    return response.text


def get_url_file_size(url):
    """
    Get the size of a file.

    :param url: The URL of the file we want to download.
    """
    retries = 0
    while True:
        try:
            response = requests.head(url, timeout=float(CONNECTION_TIMEOUT), allow_redirects=True)
            return int(response.headers['Content-Length'])
        except IOError:
            if retries > CONNECTION_RETRIES:
                raise ConnectionError('Unable to download {url}'.format(url=url))
            else:
                retries += 1
                time.sleep(0.1)
                continue


def url_get_file(callback, url, file_path, sha256=None):
    """"
    Download a file given a URL.  The file is retrieved in chunks, giving the ability to cancel the download at any
    point. Returns False on download error.

    :param callback: the class which needs to be updated
    :param url: URL to download
    :param f_path: Destination file
    :param sha256: The check sum value to be checked against the download value
    """
    block_count = 0
    block_size = 4096
    retries = 0
    log.debug('url_get_file: %s', url)
    while retries < CONNECTION_RETRIES:
        try:
            with open(file_path, 'wb') as saved_file:
                response = requests.get(url, timeout=float(CONNECTION_TIMEOUT), stream=True)
                if sha256:
                    hasher = hashlib.sha256()
                # Download until finished or canceled.
                for chunk in response.iter_content(chunk_size=block_size):
                    if callback.was_cancelled:
                        break
                    saved_file.write(chunk)
                    if sha256:
                        hasher.update(chunk)
                    block_count += 1
                    callback._download_progress(block_count, block_size)
                response.close()
            if sha256 and hasher.hexdigest() != sha256:
                log.error('sha256 sums did not match for file %s, got %s, expected %s', file_path, hasher.hexdigest(),
                          sha256)
                os.remove(file_path)
                return False
            break
        except IOError:
            trace_error_handler(log)
            os.remove(file_path)
            if retries > CONNECTION_RETRIES:
                return False
            else:
                retries += 1
                time.sleep(0.1)
                continue
    if callback.was_cancelled:
        os.remove(file_path)
    return True


__all__ = ['get_web_page']<|MERGE_RESOLUTION|>--- conflicted
+++ resolved
@@ -24,12 +24,6 @@
 """
 import hashlib
 import logging
-<<<<<<< HEAD
-import os
-=======
-import platform
-import socket
->>>>>>> be5e2610
 import sys
 import time
 from random import randint
