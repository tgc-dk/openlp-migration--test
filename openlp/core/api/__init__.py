# -*- coding: utf-8 -*-
# vim: autoindent shiftwidth=4 expandtab textwidth=120 tabstop=4 softtabstop=4

###############################################################################
# OpenLP - Open Source Lyrics Projection                                      #
# --------------------------------------------------------------------------- #
# Copyright (c) 2008-2016 OpenLP Developers                                   #
# --------------------------------------------------------------------------- #
# This program is free software; you can redistribute it and/or modify it     #
# under the terms of the GNU General Public License as published by the Free  #
# Software Foundation; version 2 of the License.                              #
#                                                                             #
# This program is distributed in the hope that it will be useful, but WITHOUT #
# ANY WARRANTY; without even the implied warranty of MERCHANTABILITY or       #
# FITNESS FOR A PARTICULAR PURPOSE. See the GNU General Public License for    #
# more details.                                                               #
#                                                                             #
# You should have received a copy of the GNU General Public License along     #
# with this program; if not, write to the Free Software Foundation, Inc., 59  #
# Temple Place, Suite 330, Boston, MA 02111-1307 USA                          #
###############################################################################

<<<<<<< HEAD
from .errors import NotFound, ServerError, HttpError
from .http import WSGIApplication, application


def _route_from_url(url_prefix, url):
    """
    Create a route from the URL
    """
    url_prefix = '/{prefix}/'.format(prefix=url_prefix.strip('/'))
    if not url:
        url = url_prefix[:-1]
    else:
        url = url_prefix + url
    url = url.replace('//', '/')
    return url


def register_endpoint(end_point):
    """
    Register an endpoint with the app
    """
    for url, view_func, method, secure in end_point.routes:
        route = _route_from_url(end_point.url_prefix, url)
        application.add_route(route, view_func, method, secure)

from .endpoint import Endpoint
from .apitab import ApiTab
from .websockets import WebSocketServer, Poll
from .http import HttpServer
from .apicontroller import ApiController

__all__ = ['Poll', 'ApiController', 'HttpServer', 'application']
=======
from openlp.core.api.http.endpoint import Endpoint
from openlp.core.api.http import register_endpoint
from openlp.core.api.tab import ApiTab
from openlp.core.api.controller import ApiController

__all__ = ['Endpoint', 'ApiController', 'ApiTab', 'register_endpoint']
>>>>>>> 54f2e2f0
<|MERGE_RESOLUTION|>--- conflicted
+++ resolved
@@ -20,44 +20,10 @@
 # Temple Place, Suite 330, Boston, MA 02111-1307 USA                          #
 ###############################################################################
 
-<<<<<<< HEAD
-from .errors import NotFound, ServerError, HttpError
-from .http import WSGIApplication, application
-
-
-def _route_from_url(url_prefix, url):
-    """
-    Create a route from the URL
-    """
-    url_prefix = '/{prefix}/'.format(prefix=url_prefix.strip('/'))
-    if not url:
-        url = url_prefix[:-1]
-    else:
-        url = url_prefix + url
-    url = url.replace('//', '/')
-    return url
-
-
-def register_endpoint(end_point):
-    """
-    Register an endpoint with the app
-    """
-    for url, view_func, method, secure in end_point.routes:
-        route = _route_from_url(end_point.url_prefix, url)
-        application.add_route(route, view_func, method, secure)
-
-from .endpoint import Endpoint
-from .apitab import ApiTab
-from .websockets import WebSocketServer, Poll
-from .http import HttpServer
-from .apicontroller import ApiController
-
-__all__ = ['Poll', 'ApiController', 'HttpServer', 'application']
-=======
 from openlp.core.api.http.endpoint import Endpoint
 from openlp.core.api.http import register_endpoint
 from openlp.core.api.tab import ApiTab
 from openlp.core.api.controller import ApiController
+from openlp.core.api.poll import Poller
 
-__all__ = ['Endpoint', 'ApiController', 'ApiTab', 'register_endpoint']
->>>>>>> 54f2e2f0
+__all__ = ['Endpoint', 'ApiController', 'ApiTab', 'register_endpoint']