--- conflicted
+++ resolved
@@ -32,22 +32,15 @@
 import shutil
 import sys
 import time
-<<<<<<< HEAD
-=======
 from datetime import datetime
->>>>>>> 2f187b71
 from traceback import format_exception
 
 from PyQt5 import QtCore, QtGui, QtWidgets
 
 from openlp.core.common import Registry, OpenLPMixin, AppLocation, LanguageManager, Settings, UiStrings, \
     check_directory_exists, is_macosx, is_win, translate
-<<<<<<< HEAD
+from openlp.core.common.path import Path
 from openlp.core.version import check_for_update, get_version
-=======
-from openlp.core.common.path import Path
-from openlp.core.common.versionchecker import VersionThread, get_application_version
->>>>>>> 2f187b71
 from openlp.core.lib import ScreenList
 from openlp.core.resources import qInitResources
 from openlp.core.ui import SplashScreen
