--- conflicted
+++ resolved
@@ -17,15 +17,8 @@
 this program; if not, write to the Free Software Foundation, Inc., 59 Temple
 Place, Suite 330, Boston, MA 02111-1307 USA
 """
-<<<<<<< HEAD
+
 #from settingsmanager import SettingsManager
 #from openlp.core.lib.pluginmanager import PluginManager
 #
 #__all__ = ['SettingsManager', 'PluginManager' ]
-=======
-
-from settingsmanager import SettingsManager
-from openlp.core.lib.pluginmanager import PluginManager
-
-__all__ = ['SettingsManager', 'PluginManager' ]
->>>>>>> 4159ecee
