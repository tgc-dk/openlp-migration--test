# -*- coding: utf-8 -*-
# vim: autoindent shiftwidth=4 expandtab textwidth=80 tabstop=4 softtabstop=4

###############################################################################
# OpenLP - Open Source Lyrics Projection                                      #
# --------------------------------------------------------------------------- #
# Copyright (c) 2008-2010 Raoul Snyman                                        #
# Portions copyright (c) 2008-2010 Tim Bentley, Jonathan Corwin, Michael      #
# Gorven, Scott Guerrieri, Christian Richter, Maikel Stuivenberg, Martin      #
# Thompson, Jon Tibble, Carsten Tinggaard                                     #
# --------------------------------------------------------------------------- #
# This program is free software; you can redistribute it and/or modify it     #
# under the terms of the GNU General Public License as published by the Free  #
# Software Foundation; version 2 of the License.                              #
#                                                                             #
# This program is distributed in the hope that it will be useful, but WITHOUT #
# ANY WARRANTY; without even the implied warranty of MERCHANTABILITY or       #
# FITNESS FOR A PARTICULAR PURPOSE. See the GNU General Public License for    #
# more details.                                                               #
#                                                                             #
# You should have received a copy of the GNU General Public License along     #
# with this program; if not, write to the Free Software Foundation, Inc., 59  #
# Temple Place, Suite 330, Boston, MA 02111-1307 USA                          #
###############################################################################

from PyQt4 import QtCore, QtGui
from openlp.core.lib import translate

class Ui_ServiceNoteEdit(object):
    def setupUi(self, ServiceNoteEdit):
        ServiceNoteEdit.setObjectName(u'ServiceNoteEdit')
        ServiceNoteEdit.resize(400, 243)
        self.widget = QtGui.QWidget(ServiceNoteEdit)
        self.widget.setGeometry(QtCore.QRect(20, 10, 361, 223))
        self.widget.setObjectName(u'widget')
        self.verticalLayout = QtGui.QVBoxLayout(self.widget)
        self.verticalLayout.setObjectName(u'verticalLayout')
        self.textEdit = QtGui.QTextEdit(self.widget)
        self.textEdit.setObjectName(u'textEdit')
        self.verticalLayout.addWidget(self.textEdit)
        self.buttonBox = QtGui.QDialogButtonBox(self.widget)
<<<<<<< HEAD
        self.buttonBox.setStandardButtons(
            QtGui.QDialogButtonBox.Cancel|QtGui.QDialogButtonBox.Save)
=======
        self.buttonBox.setStandardButtons(QtGui.QDialogButtonBox.Cancel |
            QtGui.QDialogButtonBox.Save)
>>>>>>> ce2bab50
        self.buttonBox.setObjectName(u'buttonBox')
        self.verticalLayout.addWidget(self.buttonBox)

        self.retranslateUi(ServiceNoteEdit)
        QtCore.QMetaObject.connectSlotsByName(ServiceNoteEdit)

    def retranslateUi(self, ServiceNoteEdit):
        ServiceNoteEdit.setWindowTitle(
<<<<<<< HEAD
            translate(u'ServiceNoteForm', u'Service Item Notes'))
=======
            translate('ServiceNoteForm', 'Service Item Notes'))
>>>>>>> ce2bab50
<|MERGE_RESOLUTION|>--- conflicted
+++ resolved
@@ -39,13 +39,8 @@
         self.textEdit.setObjectName(u'textEdit')
         self.verticalLayout.addWidget(self.textEdit)
         self.buttonBox = QtGui.QDialogButtonBox(self.widget)
-<<<<<<< HEAD
-        self.buttonBox.setStandardButtons(
-            QtGui.QDialogButtonBox.Cancel|QtGui.QDialogButtonBox.Save)
-=======
         self.buttonBox.setStandardButtons(QtGui.QDialogButtonBox.Cancel |
             QtGui.QDialogButtonBox.Save)
->>>>>>> ce2bab50
         self.buttonBox.setObjectName(u'buttonBox')
         self.verticalLayout.addWidget(self.buttonBox)
 
@@ -54,8 +49,4 @@
 
     def retranslateUi(self, ServiceNoteEdit):
         ServiceNoteEdit.setWindowTitle(
-<<<<<<< HEAD
-            translate(u'ServiceNoteForm', u'Service Item Notes'))
-=======
-            translate('ServiceNoteForm', 'Service Item Notes'))
->>>>>>> ce2bab50
+            translate(u'ServiceNoteForm', u'Service Item Notes'))