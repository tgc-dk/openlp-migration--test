--- conflicted
+++ resolved
@@ -68,14 +68,8 @@
 
     def retranslateUi(self, ServiceItemEditDialog):
         ServiceItemEditDialog.setWindowTitle(
-<<<<<<< HEAD
             translate(u'ServiceItemEditForm', u'Service Item Maintenance'))
         self.upButton.setText(translate(u'ServiceItemEditForm', u'Up'))
         self.deleteButton.setText(translate(u'ServiceItemEditForm', u'Delete'))
         self.downButton.setText(translate(u'ServiceItemEditForm', u'Down'))
-=======
-            translate('ServiceItemEditForm', 'Service Item Maintenance'))
-        self.upButton.setText(translate('ServiceItemEditForm', 'Up'))
-        self.deleteButton.setText(translate('ServiceItemEditForm', 'Delete'))
-        self.downButton.setText(translate('ServiceItemEditForm', 'Down'))
->>>>>>> ce2bab50
+
