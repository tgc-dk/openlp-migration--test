--- conflicted
+++ resolved
@@ -84,7 +84,6 @@
         """
         Table Row selected so display items and set field state.
         """
-<<<<<<< HEAD
         self.delete_button.setEnabled(True)
 
     def on_new_clicked(self):
@@ -95,67 +94,11 @@
         self.tag_table_widget.insertRow(new_row)
         self.tag_table_widget.setItem(new_row, 0,
             QtGui.QTableWidgetItem(translate('OpenLP.FormattingTagForm', 'New Tag')))
-        self.tag_table_widget.setItem(new_row, 1,
-            QtGui.QTableWidgetItem('n%s' % unicode(new_row)))
+        self.tag_table_widget.setItem(new_row, 1, QtGui.QTableWidgetItem('n%s' % str(new_row)))
         self.tag_table_widget.setItem(new_row, 2,
             QtGui.QTableWidgetItem(translate('OpenLP.FormattingTagForm', '<HTML here>')))
-        self.tag_table_widget.setItem(new_row, 3, QtGui.QTableWidgetItem(u""))
+        self.tag_table_widget.setItem(new_row, 3, QtGui.QTableWidgetItem(''))
         self.tag_table_widget.resizeRowsToContents()
-=======
-        self.save_push_button.setEnabled(False)
-        self.selected = self.tag_table_widget.currentRow()
-        html = FormattingTags.get_html_tags()[self.selected]
-        self.description_line_edit.setText(html['desc'])
-        self.tag_line_edit.setText(self._strip(html['start tag']))
-        self.start_tag_line_edit.setText(html['start html'])
-        self.end_tag_line_edit.setText(html['end html'])
-        if html['protected']:
-            self.description_line_edit.setEnabled(False)
-            self.tag_line_edit.setEnabled(False)
-            self.start_tag_line_edit.setEnabled(False)
-            self.end_tag_line_edit.setEnabled(False)
-            self.delete_push_button.setEnabled(False)
-        else:
-            self.description_line_edit.setEnabled(True)
-            self.tag_line_edit.setEnabled(True)
-            self.start_tag_line_edit.setEnabled(True)
-            self.end_tag_line_edit.setEnabled(True)
-            self.delete_push_button.setEnabled(True)
-
-    def on_text_edited(self, text):
-        """
-        Enable the ``save_push_button`` when any of the selected tag's properties
-        has been changed.
-        """
-        self.save_push_button.setEnabled(True)
-
-    def on_new_clicked(self):
-        """
-        Add a new tag to list only if it is not a duplicate.
-        """
-        for html in FormattingTags.get_html_tags():
-            if self._strip(html['start tag']) == 'n':
-                critical_error_message_box(
-                    translate('OpenLP.FormattingTagForm', 'Update Error'),
-                    translate('OpenLP.FormattingTagForm', 'Tag "n" already defined.'))
-                return
-        # Add new tag to list
-        tag = {
-            'desc': translate('OpenLP.FormattingTagForm', 'New Tag'),
-            'start tag': '{n}',
-            'start html': translate('OpenLP.FormattingTagForm', '<HTML here>'),
-            'end tag': '{/n}',
-            'end html': translate('OpenLP.FormattingTagForm', '</and here>'),
-            'protected': False,
-            'temporary': False
-        }
-        FormattingTags.add_html_tags([tag])
-        FormattingTags.save_html_tags()
-        self._reloadTable()
-        # Highlight new row
-        self.tag_table_widget.selectRow(self.tag_table_widget.rowCount() - 1)
-        self.on_row_selected()
->>>>>>> 880a548e
         self.tag_table_widget.scrollToBottom()
         self.tag_table_widget.selectRow(new_row)
 
@@ -180,7 +123,6 @@
             count += 1
 
         html_expands = FormattingTags.get_html_tags()
-<<<<<<< HEAD
         #if self.selected != -1:
         #    html = html_expands[self.selected]
         #    tag = self.tag_line_edit.text()
@@ -200,27 +142,7 @@
         #    self.selected = -1
         #FormattingTags.save_html_tags()
         #self._reloadTable()
-=======
-        if self.selected != -1:
-            html = html_expands[self.selected]
-            tag = self.tag_line_edit.text()
-            for linenumber, html1 in enumerate(html_expands):
-                if self._strip(html1['start tag']) == tag and linenumber != self.selected:
-                    critical_error_message_box(
-                        translate('OpenLP.FormattingTagForm', 'Update Error'),
-                        translate('OpenLP.FormattingTagForm', 'Tag %s already defined.') % tag)
-                    return
-            html['desc'] = self.description_line_edit.text()
-            html['start html'] = self.start_tag_line_edit.text()
-            html['end html'] = self.end_tag_line_edit.text()
-            html['start tag'] = '{%s}' % tag
-            html['end tag'] = '{/%s}' % tag
-            # Keep temporary tags when the user changes one.
-            html['temporary'] = False
-            self.selected = -1
-        FormattingTags.save_html_tags()
-        self._reloadTable()
->>>>>>> 880a548e
+
 
     def _reloadTable(self):
         """
@@ -233,18 +155,15 @@
         self.new_button.setEnabled(True)
         self.delete_button.setEnabled(False)
         for linenumber, html in enumerate(FormattingTags.get_html_tags()):
-<<<<<<< HEAD
             if html[u'protected']:
                 line = self.tag_table_widget_read.rowCount()
                 self.tag_table_widget_read.setRowCount(line + 1)
-                print linenumber, self.tag_table_widget_read.rowCount()
                 self.tag_table_widget_read.setItem(line, 0, QtGui.QTableWidgetItem(html[u'desc']))
                 self.tag_table_widget_read.setItem(line, 1, QtGui.QTableWidgetItem(self._strip(html[u'start tag'])))
                 self.tag_table_widget_read.setItem(line, 2, QtGui.QTableWidgetItem(html[u'start html']))
                 self.tag_table_widget_read.setItem(line, 3, QtGui.QTableWidgetItem(html[u'end html']))
                 self.tag_table_widget_read.resizeRowsToContents()
             else:
-                print self.tag_table_widget.rowCount(), html
                 line = self.tag_table_widget.rowCount()
                 self.tag_table_widget.setRowCount(line + 1)
                 self.tag_table_widget.setItem(line, 0, QtGui.QTableWidgetItem(html[u'desc']))
@@ -259,7 +178,7 @@
         """
         This function processes all user edits in the table. It is called on each cell change.
         """
-        print cur_row, cur_col, pre_col, pre_col
+        print (cur_row, cur_col, pre_col, pre_col)
         # only process for editable rows
         if self.tag_table_widget.item(pre_row, 0):
             item = self.tag_table_widget.item(pre_row, pre_col)
@@ -285,30 +204,3 @@
                     translate('OpenLP.FormattingTagForm', 'Validation Error'), errors,
                     QtGui.QMessageBox.Yes|QtGui.QMessageBox.Discard|QtGui.QMessageBox.Cancel)
             self.tag_table_widget.resizeRowsToContents()
-=======
-            self.tag_table_widget.setRowCount(self.tag_table_widget.rowCount() + 1)
-            self.tag_table_widget.setItem(linenumber, 0, QtGui.QTableWidgetItem(html['desc']))
-            self.tag_table_widget.setItem(linenumber, 1, QtGui.QTableWidgetItem(self._strip(html['start tag'])))
-            self.tag_table_widget.setItem(linenumber, 2, QtGui.QTableWidgetItem(html['start html']))
-            self.tag_table_widget.setItem(linenumber, 3, QtGui.QTableWidgetItem(html['end html']))
-            # Permanent (persistent) tags do not have this key.
-            if 'temporary' not in html:
-                html['temporary'] = False
-            self.tag_table_widget.resizeRowsToContents()
-        self.description_line_edit.setText('')
-        self.tag_line_edit.setText('')
-        self.start_tag_line_edit.setText('')
-        self.end_tag_line_edit.setText('')
-        self.description_line_edit.setEnabled(False)
-        self.tag_line_edit.setEnabled(False)
-        self.start_tag_line_edit.setEnabled(False)
-        self.end_tag_line_edit.setEnabled(False)
-
-    def _strip(self, tag):
-        """
-        Remove tag wrappers for editing.
-        """
-        tag = tag.replace('{', '')
-        tag = tag.replace('}', '')
-        return tag
->>>>>>> 880a548e
