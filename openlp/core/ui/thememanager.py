--- conflicted
+++ resolved
@@ -155,19 +155,12 @@
         """
         self.openlp_core.set_busy_cursor()
         files = SettingsManager.get_files(self.settingsSection, u'.otz')
-<<<<<<< HEAD
-        for file_name in files:
-            file_name = os.path.join(self.path, file_name)
-            self.unzip_theme(file_name, self.path)
-            delete_file(file)
-        self.openlp_core.set_normal_cursor()
-=======
         for theme_file in files:
             theme_file = os.path.join(self.path, theme_file)
             self.unzipTheme(theme_file, self.path)
             delete_file(theme_file)
-        Receiver.send_message(u'cursor_normal')
->>>>>>> a7dae7cc
+        self.openlp_core.set_normal_cursor()
+
 
     def config_updated(self):
         """
@@ -397,15 +390,10 @@
                 critical_error_message_box(translate('OpenLP.ThemeManager', 'Theme Export Failed'),
                     translate('OpenLP.ThemeManager', 'Your theme could not be exported due to an error.'))
             finally:
-<<<<<<< HEAD
-                if zip_file:
-                    zip_file.close()
-        self.openlp_core.set_normal_cursor()
-=======
                 if theme_zip:
                     theme_zip.close()
-        Receiver.send_message(u'cursor_normal')
->>>>>>> a7dae7cc
+        self.openlp_core.set_normal_cursor()
+
 
     def on_import_theme(self):
         """
