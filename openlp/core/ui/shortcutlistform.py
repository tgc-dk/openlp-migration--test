# -*- coding: utf-8 -*-
# vim: autoindent shiftwidth=4 expandtab textwidth=80 tabstop=4 softtabstop=4

###############################################################################
# OpenLP - Open Source Lyrics Projection                                      #
# --------------------------------------------------------------------------- #
# Copyright (c) 2008-2012 Raoul Snyman                                        #
# Portions copyright (c) 2008-2012 Tim Bentley, Gerald Britton, Jonathan      #
# Corwin, Samuel Findlay, Michael Gorven, Scott Guerrieri, Matthias Hub,      #
# Meinert Jordan, Armin Köhler, Edwin Lunando, Joshua Miller, Stevan Pettit,  #
# Andreas Preikschat, Mattias Põldaru, Christian Richter, Philip Ridout,      #
# Simon Scudder, Jeffrey Smith, Maikel Stuivenberg, Martin Thompson, Jon      #
# Tibble, Dave Warnock, Frode Woldsund                                        #
# --------------------------------------------------------------------------- #
# This program is free software; you can redistribute it and/or modify it     #
# under the terms of the GNU General Public License as published by the Free  #
# Software Foundation; version 2 of the License.                              #
#                                                                             #
# This program is distributed in the hope that it will be useful, but WITHOUT #
# ANY WARRANTY; without even the implied warranty of MERCHANTABILITY or       #
# FITNESS FOR A PARTICULAR PURPOSE. See the GNU General Public License for    #
# more details.                                                               #
#                                                                             #
# You should have received a copy of the GNU General Public License along     #
# with this program; if not, write to the Free Software Foundation, Inc., 59  #
# Temple Place, Suite 330, Boston, MA 02111-1307 USA                          #
###############################################################################

import logging
import re

from PyQt4 import QtCore, QtGui

<<<<<<< HEAD
from openlp.core.lib import Receiver, Settings
=======
from openlp.core.lib import Receiver
from openlp.core.lib.settings import Settings
>>>>>>> b1cfabc4
from openlp.core.utils import translate
from openlp.core.utils.actions import ActionList
from shortcutlistdialog import Ui_ShortcutListDialog

REMOVE_AMPERSAND = re.compile(r'&{1}')

log = logging.getLogger(__name__)

class ShortcutListForm(QtGui.QDialog, Ui_ShortcutListDialog):
    """
    The shortcut list dialog
    """

    def __init__(self, parent=None):
        QtGui.QDialog.__init__(self, parent)
        self.setupUi(self)
        self.changedActions = {}
        self.action_list = ActionList.get_instance()
        QtCore.QObject.connect(self.primaryPushButton,
            QtCore.SIGNAL(u'toggled(bool)'), self.onPrimaryPushButtonClicked)
        QtCore.QObject.connect(self.alternatePushButton,
            QtCore.SIGNAL(u'toggled(bool)'), self.onAlternatePushButtonClicked)
        QtCore.QObject.connect(self.treeWidget, QtCore.SIGNAL(
            u'currentItemChanged(QTreeWidgetItem*, QTreeWidgetItem*)'),
            self.onCurrentItemChanged)
        QtCore.QObject.connect(self.treeWidget,
            QtCore.SIGNAL(u'itemDoubleClicked(QTreeWidgetItem*, int)'),
            self.onItemDoubleClicked)
        QtCore.QObject.connect(self.clearPrimaryButton,
            QtCore.SIGNAL(u'clicked(bool)'), self.onClearPrimaryButtonClicked)
        QtCore.QObject.connect(self.clearAlternateButton,
            QtCore.SIGNAL(u'clicked(bool)'), self.onClearAlternateButtonClicked)
        QtCore.QObject.connect(self.buttonBox,
            QtCore.SIGNAL(u'clicked(QAbstractButton*)'),
            self.onRestoreDefaultsClicked)
        QtCore.QObject.connect(self.defaultRadioButton,
            QtCore.SIGNAL(u'clicked(bool)'), self.onDefaultRadioButtonClicked)
        QtCore.QObject.connect(self.customRadioButton,
            QtCore.SIGNAL(u'clicked(bool)'), self.onCustomRadioButtonClicked)

    def keyPressEvent(self, event):
        if event.key() == QtCore.Qt.Key_Space:
            self.keyReleaseEvent(event)
        elif self.primaryPushButton.isChecked() or \
            self.alternatePushButton.isChecked():
            event.ignore()
        elif event.key() == QtCore.Qt.Key_Escape:
            event.accept()
            self.close()

    def keyReleaseEvent(self, event):
        if not self.primaryPushButton.isChecked() and \
            not self.alternatePushButton.isChecked():
            return
        key = event.key()
        if key == QtCore.Qt.Key_Shift or key == QtCore.Qt.Key_Control or \
            key == QtCore.Qt.Key_Meta or key == QtCore.Qt.Key_Alt:
            return
        key_string = QtGui.QKeySequence(key)
        if event.modifiers() & QtCore.Qt.ControlModifier == \
            QtCore.Qt.ControlModifier:
            key_string = u'Ctrl+' + key_string
        if event.modifiers() & QtCore.Qt.AltModifier == QtCore.Qt.AltModifier:
            key_string = u'Alt+' + key_string
        if event.modifiers() & QtCore.Qt.ShiftModifier == \
            QtCore.Qt.ShiftModifier:
            key_string = u'Shift+' + key_string
        if event.modifiers() & QtCore.Qt.MetaModifier == \
            QtCore.Qt.MetaModifier:
            key_string = u'Meta+' + key_string
        key_sequence = QtGui.QKeySequence(key_string)
        if self._validiate_shortcut(self._currentItemAction(), key_sequence):
            if self.primaryPushButton.isChecked():
                self._adjustButton(self.primaryPushButton,
                    False, text=key_sequence)
            elif self.alternatePushButton.isChecked():
                self._adjustButton(self.alternatePushButton,
                    False, text=key_sequence)

    def exec_(self):
        self.changedActions = {}
        self.reloadShortcutList()
        self._adjustButton(self.primaryPushButton, False, False, u'')
        self._adjustButton(self.alternatePushButton, False, False, u'')
        return QtGui.QDialog.exec_(self)

    def reloadShortcutList(self):
        """
        Reload the ``treeWidget`` list to add new and remove old actions.
        """
        self.treeWidget.clear()
        for category in self.action_list.categories:
            # Check if the category is for internal use only.
            if category.name is None:
                continue
            item = QtGui.QTreeWidgetItem([category.name])
            for action in category.actions:
                actionText = REMOVE_AMPERSAND.sub('', action.text())
                actionItem = QtGui.QTreeWidgetItem([actionText])
                actionItem.setIcon(0, action.icon())
                actionItem.setData(0, QtCore.Qt.UserRole, action)
                item.addChild(actionItem)
            self.treeWidget.addTopLevelItem(item)
            item.setExpanded(True)
        self.refreshShortcutList()

    def refreshShortcutList(self):
        """
        This refreshes the item's shortcuts shown in the list. Note, this
        neither adds new actions nor removes old actions.
        """
        iterator = QtGui.QTreeWidgetItemIterator(self.treeWidget)
        while iterator.value():
            item = iterator.value()
            iterator += 1
            action = self._currentItemAction(item)
            if action is None:
                continue
            shortcuts = self._actionShortcuts(action)
            if not shortcuts:
                item.setText(1, u'')
                item.setText(2, u'')
            elif len(shortcuts) == 1:
                item.setText(1, shortcuts[0])
                item.setText(2, u'')
            else:
                item.setText(1, shortcuts[0])
                item.setText(2, shortcuts[1])
        self.onCurrentItemChanged()

    def onPrimaryPushButtonClicked(self, toggled):
        """
        Save the new primary shortcut.
        """
        self.customRadioButton.setChecked(True)
        if toggled:
            self.alternatePushButton.setChecked(False)
            self.primaryPushButton.setText(u'')
            return
        action = self._currentItemAction()
        if action is None:
            return
        shortcuts = self._actionShortcuts(action)
        new_shortcuts = [QtGui.QKeySequence(self.primaryPushButton.text())]
        if len(shortcuts) == 2:
            new_shortcuts.append(shortcuts[1])
        self.changedActions[action] = new_shortcuts
        self.refreshShortcutList()

    def onAlternatePushButtonClicked(self, toggled):
        """
        Save the new alternate shortcut.
        """
        self.customRadioButton.setChecked(True)
        if toggled:
            self.primaryPushButton.setChecked(False)
            self.alternatePushButton.setText(u'')
            return
        action = self._currentItemAction()
        if action is None:
            return
        shortcuts = self._actionShortcuts(action)
        new_shortcuts = []
        if shortcuts:
            new_shortcuts.append(shortcuts[0])
        new_shortcuts.append(
            QtGui.QKeySequence(self.alternatePushButton.text()))
        self.changedActions[action] = new_shortcuts
        if not self.primaryPushButton.text():
            # When we do not have a primary shortcut, the just entered alternate
            # shortcut will automatically become the primary shortcut. That is
            # why we have to adjust the primary button's text.
            self.primaryPushButton.setText(self.alternatePushButton.text())
            self.alternatePushButton.setText(u'')
        self.refreshShortcutList()

    def onItemDoubleClicked(self, item, column):
        """
        A item has been double clicked. The ``primaryPushButton`` will be
        checked and the item's shortcut will be displayed.
        """
        action = self._currentItemAction(item)
        if action is None:
            return
        self.primaryPushButton.setChecked(column in [0, 1])
        self.alternatePushButton.setChecked(column not in [0, 1])
        if column in [0, 1]:
            self.primaryPushButton.setText(u'')
            self.primaryPushButton.setFocus(QtCore.Qt.OtherFocusReason)
        else:
            self.alternatePushButton.setText(u'')
            self.alternatePushButton.setFocus(QtCore.Qt.OtherFocusReason)

    def onCurrentItemChanged(self, item=None, previousItem=None):
        """
        A item has been pressed. We adjust the button's text to the action's
        shortcut which is encapsulate in the item.
        """
        action = self._currentItemAction(item)
        self.primaryPushButton.setEnabled(action is not None)
        self.alternatePushButton.setEnabled(action is not None)
        primary_text = u''
        alternate_text = u''
        primary_label_text = u''
        alternate_label_text = u''
        if action is None:
            self.primaryPushButton.setChecked(False)
            self.alternatePushButton.setChecked(False)
        else:
            if action.defaultShortcuts:
                primary_label_text = action.defaultShortcuts[0]
                if len(action.defaultShortcuts) == 2:
                    alternate_label_text = action.defaultShortcuts[1]
            shortcuts = self._actionShortcuts(action)
            # We do not want to loose pending changes, that is why we have to
            # keep the text when, this function has not been triggered by a
            # signal.
            if item is None:
                primary_text = self.primaryPushButton.text()
                alternate_text = self.alternatePushButton.text()
            elif len(shortcuts) == 1:
                primary_text = shortcuts[0]
            elif len(shortcuts) == 2:
                primary_text = shortcuts[0]
                alternate_text = shortcuts[1]
        # When we are capturing a new shortcut, we do not want, the buttons to
        # display the current shortcut.
        if self.primaryPushButton.isChecked():
            primary_text = u''
        if self.alternatePushButton.isChecked():
            alternate_text = u''
        self.primaryPushButton.setText(primary_text)
        self.alternatePushButton.setText(alternate_text)
        self.primaryLabel.setText(primary_label_text)
        self.alternateLabel.setText(alternate_label_text)
        # We do not want to toggle and radio button, as the function has not
        # been triggered by a signal.
        if item is None:
            return
        if primary_label_text == primary_text and \
            alternate_label_text == alternate_text:
            self.defaultRadioButton.toggle()
        else:
            self.customRadioButton.toggle()

    def onRestoreDefaultsClicked(self, button):
        """
        Restores all default shortcuts.
        """
        if self.buttonBox.buttonRole(button) != \
            QtGui.QDialogButtonBox.ResetRole:
            return
        if QtGui.QMessageBox.question(self,
            translate('OpenLP.ShortcutListDialog', 'Restore Default Shortcuts'),
            translate('OpenLP.ShortcutListDialog', 'Do you want to restore all '
            'shortcuts to their defaults?'), QtGui.QMessageBox.StandardButtons(
            QtGui.QMessageBox.Yes |
            QtGui.QMessageBox.No)) == QtGui.QMessageBox.No:
            return
        self._adjustButton(self.primaryPushButton, False, text=u'')
        self._adjustButton(self.alternatePushButton, False, text=u'')
        for category in self.action_list.categories:
            for action in category.actions:
                self.changedActions[action] = action.defaultShortcuts
        self.refreshShortcutList()

    def onDefaultRadioButtonClicked(self, toggled):
        """
        The default radio button has been clicked, which means we have to make
        sure, that we use the default shortcuts for the action.
        """
        if not toggled:
            return
        action = self._currentItemAction()
        if action is None:
            return
        temp_shortcuts = self._actionShortcuts(action)
        self.changedActions[action] = action.defaultShortcuts
        self.refreshShortcutList()
        primary_button_text = u''
        alternate_button_text = u''
        if temp_shortcuts:
            primary_button_text = temp_shortcuts[0]
        if len(temp_shortcuts) == 2:
            alternate_button_text = temp_shortcuts[1]
        self.primaryPushButton.setText(primary_button_text)
        self.alternatePushButton.setText(alternate_button_text)

    def onCustomRadioButtonClicked(self, toggled):
        """
        The custom shortcut radio button was clicked, thus we have to restore
        the custom shortcuts by calling those functions triggered by button
        clicks.
        """
        if not toggled:
            return
        self.onPrimaryPushButtonClicked(False)
        self.onAlternatePushButtonClicked(False)
        self.refreshShortcutList()

    def save(self):
        """
        Save the shortcuts. **Note**, that we do not have to load the shortcuts,
        as they are loaded in :class:`~openlp.core.utils.ActionList`.
        """
        settings = Settings()
        settings.beginGroup(u'shortcuts')
        for category in self.action_list.categories:
            # Check if the category is for internal use only.
            if category.name is None:
                continue
            for action in category.actions:
                if action in self.changedActions:
                    old_shortcuts = map(unicode,
                        map(QtGui.QKeySequence.toString, action.shortcuts()))
                    action.setShortcuts(self.changedActions[action])
                    self.action_list.update_shortcut_map(action, old_shortcuts)
                settings.setValue(action.objectName(), action.shortcuts())
        settings.endGroup()

    def onClearPrimaryButtonClicked(self, toggled):
        """
        Restore the defaults of this action.
        """
        self.primaryPushButton.setChecked(False)
        action = self._currentItemAction()
        if action is None:
            return
        shortcuts = self._actionShortcuts(action)
        new_shortcuts = []
        if action.defaultShortcuts:
            new_shortcuts.append(action.defaultShortcuts[0])
            # We have to check if the primary default shortcut is available. But
            # we only have to check, if the action has a default primary
            # shortcut (an "empty" shortcut is always valid and if the action
            # does not have a default primary shortcut, then the alternative
            # shortcut (not the default one) will become primary shortcut, thus
            # the check will assume that an action were going to have the same
            # shortcut twice.
            if not self._validiate_shortcut(action, new_shortcuts[0]) and \
                new_shortcuts[0] != shortcuts[0]:
                return
        if len(shortcuts) == 2:
            new_shortcuts.append(shortcuts[1])
        self.changedActions[action] = new_shortcuts
        self.refreshShortcutList()
        self.onCurrentItemChanged(self.treeWidget.currentItem())

    def onClearAlternateButtonClicked(self, toggled):
        """
        Restore the defaults of this action.
        """
        self.alternatePushButton.setChecked(False)
        action = self._currentItemAction()
        if action is None:
            return
        shortcuts = self._actionShortcuts(action)
        new_shortcuts = []
        if shortcuts:
            new_shortcuts.append(shortcuts[0])
        if len(action.defaultShortcuts) == 2:
            new_shortcuts.append(action.defaultShortcuts[1])
        if len(new_shortcuts) == 2:
            if not self._validiate_shortcut(action, new_shortcuts[1]):
                return
        self.changedActions[action] = new_shortcuts
        self.refreshShortcutList()
        self.onCurrentItemChanged(self.treeWidget.currentItem())

    def _validiate_shortcut(self, changing_action, key_sequence):
        """
        Checks if the given ``changing_action `` can use the given
        ``key_sequence``. Returns ``True`` if the ``key_sequence`` can be used
        by the action, otherwise displays a dialog and returns ``False``.

        ``changing_action``
            The action which wants to use the ``key_sequence``.

        ``key_sequence``
            The key sequence which the action want so use.
        """
        is_valid = True
        for category in self.action_list.categories:
            for action in category.actions:
                shortcuts = self._actionShortcuts(action)
                if key_sequence not in shortcuts:
                    continue
                if action is changing_action:
                    if self.primaryPushButton.isChecked() and \
                        shortcuts.index(key_sequence) == 0:
                        continue
                    if self.alternatePushButton.isChecked() and \
                        shortcuts.index(key_sequence) == 1:
                        continue
                # Have the same parent, thus they cannot have the same shortcut.
                if action.parent() is changing_action.parent():
                    is_valid = False
                # The new shortcut is already assigned, but if both shortcuts
                # are only valid in a different widget the new shortcut is
                # vaild, because they will not interfere.
                if action.shortcutContext() in [QtCore.Qt.WindowShortcut,
                    QtCore.Qt.ApplicationShortcut]:
                    is_valid = False
                if changing_action.shortcutContext() in \
                    [QtCore.Qt.WindowShortcut, QtCore.Qt.ApplicationShortcut]:
                    is_valid = False
        if not is_valid:
            Receiver.send_message(u'openlp_warning_message', {
                u'title': translate('OpenLP.ShortcutListDialog',
                'Duplicate Shortcut'),
                u'message': translate('OpenLP.ShortcutListDialog',
                'The shortcut "%s" is already assigned to another action, '
                'please use a different shortcut.') % key_sequence
            })
        return is_valid

    def _actionShortcuts(self, action):
        """
        This returns the shortcuts for the given ``action``, which also includes
        those shortcuts which are not saved yet but already assigned (as changes
        are applied when closing the dialog).
        """
        if action in self.changedActions:
            return self.changedActions[action]
        return action.shortcuts()

    def _currentItemAction(self, item=None):
        """
        Returns the action of the given ``item``. If no item is given, we return
        the action of the current item of the ``treeWidget``.
        """
        if item is None:
            item = self.treeWidget.currentItem()
            if item is None:
                return
        return item.data(0, QtCore.Qt.UserRole)

    def _adjustButton(self, button, checked=None, enabled=None, text=None):
        """
        Can be called to adjust more properties of the given ``button`` at once.
        """
        # Set the text before checking the button, because this emits a signal.
        if text is not None:
            button.setText(text)
        if checked is not None:
            button.setChecked(checked)
        if enabled is not None:
            button.setEnabled(enabled)<|MERGE_RESOLUTION|>--- conflicted
+++ resolved
@@ -31,12 +31,7 @@
 
 from PyQt4 import QtCore, QtGui
 
-<<<<<<< HEAD
 from openlp.core.lib import Receiver, Settings
-=======
-from openlp.core.lib import Receiver
-from openlp.core.lib.settings import Settings
->>>>>>> b1cfabc4
 from openlp.core.utils import translate
 from openlp.core.utils.actions import ActionList
 from shortcutlistdialog import Ui_ShortcutListDialog
