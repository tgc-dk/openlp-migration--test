--- conflicted
+++ resolved
@@ -35,19 +35,13 @@
 from PyQt4 import QtCore, QtGui
 
 from openlp.core.lib import OpenLPToolbar, Receiver, ItemCapabilities, \
-<<<<<<< HEAD
     translate, build_icon, build_html, PluginManager, ServiceItem, \
     ImageSource, SlideLimits, ServiceItemAction, Settings
 from openlp.core.ui import HideMode, MainDisplay, Display, ScreenList
 from openlp.core.lib.ui import UiStrings, create_action
-=======
-    translate, build_icon, build_html, PluginManager, ServiceItem, ImageSource
-from openlp.core.lib.ui import UiStrings, create_action
-from openlp.core.lib.settings import Settings
 from openlp.core.lib import SlideLimits, ServiceItemAction
 from openlp.core.ui import HideMode, MainDisplay, Display, ScreenList, \
     DisplayControllerType
->>>>>>> 9d45c724
 from openlp.core.utils.actions import ActionList, CategoryOrder
 
 log = logging.getLogger(__name__)
@@ -211,27 +205,13 @@
             self.playSlidesMenu.setPopupMode(QtGui.QToolButton.MenuButtonPopup)
             self.playSlidesMenu.setMenu(QtGui.QMenu(translate('OpenLP.SlideController', 'Play Slides'), self.toolbar))
             self.toolbar.addToolbarWidget(self.playSlidesMenu)
-<<<<<<< HEAD
-            self.playSlidesLoop = create_action(self, u'playSlidesLoop',
-                text=UiStrings().PlaySlidesInLoop,
+            self.playSlidesLoop = create_action(self, u'playSlidesLoop', text=UiStrings().PlaySlidesInLoop,
                 icon=u':/media/media_time.png', checked=False, shortcuts=[],
                 category=self.category, triggers=self.onPlaySlidesLoop)
-            self.playSlidesOnce = create_action(self, u'playSlidesOnce',
-                text=UiStrings().PlaySlidesToEnd,
+            self.playSlidesOnce = create_action(self, u'playSlidesOnce', text=UiStrings().PlaySlidesToEnd,
                 icon=u':/media/media_time.png', checked=False, shortcuts=[],
                 category=self.category, triggers=self.onPlaySlidesOnce)
-            if Settings().value(self.parent().generalSettingsSection +
-                u'/enable slide loop', True):
-=======
-            self.playSlidesLoop = create_action(self, u'playSlidesLoop', text=UiStrings().PlaySlidesInLoop,
-                icon=u':/media/media_time.png', checked=False, shortcuts=[], category=self.category,
-                triggers=self.onPlaySlidesLoop)
-            self.playSlidesOnce = create_action(self, u'playSlidesOnce', text=UiStrings().PlaySlidesToEnd,
-                icon=u':/media/media_time.png', checked=False, shortcuts=[], category=self.category,
-                triggers=self.onPlaySlidesOnce)
-            if Settings().value(self.parent().generalSettingsSection + u'/enable slide loop',
-                    QtCore.QVariant(True)).toBool():
->>>>>>> 9d45c724
+            if Settings().value(self.parent().generalSettingsSection + u'/enable slide loop', True):
                 self.playSlidesMenu.setDefaultAction(self.playSlidesLoop)
             else:
                 self.playSlidesMenu.setDefaultAction(self.playSlidesOnce)
@@ -412,14 +392,8 @@
             SONGS_PLUGIN_AVAILABLE = True
         except ImportError:
             SONGS_PLUGIN_AVAILABLE = False
-<<<<<<< HEAD
         sender_name = self.sender().objectName()
-        verse_type = sender_name[15:] \
-            if sender_name[:15] == u'shortcutAction_' else u''
-=======
-        sender_name = unicode(self.sender().objectName())
         verse_type = sender_name[15:] if sender_name[:15] == u'shortcutAction_' else u''
->>>>>>> 9d45c724
         if SONGS_PLUGIN_AVAILABLE:
             if verse_type == u'V':
                 self.current_shortcut = VerseType.TranslatedTags[VerseType.Verse]
@@ -611,14 +585,7 @@
         """
         Updates the Slide Limits variable from the settings.
         """
-<<<<<<< HEAD
-        self.slide_limits = Settings().value(
-            self.parent().advancedSettingsSection + u'/slide limits',
-            SlideLimits.End)
-=======
-        self.slide_limits = Settings().value(self.parent().advancedSettingsSection + u'/slide limits',
-            QtCore.QVariant(SlideLimits.End)).toInt()[0]
->>>>>>> 9d45c724
+        self.slide_limits = Settings().value(self.parent().advancedSettingsSection + u'/slide limits', SlideLimits.End)
 
     def enableToolBar(self, item):
         """
@@ -646,14 +613,7 @@
         self.playSlidesLoop.setChecked(False)
         self.playSlidesLoop.setIcon(build_icon(u':/media/media_time.png'))
         if item.is_text():
-<<<<<<< HEAD
-            if Settings().value(
-                self.parent().songsSettingsSection + u'/display songbar',
-                True) and self.slideList:
-=======
-            if Settings().value(self.parent().songsSettingsSection + u'/display songbar',
-                    QtCore.QVariant(True)).toBool() and self.slideList:
->>>>>>> 9d45c724
+            if Settings().value(self.parent().songsSettingsSection + u'/display songbar', True) and self.slideList:
                 self.songMenu.show()
         if item.is_capable(ItemCapabilities.CanLoop) and len(item.get_frames()) > 1:
             self.toolbar.setWidgetVisible(self.loopList)
@@ -767,18 +727,8 @@
                     action.setData(counter)
                     QtCore.QObject.connect(action, QtCore.SIGNAL(u'triggered(bool)'), self.onTrackTriggered)
                 self.display.audioPlayer.repeat = Settings().value(
-<<<<<<< HEAD
-                    self.parent().generalSettingsSection + \
-                    u'/audio repeat list',False)
-                if Settings().value(
-                    self.parent().generalSettingsSection + \
-                        u'/audio start paused',
-                    True):
-=======
-                    self.parent().generalSettingsSection + u'/audio repeat list', QtCore.QVariant(False)).toBool()
-                if Settings().value(
-                        self.parent().generalSettingsSection + u'/audio start paused', QtCore.QVariant(True)).toBool():
->>>>>>> 9d45c724
+                    self.parent().generalSettingsSection + u'/audio repeat list', False)
+                if Settings().value(self.parent().generalSettingsSection + u'/audio start paused', True):
                     self.audioPauseItem.setChecked(True)
                     self.display.audioPlayer.pause()
                 else:
@@ -887,16 +837,9 @@
         Allow the main display to blank the main display at startup time
         """
         log.debug(u'mainDisplaySetBackground live = %s' % self.isLive)
-<<<<<<< HEAD
-        display_type = Settings().value(
-            self.parent().generalSettingsSection + u'/screen blank', u'')
-        if self.screens.which_screen(self.window()) != \
-            self.screens.which_screen(self.display):
-=======
         display_type = Settings().value(self.parent().generalSettingsSection + u'/screen blank',
-            QtCore.QVariant(u'')).toString()
+            u'')
         if self.screens.which_screen(self.window()) != self.screens.which_screen(self.display):
->>>>>>> 9d45c724
             # Order done to handle initial conversion
             if display_type == u'themed':
                 self.onThemeDisplay(True)
@@ -933,13 +876,7 @@
         self.themeScreen.setChecked(False)
         self.desktopScreen.setChecked(False)
         if checked:
-<<<<<<< HEAD
-            Settings().setValue(
-                self.parent().generalSettingsSection + u'/screen blank',
-                u'blanked')
-=======
-            Settings().setValue(self.parent().generalSettingsSection + u'/screen blank', QtCore.QVariant(u'blanked'))
->>>>>>> 9d45c724
+            Settings().setValue(self.parent().generalSettingsSection + u'/screen blank', u'blanked')
         else:
             Settings().remove(self.parent().generalSettingsSection + u'/screen blank')
         self.blankPlugin()
@@ -957,13 +894,7 @@
         self.themeScreen.setChecked(checked)
         self.desktopScreen.setChecked(False)
         if checked:
-<<<<<<< HEAD
-            Settings().setValue(
-                self.parent().generalSettingsSection + u'/screen blank',
-                u'themed')
-=======
-            Settings().setValue(self.parent().generalSettingsSection + u'/screen blank', QtCore.QVariant(u'themed'))
->>>>>>> 9d45c724
+            Settings().setValue(self.parent().generalSettingsSection + u'/screen blank', u'themed')
         else:
             Settings().remove(self.parent().generalSettingsSection + u'/screen blank')
         self.blankPlugin()
@@ -981,13 +912,7 @@
         self.themeScreen.setChecked(False)
         self.desktopScreen.setChecked(checked)
         if checked:
-<<<<<<< HEAD
-            Settings().setValue(
-                self.parent().generalSettingsSection + u'/screen blank',
-                u'hidden')
-=======
-            Settings().setValue(self.parent().generalSettingsSection + u'/screen blank', QtCore.QVariant(u'hidden'))
->>>>>>> 9d45c724
+            Settings().setValue(self.parent().generalSettingsSection + u'/screen blank', u'hidden')
         else:
             Settings().remove(self.parent().generalSettingsSection + u'/screen blank')
         self.hidePlugin(checked)
@@ -1267,11 +1192,7 @@
         """
         triggered by clicking the Preview slide items
         """
-<<<<<<< HEAD
         if Settings().value(u'advanced/double click live', False):
-=======
-        if Settings().value(u'advanced/double click live', QtCore.QVariant(False)).toBool():
->>>>>>> 9d45c724
             # Live and Preview have issues if we have video or presentations
             # playing in both at the same time.
             if self.serviceItem.is_command():
