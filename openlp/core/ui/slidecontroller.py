# -*- coding: utf-8 -*-
# vim: autoindent shiftwidth=4 expandtab textwidth=80 tabstop=4 softtabstop=4

###############################################################################
# OpenLP - Open Source Lyrics Projection                                      #
# --------------------------------------------------------------------------- #
# Copyright (c) 2008-2011 Raoul Snyman                                        #
# Portions copyright (c) 2008-2011 Tim Bentley, Gerald Britton, Jonathan      #
# Corwin, Michael Gorven, Scott Guerrieri, Matthias Hub, Meinert Jordan,      #
# Armin Köhler, Joshua Miller, Stevan Pettit, Andreas Preikschat, Mattias     #
# Põldaru, Christian Richter, Philip Ridout, Simon Scudder, Jeffrey Smith,    #
# Maikel Stuivenberg, Martin Thompson, Jon Tibble, Frode Woldsund             #
# --------------------------------------------------------------------------- #
# This program is free software; you can redistribute it and/or modify it     #
# under the terms of the GNU General Public License as published by the Free  #
# Software Foundation; version 2 of the License.                              #
#                                                                             #
# This program is distributed in the hope that it will be useful, but WITHOUT #
# ANY WARRANTY; without even the implied warranty of MERCHANTABILITY or       #
# FITNESS FOR A PARTICULAR PURPOSE. See the GNU General Public License for    #
# more details.                                                               #
#                                                                             #
# You should have received a copy of the GNU General Public License along     #
# with this program; if not, write to the Free Software Foundation, Inc., 59  #
# Temple Place, Suite 330, Boston, MA 02111-1307 USA                          #
###############################################################################

import logging
import os
import time
import copy

from PyQt4 import QtCore, QtGui
from PyQt4.phonon import Phonon

<<<<<<< HEAD
from openlp.core.lib import OpenLPToolbar, Receiver, ItemCapabilities, \
    translate
=======
from openlp.core.lib import OpenLPToolbar, Receiver, resize_image, \
    ItemCapabilities, translate, build_icon
>>>>>>> f0fafd1c
from openlp.core.lib.ui import UiStrings, shortcut_action
from openlp.core.ui import HideMode, MainDisplay, ScreenList
from openlp.core.utils.actions import ActionList, CategoryOrder

log = logging.getLogger(__name__)

class SlideList(QtGui.QTableWidget):
    """
    Customised version of QTableWidget which can respond to keyboard
    events.
    """
    def __init__(self, parent=None, name=None):
        QtGui.QTableWidget.__init__(self, parent.controller)


class SlideController(QtGui.QWidget):
    """
    SlideController is the slide controller widget. This widget is what the
    user uses to control the displaying of verses/slides/etc on the screen.
    """
    def __init__(self, parent, isLive=False):
        """
        Set up the Slide Controller.
        """
        QtGui.QWidget.__init__(self, parent)
        self.isLive = isLive
        self.display = None
        self.screens = ScreenList.get_instance()
        self.ratio = float(self.screens.current[u'size'].width()) / \
            float(self.screens.current[u'size'].height())
        self.imageManager = self.parent().imageManager
        self.loopList = [
            u'Play Slides Menu',
            u'Loop Separator',
            u'Image SpinBox'
        ]
        self.songEditList = [
            u'Edit Song',
        ]
        self.volume = 10
        self.timer_id = 0
        self.songEdit = False
        self.selectedRow = 0
        self.serviceItem = None
        self.alertTab = None
        self.panel = QtGui.QWidget(parent.controlSplitter)
        self.slideList = {}
        # Layout for holding panel
        self.panelLayout = QtGui.QVBoxLayout(self.panel)
        self.panelLayout.setSpacing(0)
        self.panelLayout.setMargin(0)
        # Type label for the top of the slide controller
        self.typeLabel = QtGui.QLabel(self.panel)
        if self.isLive:
            self.typeLabel.setText(UiStrings().Live)
            self.split = 1
            self.typePrefix = u'live'
        else:
            self.typeLabel.setText(UiStrings().Preview)
            self.split = 0
            self.typePrefix = u'preview'
        self.typeLabel.setStyleSheet(u'font-weight: bold; font-size: 12pt;')
        self.typeLabel.setAlignment(QtCore.Qt.AlignCenter)
        self.panelLayout.addWidget(self.typeLabel)
        # Splitter
        self.splitter = QtGui.QSplitter(self.panel)
        self.splitter.setOrientation(QtCore.Qt.Vertical)
        self.panelLayout.addWidget(self.splitter)
        # Actual controller section
        self.controller = QtGui.QWidget(self.splitter)
        self.controller.setGeometry(QtCore.QRect(0, 0, 100, 536))
        self.controller.setSizePolicy(
            QtGui.QSizePolicy(QtGui.QSizePolicy.Preferred,
            QtGui.QSizePolicy.Maximum))
        self.controllerLayout = QtGui.QVBoxLayout(self.controller)
        self.controllerLayout.setSpacing(0)
        self.controllerLayout.setMargin(0)
        # Controller list view
        self.previewListWidget = SlideList(self)
        self.previewListWidget.setColumnCount(1)
        self.previewListWidget.horizontalHeader().setVisible(False)
        self.previewListWidget.setColumnWidth(0, self.controller.width())
        self.previewListWidget.isLive = self.isLive
        self.previewListWidget.setObjectName(u'PreviewListWidget')
        self.previewListWidget.setSelectionBehavior(
            QtGui.QAbstractItemView.SelectRows)
        self.previewListWidget.setSelectionMode(
            QtGui.QAbstractItemView.SingleSelection)
        self.previewListWidget.setEditTriggers(
            QtGui.QAbstractItemView.NoEditTriggers)
        self.previewListWidget.setHorizontalScrollBarPolicy(
            QtCore.Qt.ScrollBarAlwaysOff)
        self.previewListWidget.setAlternatingRowColors(True)
        self.controllerLayout.addWidget(self.previewListWidget)
        # Build the full toolbar
        self.toolbar = OpenLPToolbar(self)
        sizeToolbarPolicy = QtGui.QSizePolicy(QtGui.QSizePolicy.Fixed,
            QtGui.QSizePolicy.Fixed)
        sizeToolbarPolicy.setHorizontalStretch(0)
        sizeToolbarPolicy.setVerticalStretch(0)
        sizeToolbarPolicy.setHeightForWidth(
            self.toolbar.sizePolicy().hasHeightForWidth())
        self.toolbar.setSizePolicy(sizeToolbarPolicy)
        self.previousItem = self.toolbar.addToolbarButton(
            translate('OpenLP.SlideController', 'Previous Slide'),
            u':/slides/slide_previous.png',
            translate('OpenLP.SlideController', 'Move to previous.'),
            self.onSlideSelectedPrevious,
            shortcuts=[QtCore.Qt.Key_Up, QtCore.Qt.Key_PageUp],
            context=QtCore.Qt.WidgetWithChildrenShortcut)
        self.nextItem = self.toolbar.addToolbarButton(
            translate('OpenLP.SlideController', 'Next Slide'),
            u':/slides/slide_next.png',
            translate('OpenLP.SlideController', 'Move to next.'),
            self.onSlideSelectedNext,
            shortcuts=[QtCore.Qt.Key_Down, QtCore.Qt.Key_PageDown],
            context=QtCore.Qt.WidgetWithChildrenShortcut)
        self.toolbar.addToolbarSeparator(u'Close Separator')
        if self.isLive:
            # Hide Menu
            self.hideMenu = QtGui.QToolButton(self.toolbar)
            self.hideMenu.setText(translate('OpenLP.SlideController', 'Hide'))
            self.hideMenu.setPopupMode(QtGui.QToolButton.MenuButtonPopup)
            self.toolbar.addToolbarWidget(u'Hide Menu', self.hideMenu)
            self.hideMenu.setMenu(QtGui.QMenu(
                translate('OpenLP.SlideController', 'Hide'), self.toolbar))
            self.blankScreen = shortcut_action(self.hideMenu, u'blankScreen',
                [QtCore.Qt.Key_Period], self.onBlankDisplay,
                u':/slides/slide_blank.png', False, UiStrings().LiveToolbar)
            self.blankScreen.setText(
                translate('OpenLP.SlideController', 'Blank Screen'))
            self.themeScreen = shortcut_action(self.hideMenu, u'themeScreen',
                [QtGui.QKeySequence(u'T')], self.onThemeDisplay,
                u':/slides/slide_theme.png', False, UiStrings().LiveToolbar)
            self.themeScreen.setText(
                translate('OpenLP.SlideController', 'Blank to Theme'))
            self.desktopScreen = shortcut_action(self.hideMenu,
                u'desktopScreen', [QtGui.QKeySequence(u'D')],
                self.onHideDisplay, u':/slides/slide_desktop.png', False,
                UiStrings().LiveToolbar)
            self.desktopScreen.setText(
                translate('OpenLP.SlideController', 'Show Desktop'))
            self.hideMenu.setDefaultAction(self.blankScreen)
            self.hideMenu.menu().addAction(self.blankScreen)
            self.hideMenu.menu().addAction(self.themeScreen)
            self.hideMenu.menu().addAction(self.desktopScreen)
            self.toolbar.addToolbarSeparator(u'Loop Separator')
            # Play Slides Menu
            self.playSlidesMenu = QtGui.QToolButton(self.toolbar)
            self.playSlidesMenu.setText(translate('OpenLP.SlideController',
                'Play Slides'))
            self.playSlidesMenu.setPopupMode(QtGui.QToolButton.MenuButtonPopup)
            self.toolbar.addToolbarWidget(u'Play Slides Menu',
                self.playSlidesMenu)
            self.playSlidesMenu.setMenu(QtGui.QMenu(
                translate('OpenLP.SlideController', 'Play Slides'),
                self.toolbar))
            self.playSlidesLoop = shortcut_action(self.playSlidesMenu,
                u'playSlidesLoop', [], self.onPlaySlidesLoop,
                u':/media/media_time.png', False, UiStrings().LiveToolbar)
            self.playSlidesLoop.setText(UiStrings().PlaySlidesInLoop)
            self.playSlidesOnce = shortcut_action(self.playSlidesMenu,
                u'playSlidesOnce', [], self.onPlaySlidesOnce,
                u':/media/media_time.png', False, UiStrings().LiveToolbar)
            self.playSlidesOnce.setText(UiStrings().PlaySlidesToEnd)
            if QtCore.QSettings().value(self.parent().generalSettingsSection +
                u'/enable slide loop', QtCore.QVariant(True)).toBool():
                self.playSlidesMenu.setDefaultAction(self.playSlidesLoop)
            else:
                self.playSlidesMenu.setDefaultAction(self.playSlidesOnce)
            self.playSlidesMenu.menu().addAction(self.playSlidesLoop)
            self.playSlidesMenu.menu().addAction(self.playSlidesOnce)
            # Loop Delay Spinbox
            self.delaySpinBox = QtGui.QSpinBox()
            self.delaySpinBox.setRange(1, 180)
            self.toolbar.addToolbarWidget(u'Image SpinBox', self.delaySpinBox)
            self.delaySpinBox.setSuffix(UiStrings().Seconds)
            self.delaySpinBox.setToolTip(translate('OpenLP.SlideController',
                'Delay between slides in seconds.'))
        else:
            self.toolbar.addToolbarButton(
                # Does not need translating - control string.
                u'Go Live', u':/general/general_live.png',
                translate('OpenLP.SlideController', 'Move to live.'),
                self.onGoLive)
            self.toolbar.addToolbarButton(
                # Does not need translating - control string.
                u'Add to Service', u':/general/general_add.png',
                translate('OpenLP.SlideController', 'Add to Service.'),
                self.onPreviewAddToService)
            self.toolbar.addToolbarSeparator(u'Close Separator')
            self.toolbar.addToolbarButton(
                # Does not need translating - control string.
                u'Edit Song', u':/general/general_edit.png',
                translate('OpenLP.SlideController',
                'Edit and reload song preview.'),
                self.onEditSong)
        self.controllerLayout.addWidget(self.toolbar)
        # Build a Media ToolBar
        self.mediabar = OpenLPToolbar(self)
        self.mediabar.addToolbarButton(
            u'Media Start', u':/slides/media_playback_start.png',
            translate('OpenLP.SlideController', 'Start playing media.'),
            self.onMediaPlay)
        self.mediabar.addToolbarButton(
            u'Media Pause', u':/slides/media_playback_pause.png',
            translate('OpenLP.SlideController', 'Start playing media.'),
            self.onMediaPause)
        self.mediabar.addToolbarButton(
            u'Media Stop', u':/slides/media_playback_stop.png',
            translate('OpenLP.SlideController', 'Start playing media.'),
            self.onMediaStop)
        if self.isLive:
            # Build the Song Toolbar
            self.songMenu = QtGui.QToolButton(self.toolbar)
            self.songMenu.setText(translate('OpenLP.SlideController', 'Go To'))
            self.songMenu.setPopupMode(QtGui.QToolButton.InstantPopup)
            self.toolbar.addToolbarWidget(u'Song Menu', self.songMenu)
            self.songMenu.setMenu(QtGui.QMenu(
                translate('OpenLP.SlideController', 'Go To'), self.toolbar))
            self.toolbar.makeWidgetsInvisible([u'Song Menu'])
            # Build the volumeSlider.
            self.volumeSlider = QtGui.QSlider(QtCore.Qt.Horizontal)
            self.volumeSlider.setTickInterval(1)
            self.volumeSlider.setTickPosition(QtGui.QSlider.TicksAbove)
            self.volumeSlider.setMinimum(0)
            self.volumeSlider.setMaximum(10)
        else:
            # Build the seekSlider.
            self.seekSlider = Phonon.SeekSlider()
            self.seekSlider.setGeometry(QtCore.QRect(90, 260, 221, 24))
            self.seekSlider.setObjectName(u'seekSlider')
            self.mediabar.addToolbarWidget(u'Seek Slider', self.seekSlider)
            self.volumeSlider = Phonon.VolumeSlider()
        self.volumeSlider.setGeometry(QtCore.QRect(90, 260, 221, 24))
        self.volumeSlider.setObjectName(u'volumeSlider')
        self.mediabar.addToolbarWidget(u'Audio Volume', self.volumeSlider)
        self.controllerLayout.addWidget(self.mediabar)
        # Screen preview area
        self.previewFrame = QtGui.QFrame(self.splitter)
        self.previewFrame.setGeometry(QtCore.QRect(0, 0, 300, 300 * self.ratio))
        self.previewFrame.setMinimumHeight(100)
        self.previewFrame.setSizePolicy(QtGui.QSizePolicy(
            QtGui.QSizePolicy.Ignored, QtGui.QSizePolicy.Ignored,
            QtGui.QSizePolicy.Label))
        self.previewFrame.setFrameShape(QtGui.QFrame.StyledPanel)
        self.previewFrame.setFrameShadow(QtGui.QFrame.Sunken)
        self.previewFrame.setObjectName(u'PreviewFrame')
        self.grid = QtGui.QGridLayout(self.previewFrame)
        self.grid.setMargin(8)
        self.grid.setObjectName(u'grid')
        self.slideLayout = QtGui.QVBoxLayout()
        self.slideLayout.setSpacing(0)
        self.slideLayout.setMargin(0)
        self.slideLayout.setObjectName(u'SlideLayout')
        if not self.isLive:
            self.mediaObject = Phonon.MediaObject(self)
            self.video = Phonon.VideoWidget()
            self.video.setVisible(False)
            self.audio = Phonon.AudioOutput(Phonon.VideoCategory,
                self.mediaObject)
            Phonon.createPath(self.mediaObject, self.video)
            Phonon.createPath(self.mediaObject, self.audio)
            self.video.setGeometry(QtCore.QRect(0, 0, 300, 225))
            self.slideLayout.insertWidget(0, self.video)
        # Actual preview screen
        self.slidePreview = QtGui.QLabel(self)
        sizePolicy = QtGui.QSizePolicy(QtGui.QSizePolicy.Fixed,
            QtGui.QSizePolicy.Fixed)
        sizePolicy.setHorizontalStretch(0)
        sizePolicy.setVerticalStretch(0)
        sizePolicy.setHeightForWidth(
            self.slidePreview.sizePolicy().hasHeightForWidth())
        self.slidePreview.setSizePolicy(sizePolicy)
        self.slidePreview.setFrameShape(QtGui.QFrame.Box)
        self.slidePreview.setFrameShadow(QtGui.QFrame.Plain)
        self.slidePreview.setLineWidth(1)
        self.slidePreview.setScaledContents(True)
        self.slidePreview.setObjectName(u'SlidePreview')
        self.slideLayout.insertWidget(0, self.slidePreview)
        self.grid.addLayout(self.slideLayout, 0, 0, 1, 1)
        # Signals
        QtCore.QObject.connect(self.previewListWidget,
            QtCore.SIGNAL(u'clicked(QModelIndex)'), self.onSlideSelected)
        if self.isLive:
            QtCore.QObject.connect(self.volumeSlider,
                QtCore.SIGNAL(u'sliderReleased()'), self.mediaVolume)
            QtCore.QObject.connect(Receiver.get_receiver(),
                QtCore.SIGNAL(u'maindisplay_active'), self.updatePreview)
            QtCore.QObject.connect(Receiver.get_receiver(),
                QtCore.SIGNAL(u'slidecontroller_live_spin_delay'),
                self.receiveSpinDelay)
            self.toolbar.makeWidgetsInvisible(self.loopList)
        else:
            QtCore.QObject.connect(self.previewListWidget,
                QtCore.SIGNAL(u'doubleClicked(QModelIndex)'),
                self.onGoLiveClick)
            self.toolbar.makeWidgetsInvisible(self.songEditList)
        self.mediabar.setVisible(False)
        if self.isLive:
            self.setLiveHotkeys(self)
            self.__addActionsToWidget(self.previewListWidget)
        else:
            self.setPreviewHotkeys()
            self.previewListWidget.addActions(
                [self.nextItem,
                self.previousItem])
        QtCore.QObject.connect(Receiver.get_receiver(),
            QtCore.SIGNAL(u'slidecontroller_%s_stop_loop' % self.typePrefix),
            self.onStopLoop)
        QtCore.QObject.connect(Receiver.get_receiver(),
            QtCore.SIGNAL(u'slidecontroller_%s_first' % self.typePrefix),
            self.onSlideSelectedFirst)
        QtCore.QObject.connect(Receiver.get_receiver(),
            QtCore.SIGNAL(u'slidecontroller_%s_next' % self.typePrefix),
            self.onSlideSelectedNext)
        QtCore.QObject.connect(Receiver.get_receiver(),
            QtCore.SIGNAL(u'slidecontroller_%s_previous' % self.typePrefix),
            self.onSlideSelectedPrevious)
        QtCore.QObject.connect(Receiver.get_receiver(),
            QtCore.SIGNAL(u'slidecontroller_%s_last' % self.typePrefix),
            self.onSlideSelectedLast)
        QtCore.QObject.connect(Receiver.get_receiver(),
            QtCore.SIGNAL(u'slidecontroller_%s_change' % self.typePrefix),
            self.onSlideChange)
        QtCore.QObject.connect(Receiver.get_receiver(),
            QtCore.SIGNAL(u'slidecontroller_%s_set' % self.typePrefix),
            self.onSlideSelectedIndex)
        QtCore.QObject.connect(Receiver.get_receiver(),
            QtCore.SIGNAL(u'slidecontroller_%s_blank' % self.typePrefix),
            self.onSlideBlank)
        QtCore.QObject.connect(Receiver.get_receiver(),
            QtCore.SIGNAL(u'slidecontroller_%s_unblank' % self.typePrefix),
            self.onSlideUnblank)
        QtCore.QObject.connect(Receiver.get_receiver(),
            QtCore.SIGNAL(u'slidecontroller_%s_text_request' % self.typePrefix),
            self.onTextRequest)

    def setPreviewHotkeys(self, parent=None):
        self.previousItem.setObjectName(u'previousItemPreview')
        self.nextItem.setObjectName(u'nextItemPreview')
        action_list = ActionList.get_instance()
        action_list.add_action(self.previousItem)
        action_list.add_action(self.nextItem)

    def setLiveHotkeys(self, parent=None):
        self.previousItem.setObjectName(u'previousItemLive')
        self.nextItem.setObjectName(u'nextItemLive')
        action_list = ActionList.get_instance()
        action_list.add_category(
            UiStrings().LiveToolbar, CategoryOrder.standardToolbar)
        action_list.add_action(self.previousItem)
        action_list.add_action(self.nextItem)
        self.previousService = shortcut_action(parent, u'previousService',
            [QtCore.Qt.Key_Left], self.servicePrevious,
            category=UiStrings().LiveToolbar,
            context=QtCore.Qt.WidgetWithChildrenShortcut)
        self.previousService.setText(
            translate('OpenLP.SlideController', 'Previous Service'))
        self.nextService = shortcut_action(parent, 'nextService',
            [QtCore.Qt.Key_Right], self.serviceNext,
            category=UiStrings().LiveToolbar,
            context=QtCore.Qt.WidgetWithChildrenShortcut)
        self.nextService.setText(
            translate('OpenLP.SlideController', 'Next Service'))
        self.escapeItem = shortcut_action(parent, 'escapeItem',
            [QtCore.Qt.Key_Escape], self.liveEscape,
            category=UiStrings().LiveToolbar,
            context=QtCore.Qt.WidgetWithChildrenShortcut)
        self.escapeItem.setText(
            translate('OpenLP.SlideController', 'Escape Item'))

    def liveEscape(self):
        self.display.setVisible(False)
        self.display.videoStop()

    def servicePrevious(self):
        time.sleep(0.1)
        Receiver.send_message('servicemanager_previous_item')

    def serviceNext(self):
        time.sleep(0.1)
        Receiver.send_message('servicemanager_next_item')

    def screenSizeChanged(self):
        """
        Settings dialog has changed the screen size of adjust output and
        screen previews.
        """
        # rebuild display as screen size changed
        if self.display:
            self.display.close()
        self.display = MainDisplay(self, self.imageManager, self.isLive)
        self.display.alertTab = self.alertTab
        self.display.setup()
        if self.isLive:
            self.__addActionsToWidget(self.display)
        # The SlidePreview's ratio.
        self.ratio = float(self.screens.current[u'size'].width()) / \
            float(self.screens.current[u'size'].height())
        self.previewSizeChanged()
        if self.serviceItem:
            self.refreshServiceItem()

    def __addActionsToWidget(self, widget):
        widget.addActions([
            self.previousItem, self.nextItem,
            self.previousService, self.nextService,
            self.escapeItem])

    def previewSizeChanged(self):
        """
        Takes care of the SlidePreview's size. Is called when one of the the
        splitters is moved or when the screen size is changed. Note, that this
        method is (also) called frequently from the mainwindow *paintEvent*.
        """
        if self.ratio < float(self.previewFrame.width()) / float(
            self.previewFrame.height()):
            # We have to take the height as limit.
            max_height = self.previewFrame.height() - self.grid.margin() * 2
            self.slidePreview.setFixedSize(QtCore.QSize(max_height * self.ratio,
                max_height))
        else:
            # We have to take the width as limit.
            max_width = self.previewFrame.width() - self.grid.margin() * 2
            self.slidePreview.setFixedSize(QtCore.QSize(max_width,
                max_width / self.ratio))
        # Make sure that the frames have the correct size.
        self.previewListWidget.setColumnWidth(0,
            self.previewListWidget.viewport().size().width())
        if self.serviceItem:
            # Sort out songs, bibles, etc.
            if self.serviceItem.is_text():
                self.previewListWidget.resizeRowsToContents()
            else:
                # Sort out image heights.
                width = self.parent().controlSplitter.sizes()[self.split]
                for framenumber in range(len(self.serviceItem.get_frames())):
                    self.previewListWidget.setRowHeight(
                        framenumber, width / self.ratio)

    def onSongBarHandler(self):
        request = unicode(self.sender().text())
        slideno = self.slideList[request]
        self.__updatePreviewSelection(slideno)
        self.slideSelected()

    def receiveSpinDelay(self, value):
        """
        Adjusts the value of the ``delaySpinBox`` to the given one.
        """
        self.delaySpinBox.setValue(int(value))

    def enableToolBar(self, item):
        """
        Allows the toolbars to be reconfigured based on Controller Type
        and ServiceItem Type
        """
        if self.isLive:
            self.enableLiveToolBar(item)
        else:
            self.enablePreviewToolBar(item)

    def enableLiveToolBar(self, item):
        """
        Allows the live toolbar to be customised
        """
        # Work-around for OS X, hide and then show the toolbar
        # See bug #791050
        self.toolbar.hide()
        self.mediabar.setVisible(False)
        self.toolbar.makeWidgetsInvisible([u'Song Menu'])
        self.toolbar.makeWidgetsInvisible(self.loopList)
        if item.is_text():
            if QtCore.QSettings().value(
                self.parent().songsSettingsSection + u'/display songbar',
                QtCore.QVariant(True)).toBool() and len(self.slideList) > 0:
                self.toolbar.makeWidgetsVisible([u'Song Menu'])
        if item.is_capable(ItemCapabilities.AllowsLoop) and \
            len(item.get_frames()) > 1:
            self.toolbar.makeWidgetsVisible(self.loopList)
        if item.is_media():
            self.toolbar.setVisible(False)
            self.mediabar.setVisible(True)
        else:
            # Work-around for OS X, hide and then show the toolbar
            # See bug #791050
            self.toolbar.show()

    def enablePreviewToolBar(self, item):
        """
        Allows the Preview toolbar to be customised
        """
        # Work-around for OS X, hide and then show the toolbar
        # See bug #791050
        self.toolbar.hide()
        self.mediabar.setVisible(False)
        self.toolbar.makeWidgetsInvisible(self.songEditList)
        if item.is_capable(ItemCapabilities.AllowsEdit) and item.from_plugin:
            self.toolbar.makeWidgetsVisible(self.songEditList)
        elif item.is_media():
            self.toolbar.setVisible(False)
            self.mediabar.setVisible(True)
            self.volumeSlider.setAudioOutput(self.audio)
        if not item.is_media():
            # Work-around for OS X, hide and then show the toolbar
            # See bug #791050
            self.toolbar.show()

    def refreshServiceItem(self):
        """
        Method to update the service item if the screen has changed
        """
        log.debug(u'refreshServiceItem live = %s' % self.isLive)
        if self.serviceItem.is_text() or self.serviceItem.is_image():
            item = self.serviceItem
            item.render()
            self._processItem(item, self.selectedRow)

    def addServiceItem(self, item):
        """
        Method to install the service item into the controller
        Called by plugins
        """
        log.debug(u'addServiceItem live = %s' % self.isLive)
        item.render()
        slideno = 0
        if self.songEdit:
            slideno = self.selectedRow
        self.songEdit = False
        self._processItem(item, slideno)

    def replaceServiceManagerItem(self, item):
        """
        Replacement item following a remote edit
        """
        if item.__eq__(self.serviceItem):
            self._processItem(item, self.previewListWidget.currentRow())

    def addServiceManagerItem(self, item, slideno):
        """
        Method to install the service item into the controller and
        request the correct toolbar for the plugin.
        Called by ServiceManager
        """
        log.debug(u'addServiceManagerItem live = %s' % self.isLive)
        # If no valid slide number is specified we take the first one.
        if slideno == -1:
            slideno = 0
        # If service item is the same as the current on only change slide
        if item.__eq__(self.serviceItem):
            self.__checkUpdateSelectedSlide(slideno)
            self.slideSelected()
            return
        self._processItem(item, slideno)

    def _processItem(self, serviceItem, slideno):
        """
        Loads a ServiceItem into the system from ServiceManager
        Display the slide number passed
        """
        log.debug(u'processManagerItem live = %s' % self.isLive)
        self.onStopLoop()
        old_item = self.serviceItem
        # take a copy not a link to the servicemeanager copy.
        self.serviceItem = copy.copy(serviceItem)
        if old_item and self.isLive and old_item.is_capable(
            ItemCapabilities.ProvidesOwnDisplay):
            self._resetBlank()
        Receiver.send_message(u'%s_start' % serviceItem.name.lower(),
            [serviceItem, self.isLive, self.hideMode(), slideno])
        self.slideList = {}
        width = self.parent().controlSplitter.sizes()[self.split]
        self.previewListWidget.clear()
        self.previewListWidget.setRowCount(0)
        self.previewListWidget.setColumnWidth(0, width)
        if self.isLive:
            self.songMenu.menu().clear()
        row = 0
        text = []
        for framenumber, frame in enumerate(self.serviceItem.get_frames()):
            self.previewListWidget.setRowCount(
                self.previewListWidget.rowCount() + 1)
            item = QtGui.QTableWidgetItem()
            slideHeight = 0
            if self.serviceItem.is_text():
                if frame[u'verseTag']:
                    # These tags are already translated.
                    verse_def = frame[u'verseTag']
                    verse_def = u'%s%s' % (verse_def[0], verse_def[1:])
                    two_line_def = u'%s\n%s' % (verse_def[0], verse_def[1:])
                    row = two_line_def
                    if self.isLive:
                        if verse_def not in self.slideList:
                            self.slideList[verse_def] = framenumber
                            self.songMenu.menu().addAction(verse_def,
                                self.onSongBarHandler)
                else:
                    row += 1
                item.setText(frame[u'text'])
            else:
                label = QtGui.QLabel()
                label.setMargin(4)
                label.setScaledContents(True)
                if self.serviceItem.is_command():
                    image = QtGui.QImage(frame[u'image'])
                else:
                    # If current slide set background to image
                    if framenumber == slideno:
                        self.serviceItem.bg_image_bytes = \
                            self.imageManager.get_image_bytes(frame[u'title'])
                    image = self.imageManager.get_image(frame[u'title'])
                label.setPixmap(QtGui.QPixmap.fromImage(image))
                self.previewListWidget.setCellWidget(framenumber, 0, label)
                slideHeight = width * self.parent().renderer.screen_ratio
                row += 1
            text.append(unicode(row))
            self.previewListWidget.setItem(framenumber, 0, item)
            if slideHeight != 0:
                self.previewListWidget.setRowHeight(framenumber, slideHeight)
        self.previewListWidget.setVerticalHeaderLabels(text)
        if self.serviceItem.is_text():
            self.previewListWidget.resizeRowsToContents()
        self.previewListWidget.setColumnWidth(0,
            self.previewListWidget.viewport().size().width())
        self.__updatePreviewSelection(slideno)
        self.enableToolBar(serviceItem)
        # Pass to display for viewing.
        # Postpone image build, we need to do this later to avoid the theme
        # flashing on the screen
        if not self.serviceItem.is_image():
            self.display.buildHtml(self.serviceItem)
        if serviceItem.is_media():
            self.onMediaStart(serviceItem)
        self.slideSelected(True)
        self.previewListWidget.setFocus()
        if old_item:
            # Close the old item after the new one is opened
            # This avoids the service theme/desktop flashing on screen
            # However opening a new item of the same type will automatically
            # close the previous, so make sure we don't close the new one.
            if old_item.is_command() and not serviceItem.is_command():
                Receiver.send_message(u'%s_stop' %
                    old_item.name.lower(), [old_item, self.isLive])
            if old_item.is_media() and not serviceItem.is_media():
                self.onMediaClose()
        Receiver.send_message(u'slidecontroller_%s_started' % self.typePrefix,
            [serviceItem])

    def __updatePreviewSelection(self, slideno):
        """
        Utility method to update the selected slide in the list.
        """
        if slideno > self.previewListWidget.rowCount():
            self.previewListWidget.selectRow(
                self.previewListWidget.rowCount() - 1)
        else:
            self.__checkUpdateSelectedSlide(slideno)

    def onTextRequest(self):
        """
        Return the text for the current item in controller
        """
        data = []
        if self.serviceItem:
            for framenumber, frame in enumerate(self.serviceItem.get_frames()):
                dataItem = {}
                if self.serviceItem.is_text():
                    dataItem[u'tag'] = unicode(frame[u'verseTag'])
                    dataItem[u'text'] = unicode(frame[u'html'])
                else:
                    dataItem[u'tag'] = unicode(framenumber)
                    dataItem[u'text'] = u''
                dataItem[u'selected'] = \
                    (self.previewListWidget.currentRow() == framenumber)
                data.append(dataItem)
        Receiver.send_message(u'slidecontroller_%s_text_response'
            % self.typePrefix, data)

    # Screen event methods
    def onSlideSelectedFirst(self):
        """
        Go to the first slide.
        """
        if not self.serviceItem:
            return
        if self.serviceItem.is_command():
            Receiver.send_message(u'%s_first' % self.serviceItem.name.lower(),
                [self.serviceItem, self.isLive])
            self.updatePreview()
        else:
            self.previewListWidget.selectRow(0)
            self.slideSelected()

    def onSlideSelectedIndex(self, message):
        """
        Go to the requested slide
        """
        index = int(message[0])
        if not self.serviceItem:
            return
        if self.serviceItem.is_command():
            Receiver.send_message(u'%s_slide' % self.serviceItem.name.lower(),
                [self.serviceItem, self.isLive, index])
            self.updatePreview()
        else:
            self.__checkUpdateSelectedSlide(index)
            self.slideSelected()

    def mainDisplaySetBackground(self):
        """
        Allow the main display to blank the main display at startup time
        """
        log.debug(u'mainDisplaySetBackground live = %s' % self.isLive)
        display_type = QtCore.QSettings().value(
            self.parent().generalSettingsSection + u'/screen blank',
            QtCore.QVariant(u'')).toString()
        if not self.display.primary:
            # Order done to handle initial conversion
            if display_type == u'themed':
                self.onThemeDisplay(True)
            elif display_type == u'hidden':
                self.onHideDisplay(True)
            elif display_type == u'blanked':
                self.onBlankDisplay(True)
            else:
                Receiver.send_message(u'maindisplay_show')

    def onSlideBlank(self):
        """
        Handle the slidecontroller blank event
        """
        self.onBlankDisplay(True)

    def onSlideUnblank(self):
        """
        Handle the slidecontroller unblank event
        """
        self.onBlankDisplay(False)

    def onBlankDisplay(self, checked=None):
        """
        Handle the blank screen button actions
        """
        if checked is None:
            checked = self.blankScreen.isChecked()
        log.debug(u'onBlankDisplay %s' % checked)
        self.hideMenu.setDefaultAction(self.blankScreen)
        self.blankScreen.setChecked(checked)
        self.themeScreen.setChecked(False)
        self.desktopScreen.setChecked(False)
        if checked:
            QtCore.QSettings().setValue(
                self.parent().generalSettingsSection + u'/screen blank',
                QtCore.QVariant(u'blanked'))
        else:
            QtCore.QSettings().remove(
                self.parent().generalSettingsSection + u'/screen blank')
        self.blankPlugin()
        self.updatePreview()

    def onThemeDisplay(self, checked=None):
        """
        Handle the Theme screen button
        """
        if checked is None:
            checked = self.themeScreen.isChecked()
        log.debug(u'onThemeDisplay %s' % checked)
        self.hideMenu.setDefaultAction(self.themeScreen)
        self.blankScreen.setChecked(False)
        self.themeScreen.setChecked(checked)
        self.desktopScreen.setChecked(False)
        if checked:
            QtCore.QSettings().setValue(
                self.parent().generalSettingsSection + u'/screen blank',
                QtCore.QVariant(u'themed'))
        else:
            QtCore.QSettings().remove(
                self.parent().generalSettingsSection + u'/screen blank')
        self.blankPlugin()
        self.updatePreview()

    def onHideDisplay(self, checked=None):
        """
        Handle the Hide screen button
        """
        if checked is None:
            checked = self.desktopScreen.isChecked()
        log.debug(u'onHideDisplay %s' % checked)
        self.hideMenu.setDefaultAction(self.desktopScreen)
        self.blankScreen.setChecked(False)
        self.themeScreen.setChecked(False)
        self.desktopScreen.setChecked(checked)
        if checked:
            QtCore.QSettings().setValue(
                self.parent().generalSettingsSection + u'/screen blank',
                QtCore.QVariant(u'hidden'))
        else:
            QtCore.QSettings().remove(
                self.parent().generalSettingsSection + u'/screen blank')
        self.hidePlugin(checked)
        self.updatePreview()

    def blankPlugin(self):
        """
        Blank/Hide the display screen within a plugin if required.
        """
        hide_mode = self.hideMode()
        log.debug(u'blankPlugin %s ', hide_mode)
        if self.serviceItem is not None:
            if hide_mode:
                if not self.serviceItem.is_command():
                    Receiver.send_message(u'maindisplay_hide', hide_mode)
                Receiver.send_message(u'%s_blank'
                    % self.serviceItem.name.lower(),
                    [self.serviceItem, self.isLive, hide_mode])
            else:
                if not self.serviceItem.is_command():
                    Receiver.send_message(u'maindisplay_show')
                Receiver.send_message(u'%s_unblank'
                    % self.serviceItem.name.lower(),
                    [self.serviceItem, self.isLive])
        else:
            if hide_mode:
                Receiver.send_message(u'maindisplay_hide', hide_mode)
            else:
                Receiver.send_message(u'maindisplay_show')

    def hidePlugin(self, hide):
        """
        Tell the plugin to hide the display screen.
        """
        log.debug(u'hidePlugin %s ', hide)
        if self.serviceItem is not None:
            if hide:
                Receiver.send_message(u'maindisplay_hide', HideMode.Screen)
                Receiver.send_message(u'%s_hide'
                    % self.serviceItem.name.lower(),
                    [self.serviceItem, self.isLive])
            else:
                if not self.serviceItem.is_command():
                    Receiver.send_message(u'maindisplay_show')
                Receiver.send_message(u'%s_unblank'
                    % self.serviceItem.name.lower(),
                    [self.serviceItem, self.isLive])
        else:
            if hide:
                Receiver.send_message(u'maindisplay_hide', HideMode.Screen)
            else:
                Receiver.send_message(u'maindisplay_show')

    def onSlideSelected(self, start=False):
        """
        Slide selected in controller
        """
        self.slideSelected()

    def slideSelected(self, start=False):
        """
        Generate the preview when you click on a slide.
        if this is the Live Controller also display on the screen
        """
        row = self.previewListWidget.currentRow()
        self.selectedRow = 0
        if row > -1 and row < self.previewListWidget.rowCount():
            if self.serviceItem.is_command():
                if self.isLive and not start:
                    Receiver.send_message(
                        u'%s_slide' % self.serviceItem.name.lower(),
                        [self.serviceItem, self.isLive, row])
                self.updatePreview()
            else:
                toDisplay = self.serviceItem.get_rendered_frame(row)
                if self.serviceItem.is_text():
                    frame = self.display.text(toDisplay)
                else:
                    if start:
                        self.display.buildHtml(self.serviceItem, toDisplay)
                        frame = self.display.preview()
                    else:
                        frame = self.display.image(toDisplay)
                    # reset the store used to display first image
                    self.serviceItem.bg_image_bytes = None
                self.slidePreview.setPixmap(QtGui.QPixmap.fromImage(frame))
            self.selectedRow = row
            self.__checkUpdateSelectedSlide(row)
        Receiver.send_message(u'slidecontroller_%s_changed' % self.typePrefix,
            row)

    def onSlideChange(self, row):
        """
        The slide has been changed. Update the slidecontroller accordingly
        """
        self.__checkUpdateSelectedSlide(row)
        self.updatePreview()
        Receiver.send_message(u'slidecontroller_%s_changed' % self.typePrefix,
            row)

    def updatePreview(self):
        """
        This updates the preview frame, for example after changing a slide or
        using *Blank to Theme*.
        """
        log.debug(u'updatePreview %s ' % self.screens.current[u'primary'])
        if not self.screens.current[u'primary'] and self.serviceItem and \
            self.serviceItem.is_capable(ItemCapabilities.ProvidesOwnDisplay):
            # Grab now, but try again in a couple of seconds if slide change
            # is slow
            QtCore.QTimer.singleShot(0.5, self.grabMainDisplay)
            QtCore.QTimer.singleShot(2.5, self.grabMainDisplay)
        else:
            self.slidePreview.setPixmap(
                QtGui.QPixmap.fromImage(self.display.preview()))

    def grabMainDisplay(self):
        """
        Creates an image of the current screen and updates the preview frame.
        """
        winid = QtGui.QApplication.desktop().winId()
        rect = self.screens.current[u'size']
        winimg = QtGui.QPixmap.grabWindow(winid, rect.x(),
            rect.y(), rect.width(), rect.height())
        self.slidePreview.setPixmap(winimg)

    def onSlideSelectedNext(self, wrap=None):
        """
        Go to the next slide.
        """
        if not self.serviceItem:
            return
        Receiver.send_message(u'%s_next' % self.serviceItem.name.lower(),
            [self.serviceItem, self.isLive])
        if self.serviceItem.is_command() and self.isLive:
            self.updatePreview()
        else:
            row = self.previewListWidget.currentRow() + 1
            if row == self.previewListWidget.rowCount():
                if wrap is None:
                    wrap = QtCore.QSettings().value(
                        self.parent().generalSettingsSection +
                        u'/enable slide loop', QtCore.QVariant(True)).toBool()
                if wrap:
                    row = 0
                else:
                    row = self.previewListWidget.rowCount() - 1
            self.__checkUpdateSelectedSlide(row)
            self.slideSelected()

    def onSlideSelectedPrevious(self):
        """
        Go to the previous slide.
        """
        if not self.serviceItem:
            return
        Receiver.send_message(u'%s_previous' % self.serviceItem.name.lower(),
            [self.serviceItem, self.isLive])
        if self.serviceItem.is_command() and self.isLive:
            self.updatePreview()
        else:
            row = self.previewListWidget.currentRow() - 1
            if row == -1:
                if QtCore.QSettings().value(self.parent().generalSettingsSection
                    + u'/enable slide loop', QtCore.QVariant(True)).toBool():
                    row = self.previewListWidget.rowCount() - 1
                else:
                    row = 0
            self.__checkUpdateSelectedSlide(row)
            self.slideSelected()

    def __checkUpdateSelectedSlide(self, row):
        if row + 1 < self.previewListWidget.rowCount():
            self.previewListWidget.scrollToItem(
                self.previewListWidget.item(row + 1, 0))
        self.previewListWidget.selectRow(row)

    def onSlideSelectedLast(self):
        """
        Go to the last slide.
        """
        if not self.serviceItem:
            return
        Receiver.send_message(u'%s_last' % self.serviceItem.name.lower(),
            [self.serviceItem, self.isLive])
        if self.serviceItem.is_command():
            self.updatePreview()
        else:
            self.previewListWidget.selectRow(
                        self.previewListWidget.rowCount() - 1)
            self.slideSelected()

    def onToggleLoop(self):
        """
        Toggles the loop state.
        """
        if self.playSlidesLoop.isChecked() or self.playSlidesOnce.isChecked():
            self.onStartLoop()
        else:
            self.onStopLoop()

    def onStartLoop(self):
        """
        Start the timer loop running and store the timer id
        """
        if self.previewListWidget.rowCount() > 1:
            self.timer_id = self.startTimer(
                int(self.delaySpinBox.value()) * 1000)

    def onStopLoop(self):
        """
        Stop the timer loop running
        """
        if self.timer_id != 0:
            self.killTimer(self.timer_id)
            self.timer_id = 0

    def onPlaySlidesLoop(self, checked=None):
        """
        Start or stop 'Play Slides in Loop'
        """
        if checked is None:
            checked = self.playSlidesLoop.isChecked()
        else:
            self.playSlidesLoop.setChecked(checked)
        log.debug(u'onPlaySlidesLoop %s' % checked)
        if checked:
            self.playSlidesLoop.setIcon(build_icon(u':/media/media_stop.png'))
            self.playSlidesLoop.setText(UiStrings().StopPlaySlidesInLoop)
            self.playSlidesOnce.setIcon(build_icon(u':/media/media_time.png'))
            self.playSlidesOnce.setText(UiStrings().PlaySlidesToEnd)
        else:
            self.playSlidesLoop.setIcon(build_icon(u':/media/media_time.png'))
            self.playSlidesLoop.setText(UiStrings().PlaySlidesInLoop)
        self.playSlidesMenu.setDefaultAction(self.playSlidesLoop)
        self.playSlidesOnce.setChecked(False)
        self.onToggleLoop()

    def onPlaySlidesOnce(self, checked=None):
        """
        Start or stop 'Play Slides to End'
        """
        if checked is None:
            checked = self.playSlidesOnce.isChecked()
        else:
            self.playSlidesOnce.setChecked(checked)
        log.debug(u'onPlaySlidesOnce %s' % checked)
        if checked:
            self.playSlidesOnce.setIcon(build_icon(u':/media/media_stop.png'))
            self.playSlidesOnce.setText(UiStrings().StopPlaySlidesToEnd)
            self.playSlidesLoop.setIcon(build_icon(u':/media/media_time.png'))
            self.playSlidesLoop.setText(UiStrings().PlaySlidesInLoop)
        else:
            self.playSlidesOnce.setIcon(build_icon(u':/media/media_time'))
            self.playSlidesOnce.setText(UiStrings().PlaySlidesToEnd)
        self.playSlidesMenu.setDefaultAction(self.playSlidesOnce)
        self.playSlidesLoop.setChecked(False)
        self.onToggleLoop()

    def timerEvent(self, event):
        """
        If the timer event is for this window select next slide
        """
        if event.timerId() == self.timer_id:
            self.onSlideSelectedNext(self.playSlidesLoop.isChecked())

    def onEditSong(self):
        """
        From the preview display requires the service Item to be editied
        """
        self.songEdit = True
        Receiver.send_message(u'%s_edit' % self.serviceItem.name.lower(),
            u'P:%s' % self.serviceItem.edit_id)

    def onPreviewAddToService(self):
        """
        From the preview display request the Item to be added to service
        """
        if self.serviceItem:
            self.parent().serviceManagerContents.addServiceItem(
                self.serviceItem)

    def onGoLiveClick(self):
        """
        triggered by clicking the Preview slide items
        """
        if QtCore.QSettings().value(u'advanced/double click live',
            QtCore.QVariant(False)).toBool():
            # Live and Preview have issues if we have video or presentations
            # playing in both at the same time.
            if self.serviceItem.is_command():
                Receiver.send_message(u'%s_stop' %
                    self.serviceItem.name.lower(),
                    [self.serviceItem, self.isLive])
            if self.serviceItem.is_media():
                self.onMediaClose()
            self.onGoLive()

    def onGoLive(self):
        """
        If preview copy slide item to live
        """
        row = self.previewListWidget.currentRow()
        if row > -1 and row < self.previewListWidget.rowCount():
            if self.serviceItem.from_service:
                Receiver.send_message('servicemanager_preview_live',
                    u'%s:%s' % (self.serviceItem._uuid, row))
            else:
                self.parent().liveController.addServiceManagerItem(
                    self.serviceItem, row)

    def onMediaStart(self, item):
        """
        Respond to the arrival of a media service item
        """
        log.debug(u'SlideController onMediaStart')
        file = os.path.join(item.get_frame_path(), item.get_frame_title())
        if self.isLive:
            self.display.video(file, self.volume)
            self.volumeSlider.setValue(self.volume)
        else:
            self.mediaObject.stop()
            self.mediaObject.clearQueue()
            self.mediaObject.setCurrentSource(Phonon.MediaSource(file))
            self.seekSlider.setMediaObject(self.mediaObject)
            self.seekSlider.show()
            self.onMediaPlay()

    def mediaVolume(self):
        """
        Respond to the release of Volume Slider
        """
        log.debug(u'SlideController mediaVolume')
        self.volume = self.volumeSlider.value()
        self.display.videoVolume(self.volume)

    def onMediaPause(self):
        """
        Respond to the Pause from the media Toolbar
        """
        log.debug(u'SlideController onMediaPause')
        if self.isLive:
            self.display.videoPause()
        else:
            self.mediaObject.pause()

    def onMediaPlay(self):
        """
        Respond to the Play from the media Toolbar
        """
        log.debug(u'SlideController onMediaPlay')
        if self.isLive:
            self.display.videoPlay()
        else:
            self.slidePreview.hide()
            self.video.show()
            self.mediaObject.play()

    def onMediaStop(self):
        """
        Respond to the Stop from the media Toolbar
        """
        log.debug(u'SlideController onMediaStop')
        if self.isLive:
            self.display.videoStop()
        else:
            self.mediaObject.stop()
            self.video.hide()
        self.slidePreview.clear()
        self.slidePreview.show()

    def onMediaClose(self):
        """
        Respond to a request to close the Video
        """
        log.debug(u'SlideController onMediaStop')
        if self.isLive:
            self.display.resetVideo()
        else:
            self.mediaObject.stop()
            self.mediaObject.clearQueue()
            self.video.hide()
        self.slidePreview.clear()
        self.slidePreview.show()

    def _resetBlank(self):
        """
        Used by command items which provide their own displays to reset the
        screen hide attributes
        """
        hide_mode = self.hideMode()
        if hide_mode == HideMode.Blank:
            self.onBlankDisplay(True)
        elif hide_mode == HideMode.Theme:
            self.onThemeDisplay(True)
        elif hide_mode == HideMode.Screen:
            self.onHideDisplay(True)
        else:
            self.hidePlugin(False)

    def hideMode(self):
        """
        Determine what the hide mode should be according to the blank button
        """
        if not self.isLive:
            return None
        elif self.blankScreen.isChecked():
            return HideMode.Blank
        elif self.themeScreen.isChecked():
            return HideMode.Theme
        elif self.desktopScreen.isChecked():
            return HideMode.Screen
        else:
            return None<|MERGE_RESOLUTION|>--- conflicted
+++ resolved
@@ -33,13 +33,8 @@
 from PyQt4 import QtCore, QtGui
 from PyQt4.phonon import Phonon
 
-<<<<<<< HEAD
 from openlp.core.lib import OpenLPToolbar, Receiver, ItemCapabilities, \
-    translate
-=======
-from openlp.core.lib import OpenLPToolbar, Receiver, resize_image, \
-    ItemCapabilities, translate, build_icon
->>>>>>> f0fafd1c
+    translate, build_icon
 from openlp.core.lib.ui import UiStrings, shortcut_action
 from openlp.core.ui import HideMode, MainDisplay, ScreenList
 from openlp.core.utils.actions import ActionList, CategoryOrder
