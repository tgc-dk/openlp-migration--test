--- conflicted
+++ resolved
@@ -285,17 +285,6 @@
                 str_to_bool(self.songsconfig.get_config(u'display songbar', True)):
                 for action in self.Songbar.actions:
                     self.Songbar.actions[action].setVisible(False)
-<<<<<<< HEAD
-                verses = item.verse_order.split(u' ')
-                for verse in verses:
-                    try:
-                        self.Songbar.actions[verse].setVisible(True)
-                    except:
-                        #More than 20 verses hard luck
-                        pass
-                self.Songbar.setVisible(True)
-        elif item.service_item_type == ServiceItemType.Image:
-=======
                 if item.verse_order is not None:
                     verses = item.verse_order.split(u' ')
                     for verse in verses:
@@ -306,7 +295,6 @@
                             pass
                     self.Songbar.setVisible(True)
         elif item.service_item_type == ServiceType.Image:
->>>>>>> a98e0b55
             #Not sensible to allow loops with 1 frame
             if len(item.frames) > 1:
                 self.Toolbar.makeWidgetsVisible(self.image_list)
