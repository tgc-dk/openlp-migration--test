# -*- coding: utf-8 -*-
# vim: autoindent shiftwidth=4 expandtab textwidth=120 tabstop=4 softtabstop=4

###############################################################################
# OpenLP - Open Source Lyrics Projection                                      #
# --------------------------------------------------------------------------- #
# Copyright (c) 2008-2012 Raoul Snyman                                        #
# Portions copyright (c) 2008-2012 Tim Bentley, Gerald Britton, Jonathan      #
# Corwin, Samuel Findlay, Michael Gorven, Scott Guerrieri, Matthias Hub,      #
# Meinert Jordan, Armin Köhler, Erik Lundin, Edwin Lunando, Brian T. Meyer.   #
# Joshua Miller, Stevan Pettit, Andreas Preikschat, Mattias Põldaru,          #
# Christian Richter, Philip Ridout, Simon Scudder, Jeffrey Smith,             #
# Maikel Stuivenberg, Martin Thompson, Jon Tibble, Dave Warnock,              #
# Frode Woldsund, Martin Zibricky, Patrick Zimmermann                         #
# --------------------------------------------------------------------------- #
# This program is free software; you can redistribute it and/or modify it     #
# under the terms of the GNU General Public License as published by the Free  #
# Software Foundation; version 2 of the License.                              #
#                                                                             #
# This program is distributed in the hope that it will be useful, but WITHOUT #
# ANY WARRANTY; without even the implied warranty of MERCHANTABILITY or       #
# FITNESS FOR A PARTICULAR PURPOSE. See the GNU General Public License for    #
# more details.                                                               #
#                                                                             #
# You should have received a copy of the GNU General Public License along     #
# with this program; if not, write to the Free Software Foundation, Inc., 59  #
# Temple Place, Suite 330, Boston, MA 02111-1307 USA                          #
###############################################################################
import logging

from openlp.core.lib import Settings

from PyQt4 import QtCore

log = logging.getLogger(__name__)

class MediaState(object):
    """
    An enumeration for possible States of the Media Player
    """
    Off = 0
    Loaded = 1
    Playing = 2
    Paused = 3
    Stopped = 4


class MediaType(object):
    """
    An enumeration of possible Media Types
    """
    Unused = 0
    Audio = 1
    Video = 2
    CD = 3
    DVD = 4
    Folder = 5


class MediaInfo(object):
    """
    This class hold the media related info
    """
    file_info = None
    volume = 100
    is_flash = False
    is_background = False
    length = 0
    start_time = 0
    end_time = 0
    media_type = MediaType()

def get_media_players():
    """
    This method extracts the configured media players and overridden player
    from the settings.
    """
    log.debug(u'get_media_players')
<<<<<<< HEAD
    players = Settings().value(u'media/players', u'')
    if not players:
        players = u'webkit'
    reg_ex = QtCore.QRegExp(".*\[(.*)\].*")
    if Settings().value(u'media/override player',
        QtCore.Qt.Unchecked) == QtCore.Qt.Checked:
        if reg_ex.exactMatch(players):
=======
    saved_players = unicode(Settings().value(u'media/players').toString())
    if not saved_players:
        # we must always have a player and Webkit is the core one.
        saved_players = u'webkit'
    reg_ex = QtCore.QRegExp(".*\[(.*)\].*")
    if Settings().value(u'media/override player',
        QtCore.QVariant(QtCore.Qt.Unchecked)).toInt()[0] == QtCore.Qt.Checked:
        if reg_ex.exactMatch(saved_players):
>>>>>>> 9d45c724
            overridden_player = u'%s' % reg_ex.cap(1)
        else:
            overridden_player = u'auto'
    else:
        overridden_player = u''
    saved_players_list = saved_players.replace(u'[', u'').replace(u']',u'').split(u',')
    return saved_players_list, overridden_player


def set_media_players(players_list, overridden_player=u'auto'):
    """
    This method saves the configured media players and overridden player to the
    settings

    ``players_list``
        A list with all active media players.

    ``overridden_player``
        Here an special media player is chosen for all media actions.
    """
    log.debug(u'set_media_players')
    players = u','.join(players_list)
<<<<<<< HEAD
    if Settings().value(u'media/override player',
        QtCore.Qt.Unchecked) == QtCore.Qt.Checked and \
        overridden_player != u'auto':
=======
    if Settings().value(u'media/override player', QtCore.QVariant(QtCore.Qt.Unchecked)).toInt()[0] == \
            QtCore.Qt.Checked and overridden_player != u'auto':
>>>>>>> 9d45c724
        players = players.replace(overridden_player, u'[%s]' % overridden_player)
    Settings().setValue(u'media/players', players)

from mediacontroller import MediaController
from playertab import PlayerTab<|MERGE_RESOLUTION|>--- conflicted
+++ resolved
@@ -76,24 +76,11 @@
     from the settings.
     """
     log.debug(u'get_media_players')
-<<<<<<< HEAD
-    players = Settings().value(u'media/players', u'')
-    if not players:
-        players = u'webkit'
+    saved_players = Settings().value(u'media/players', u'webkit')
     reg_ex = QtCore.QRegExp(".*\[(.*)\].*")
     if Settings().value(u'media/override player',
-        QtCore.Qt.Unchecked) == QtCore.Qt.Checked:
-        if reg_ex.exactMatch(players):
-=======
-    saved_players = unicode(Settings().value(u'media/players').toString())
-    if not saved_players:
-        # we must always have a player and Webkit is the core one.
-        saved_players = u'webkit'
-    reg_ex = QtCore.QRegExp(".*\[(.*)\].*")
-    if Settings().value(u'media/override player',
-        QtCore.QVariant(QtCore.Qt.Unchecked)).toInt()[0] == QtCore.Qt.Checked:
+        QtCore.Qt.Unchecked)== QtCore.Qt.Checked:
         if reg_ex.exactMatch(saved_players):
->>>>>>> 9d45c724
             overridden_player = u'%s' % reg_ex.cap(1)
         else:
             overridden_player = u'auto'
@@ -116,14 +103,8 @@
     """
     log.debug(u'set_media_players')
     players = u','.join(players_list)
-<<<<<<< HEAD
-    if Settings().value(u'media/override player',
-        QtCore.Qt.Unchecked) == QtCore.Qt.Checked and \
+    if Settings().value(u'media/override player', QtCore.Qt.Unchecked) == QtCore.Qt.Checked and \
         overridden_player != u'auto':
-=======
-    if Settings().value(u'media/override player', QtCore.QVariant(QtCore.Qt.Unchecked)).toInt()[0] == \
-            QtCore.Qt.Checked and overridden_player != u'auto':
->>>>>>> 9d45c724
         players = players.replace(overridden_player, u'[%s]' % overridden_player)
     Settings().setValue(u'media/players', players)
 
