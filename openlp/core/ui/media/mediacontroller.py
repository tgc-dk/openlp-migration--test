--- conflicted
+++ resolved
@@ -32,15 +32,8 @@
 import sys
 from PyQt4 import QtCore, QtGui
 
-<<<<<<< HEAD
 from openlp.core.lib import OpenLPToolbar, Receiver, translate, Settings
-from openlp.core.lib.mediaplayer import MediaPlayer
-from openlp.core.lib.ui import critical_error_message_box
-=======
-from openlp.core.lib import OpenLPToolbar, Receiver, translate
-from openlp.core.lib.settings import Settings
 from openlp.core.lib.ui import UiStrings, critical_error_message_box
->>>>>>> 9d45c724
 from openlp.core.ui.media import MediaState, MediaInfo, MediaType, \
     get_media_players, set_media_players
 from openlp.core.ui.media.mediaplayer import MediaPlayer
@@ -374,14 +367,8 @@
             isValid = self._check_file_type(controller, display, serviceItem)
         if not isValid:
             # Media could not be loaded correctly
-<<<<<<< HEAD
-            critical_error_message_box(
-                translate('MediaPlugin.MediaItem', 'Unsupported File'),
+            critical_error_message_box(translate('MediaPlugin.MediaItem', 'Unsupported File'),
                 translate('MediaPlugin.MediaItem', 'Unsupported File'))
-=======
-            critical_error_message_box(translate('MediaPlugin.MediaItem', 'Unsupported File'),
-                unicode(translate('MediaPlugin.MediaItem', 'Unsupported File')))
->>>>>>> 9d45c724
             return False
         # dont care about actual theme, set a black background
         if controller.isLive and not controller.media_info.is_background:
@@ -395,24 +382,12 @@
         elif not hidden or controller.media_info.is_background or serviceItem.will_auto_start:
             autoplay = True
         # Unblank on load set
-<<<<<<< HEAD
         elif Settings().value(u'general/auto unblank', False):
-            autoplay = True
-        # Start playback only for visible widgets. If we need just load a video
-        # and get video information, do not start playback.
-        if autoplay and not isInfo:
-            if not self.video_play([controller]):
-                critical_error_message_box(
-                    translate('MediaPlugin.MediaItem', 'Unsupported File'),
-                    translate('MediaPlugin.MediaItem', 'Unsupported File'))
-=======
-        elif Settings().value(u'general/auto unblank', QtCore.QVariant(False)).toBool():
             autoplay = True
         if autoplay:
             if not self.media_play(controller):
                 critical_error_message_box(translate('MediaPlugin.MediaItem', 'Unsupported File'),
-                    unicode(translate('MediaPlugin.MediaItem', 'Unsupported File')))
->>>>>>> 9d45c724
+                    translate('MediaPlugin.MediaItem', 'Unsupported File'))
                 return False
         self.set_controls_visible(controller, True)
         log.debug(u'use %s controller' % self.currentMediaPlayer[controller.controllerType])
@@ -436,11 +411,11 @@
         if not self._check_file_type(controller, display, serviceItem):
             # Media could not be loaded correctly
             critical_error_message_box(translate('MediaPlugin.MediaItem', 'Unsupported File'),
-                unicode(translate('MediaPlugin.MediaItem', 'Unsupported File')))
+                translate('MediaPlugin.MediaItem', 'Unsupported File'))
             return False
         if not self.media_play(controller):
             critical_error_message_box(translate('MediaPlugin.MediaItem', 'Unsupported File'),
-                unicode(translate('MediaPlugin.MediaItem', 'Unsupported File')))
+                translate('MediaPlugin.MediaItem', 'Unsupported File'))
             return False
         serviceItem.set_media_length(controller.media_info.length)
         self.media_stop(controller)
@@ -461,11 +436,7 @@
         if serviceItem.title != UiStrings().Automatic:
             usedPlayers = [serviceItem.title.lower()]
         if controller.media_info.file_info.isFile():
-<<<<<<< HEAD
             suffix = u'*.%s' % controller.media_info.file_info.suffix().lower()
-=======
-            suffix = u'*.%s' % controller.media_info.file_info.suffix().toLower()
->>>>>>> 9d45c724
             for title in usedPlayers:
                 player = self.mediaPlayers[title]
                 if suffix in player.video_extensions_list:
