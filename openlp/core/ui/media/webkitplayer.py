# -*- coding: utf-8 -*-
# vim: autoindent shiftwidth=4 expandtab textwidth=80 tabstop=4 softtabstop=4

###############################################################################
# OpenLP - Open Source Lyrics Projection                                      #
# --------------------------------------------------------------------------- #
# Copyright (c) 2008-2011 Raoul Snyman                                        #
# Portions copyright (c) 2008-2011 Tim Bentley, Gerald Britton, Jonathan      #
# Corwin, Samuel Findlay, Michael Gorven, Scott Guerrieri, Matthias Hub,      #
# Meinert Jordan, Armin Köhler, Edwin Lunando, Joshua Miller, Stevan Pettit,  #
# Andreas Preikschat, Mattias Põldaru, Christian Richter, Philip Ridout,      #
# Simon Scudder, Jeffrey Smith, Maikel Stuivenberg, Martin Thompson, Jon      #
# Tibble, Dave Warnock, Frode Woldsund                                        #
# --------------------------------------------------------------------------- #
# This program is free software; you can redistribute it and/or modify it     #
# under the terms of the GNU General Public License as published by the Free  #
# Software Foundation; version 2 of the License.                              #
#                                                                             #
# This program is distributed in the hope that it will be useful, but WITHOUT #
# ANY WARRANTY; without even the implied warranty of MERCHANTABILITY or       #
# FITNESS FOR A PARTICULAR PURPOSE. See the GNU General Public License for    #
# more details.                                                               #
#                                                                             #
# You should have received a copy of the GNU General Public License along     #
# with this program; if not, write to the Free Software Foundation, Inc., 59  #
# Temple Place, Suite 330, Boston, MA 02111-1307 USA                          #
###############################################################################

import logging

from openlp.core.lib.mediaplayer import MediaPlayer
from openlp.core.ui.media import MediaState

log = logging.getLogger(__name__)

VIDEO_CSS = u"""
#videobackboard {
    z-index:3;
    background-color: black;
}
#video1 {
    z-index:4;
}
#video2 {
    z-index:4;
}
"""

VIDEO_JS = u"""
    var video_timer = null;
    var current_video = '1';

    function show_video(state, path, volume, loop, varVal){
        // Note, the preferred method for looping would be to use the
        // video tag loop attribute.
        // But QtWebKit doesn't support this. Neither does it support the
        // onended event, hence the setInterval()
        // In addition, setting the currentTime attribute to zero to restart
        // the video raises an INDEX_SIZE_ERROR: DOM Exception 1
        // To complicate it further, sometimes vid.currentTime stops
        // slightly short of vid.duration and vid.ended is intermittent!
        //
        // Note, currently the background may go black between loops. Not
        // desirable. Need to investigate using two <video>'s, and hiding/
        // preloading one, and toggle between the two when looping.

        if(current_video=='1'){
            var vid = document.getElementById('video1');
            var vid2 = document.getElementById('video2');
        } else {
            var vid = document.getElementById('video2');
            var vid2 = document.getElementById('video1');
        }
        if(volume != null){
            vid.volume = volume;
            vid2.volume = volume;
        }
        switch(state){
            case 'init':
                vid.src = 'file:///' + path;
                vid2.src = 'file:///' + path;
                if(loop == null) loop = false;
                vid.looping = loop;
                vid2.looping = loop;
                vid.load();
                break;
            case 'load':
                vid2.style.visibility = 'hidden';
                vid2.load();
                break;
            case 'play':
                vid.play();
                if(vid.looping){
                    video_timer = setInterval(
                        function() {
                            show_video('poll');
                        }, 200);
                }
                break;
            case 'pause':
                if(video_timer!=null){
                    clearInterval(video_timer);
                    video_timer = null;
                }
                vid.pause();
                break;
            case 'stop':
                show_video('pause');
                vid.currentTime = 0;
                break;
            case 'poll':
                if(vid.ended||vid.currentTime+0.2>vid.duration)
                    show_video('swap');
                break;
            case 'swap':
                show_video('pause');
                if(current_video=='1')
                    current_video = '2';
                else
                    current_video = '1';
                show_video('load');
                show_video('play');
                show_video('setVisible',null,null,null,'visible');
                break;
            case 'close':
                show_video('stop');
                vid.src = '';
                vid2.src = '';
                break;
            case 'length':
                return vid.duration;
            case 'currentTime':
                return vid.currentTime;
            case 'seek':
                // doesnt work currently
                vid.currentTime = varVal;
                break;
            case 'isEnded':
                return vid.ended;
            case 'setVisible':
                vid.style.visibility = varVal;
                break;
            case 'setBackBoard':
                var back = document.getElementById('videobackboard');
                back.style.visibility = varVal;
                break;
       }
    }
"""

VIDEO_HTML = u"""
<div id="videobackboard" class="size" style="visibility:hidden"></div>
<video id="video1" class="size" style="visibility:hidden" autobuffer preload>
</video>
<video id="video2" class="size" style="visibility:hidden" autobuffer preload>
</video>
"""

FLASH_CSS = u"""
#flash {
    z-index:5;
}
"""

FLASH_JS = u"""
    function getFlashMovieObject(movieName)
    {
        if (window.document[movieName])
        {
            return window.document[movieName];
        }
        if (document.embeds && document.embeds[movieName])
            return document.embeds[movieName];
    }

    function show_flash(state, path, volume, varVal){
        var text = document.getElementById('flash');
        var flashMovie = getFlashMovieObject("OpenLPFlashMovie");
        var src = "src = 'file:///" + path + "'";
        var view_parm = " wmode='opaque'" +
            " width='100%%'" +
            " height='100%%'";
        var swf_parm = " name='OpenLPFlashMovie'" +
            " autostart='true' loop='false' play='true'" +
            " hidden='false' swliveconnect='true' allowscriptaccess='always'" +
            " volume='" + volume + "'";

        switch(state){
            case 'load':
                text.innerHTML = "<embed " + src + view_parm + swf_parm + "/>";
                flashMovie = getFlashMovieObject("OpenLPFlashMovie");
                flashMovie.Play();
                break;
            case 'play':
                flashMovie.Play();
                break;
            case 'pause':
                flashMovie.StopPlay();
                break;
            case 'stop':
                flashMovie.StopPlay();
                tempHtml = text.innerHTML;
                text.innerHTML = '';
                text.innerHTML = tempHtml;
                break;
            case 'close':
                flashMovie.StopPlay();
                text.innerHTML = '';
                break;
            case 'length':
                return flashMovie.TotalFrames();
            case 'currentTime':
                return flashMovie.CurrentFrame();
            case 'seek':
//                flashMovie.GotoFrame(varVal);
                break;
            case 'isEnded':
                return false;//TODO check flash end
            case 'setVisible':
                text.style.visibility = varVal;
                break;
        }
    }
"""

FLASH_HTML = u"""
<div id="flash" class="size" style="visibility:hidden"></div>
"""

VIDEO_EXT = [
        u'*.3gp'
        , u'*.3gpp'
        , u'*.3g2'
        , u'*.3gpp2'
        , u'*.aac'
        , u'*.flv'
        , u'*.f4a'
        , u'*.f4b'
        , u'*.f4p'
        , u'*.f4v'
        , u'*.mov'
        , u'*.m4a'
        , u'*.m4b'
        , u'*.m4p'
        , u'*.m4v'
        , u'*.mkv'
        , u'*.mp4'
        , u'*.ogv'
        , u'*.webm'
        , u'*.mpg', u'*.wmv',  u'*.mpeg', u'*.avi'
        , u'*.swf'
    ]

AUDIO_EXT = [
        u'*.mp3'
        , u'*.ogg'
    ]


class WebkitPlayer(MediaPlayer):
    """
    A specialised version of the MediaPlayer class, which provides a QtWebKit
    display.
    """

    def __init__(self, parent):
        MediaPlayer.__init__(self, parent, u'webkit')
        self.original_name = u'WebKit'
        self.display_name = u'&WebKit'
        self.parent = parent
        self.canBackground = True
        self.audio_extensions_list = AUDIO_EXT
        self.video_extensions_list = VIDEO_EXT

    def get_media_display_css(self):
        """
        Add css style sheets to htmlbuilder
        """
        return VIDEO_CSS + FLASH_CSS

    def get_media_display_javascript(self):
        """
        Add javascript functions to htmlbuilder
        """
        return VIDEO_JS + FLASH_JS

    def get_media_display_html(self):
        """
        Add html code to htmlbuilder
        """
        return VIDEO_HTML + FLASH_HTML

    def setup(self, display):
        display.webView.resize(display.size())
        display.webView.raise_()
        self.hasOwnWidget = False

    def check_available(self):
        return True

    def load(self, display):
        log.debug(u'load vid in Webkit Controller')
        controller = display.controller
        if display.hasAudio and not controller.media_info.is_background:
            volume = controller.media_info.volume
            vol = float(volume) / float(100)
        else:
            vol = 0
        path = controller.media_info.file_info.absoluteFilePath()
        if controller.media_info.is_background:
            loop = u'true'
        else:
            loop = u'false'
        display.webView.setVisible(True)
        if controller.media_info.file_info.suffix() == u'swf':
            controller.media_info.is_flash = True
            js = u'show_flash("load","%s");' % \
                (path.replace(u'\\', u'\\\\'))
        else:
            js = u'show_video("init", "%s", %s, %s);' % \
                (path.replace(u'\\', u'\\\\'), str(vol), loop)
        display.frame.evaluateJavaScript(js)
        return True

    def resize(self, display):
        controller = display.controller
        display.webView.resize(display.size())

    def play(self, display):
        controller = display.controller
        display.webLoaded = True
        length = 0
        start_time = 0
        if self.state != MediaState.Paused and \
            controller.media_info.start_time > 0:
            start_time = controller.media_info.start_time
        self.set_visible(display, True)
        if controller.media_info.is_flash:
            display.frame.evaluateJavaScript(u'show_flash("play");')
        else:
            display.frame.evaluateJavaScript(u'show_video("play");')
        if start_time > 0:
            self.seek(display, controller.media_info.start_time * 1000)
        # TODO add playing check and get the correct media length
        controller.media_info.length = length
        self.state = MediaState.Playing
        display.webView.raise_()
        return True

    def pause(self, display):
        controller = display.controller
        if controller.media_info.is_flash:
            display.frame.evaluateJavaScript(u'show_flash("pause");')
        else:
            display.frame.evaluateJavaScript(u'show_video("pause");')
        self.state = MediaState.Paused

    def stop(self, display):
        controller = display.controller
        if controller.media_info.is_flash:
            display.frame.evaluateJavaScript(u'show_flash("stop");')
        else:
            display.frame.evaluateJavaScript(u'show_video("stop");')
        self.state = MediaState.Stopped

    def volume(self, display, vol):
        controller = display.controller
        # 1.0 is the highest value
        if display.hasAudio:
            vol = float(vol) / float(100)
            if not controller.media_info.is_flash:
                display.frame.evaluateJavaScript(
                    u'show_video(null, null, %s);' % str(vol))

    def seek(self, display, seekVal):
        controller = display.controller
        if controller.media_info.is_flash:
            seek = seekVal
            display.frame.evaluateJavaScript(
                u'show_flash("seek", null, null, "%s");' % (seek))
        else:
            seek = float(seekVal) / 1000
            display.frame.evaluateJavaScript(
                u'show_video("seek", null, null, null, "%f");' % (seek))

    def reset(self, display):
        controller = display.controller
        if controller.media_info.is_flash:
            display.frame.evaluateJavaScript(u'show_flash("close");')
        else:
            display.frame.evaluateJavaScript(u'show_video("close");')
        self.state = MediaState.Off

    def set_visible(self, display, status):
        controller = display.controller
        if status:
            is_visible = "visible"
        else:
            is_visible = "hidden"
        if controller.media_info.is_flash:
            display.frame.evaluateJavaScript(u'show_flash( \
                "setVisible", null, null, "%s");' % (is_visible))
        else:
            display.frame.evaluateJavaScript(u'show_video( \
                "setVisible", null, null, null, "%s");' % (is_visible))

    def update_ui(self, display):
        controller = display.controller
        if controller.media_info.is_flash:
            currentTime = display.frame.evaluateJavaScript(
<<<<<<< HEAD
                u'show_flash("currentTime");')
            length = display.frame.evaluateJavaScript( u'show_flash("length");')
        else:
            if display.frame.evaluateJavaScript(
                u'show_video("isEnded");') == 'true':
                self.stop(display)
            currentTime = display.frame.evaluateJavaScript(
                u'show_video("currentTime");')
            # check if conversion was ok and value is not 'NaN'
            if isinstance(currentTime, float) and currentTime != float('inf'):
                currentTime = int(currentTime * 1000)
            length = display.frame.evaluateJavaScript( u'show_video("length");')
            # check if conversion was ok and value is not 'NaN'
            if isinstance(length, float) and length != float('inf'):
=======
                u'show_flash("currentTime");').toInt()[0]
            length = display.frame.evaluateJavaScript(
                u'show_flash("length");').toInt()[0]
        else:
            if display.frame.evaluateJavaScript(
                u'show_video("isEnded");').toString() == 'true':
                self.stop(display)
            (currentTime, ok) = display.frame.evaluateJavaScript(
                u'show_video("currentTime");').toFloat()
            # check if conversion was ok and value is not 'NaN'
            if ok and currentTime != float('inf'):
                currentTime = int(currentTime * 1000)
            (length, ok) = display.frame.evaluateJavaScript(
                u'show_video("length");').toFloat()
            # check if conversion was ok and value is not 'NaN'
            if ok and length != float('inf'):
>>>>>>> b1cfabc4
                length = int(length * 1000)
        if currentTime > 0:
            controller.media_info.length = length
            controller.seekSlider.setMaximum(length)
            if not controller.seekSlider.isSliderDown():
                controller.seekSlider.setSliderPosition(currentTime)<|MERGE_RESOLUTION|>--- conflicted
+++ resolved
@@ -408,39 +408,21 @@
         controller = display.controller
         if controller.media_info.is_flash:
             currentTime = display.frame.evaluateJavaScript(
-<<<<<<< HEAD
                 u'show_flash("currentTime");')
             length = display.frame.evaluateJavaScript( u'show_flash("length");')
         else:
             if display.frame.evaluateJavaScript(
                 u'show_video("isEnded");') == 'true':
                 self.stop(display)
-            currentTime = display.frame.evaluateJavaScript(
+            (currentTime, ok) = display.frame.evaluateJavaScript(
                 u'show_video("currentTime");')
-            # check if conversion was ok and value is not 'NaN'
-            if isinstance(currentTime, float) and currentTime != float('inf'):
-                currentTime = int(currentTime * 1000)
-            length = display.frame.evaluateJavaScript( u'show_video("length");')
-            # check if conversion was ok and value is not 'NaN'
-            if isinstance(length, float) and length != float('inf'):
-=======
-                u'show_flash("currentTime");').toInt()[0]
-            length = display.frame.evaluateJavaScript(
-                u'show_flash("length");').toInt()[0]
-        else:
-            if display.frame.evaluateJavaScript(
-                u'show_video("isEnded");').toString() == 'true':
-                self.stop(display)
-            (currentTime, ok) = display.frame.evaluateJavaScript(
-                u'show_video("currentTime");').toFloat()
             # check if conversion was ok and value is not 'NaN'
             if ok and currentTime != float('inf'):
                 currentTime = int(currentTime * 1000)
             (length, ok) = display.frame.evaluateJavaScript(
-                u'show_video("length");').toFloat()
+                u'show_video("length");')
             # check if conversion was ok and value is not 'NaN'
             if ok and length != float('inf'):
->>>>>>> b1cfabc4
                 length = int(length * 1000)
         if currentTime > 0:
             controller.media_info.length = length
