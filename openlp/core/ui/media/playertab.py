# -*- coding: utf-8 -*-
# vim: autoindent shiftwidth=4 expandtab textwidth=120 tabstop=4 softtabstop=4

###############################################################################
# OpenLP - Open Source Lyrics Projection                                      #
# --------------------------------------------------------------------------- #
# Copyright (c) 2008-2013 Raoul Snyman                                        #
# Portions copyright (c) 2008-2013 Tim Bentley, Gerald Britton, Jonathan      #
# Corwin, Samuel Findlay, Michael Gorven, Scott Guerrieri, Matthias Hub,      #
# Meinert Jordan, Armin Köhler, Eric Ludin, Edwin Lunando, Brian T. Meyer,    #
# Joshua Miller, Stevan Pettit, Andreas Preikschat, Mattias Põldaru,          #
# Christian Richter, Philip Ridout, Simon Scudder, Jeffrey Smith,             #
# Maikel Stuivenberg, Martin Thompson, Jon Tibble, Dave Warnock,              #
# Erode Woldsund, Martin Zibricky                                             #
# --------------------------------------------------------------------------- #
# This program is free software; you can redistribute it and/or modify it     #
# under the terms of the GNU General Public License as published by the Free  #
# Software Foundation; version 2 of the License.                              #
#                                                                             #
# This program is distributed in the hope that it will be useful, but WITHOUT #
# ANY WARRANTY; without even the implied warranty of MERCHANTABILITY or       #
# FITNESS FOR A PARTICULAR PURPOSE. See the GNU General Public License for    #
# more details.                                                               #
#                                                                             #
# You should have received a copy of the GNU General Public License along     #
# with this program; if not, write to the Free Software Foundation, Inc., 59  #
# Temple Place, Suite 330, Boston, MA 02111-1307 USA                          #
###############################################################################
"""
The :mod:`~openlp.core.ui.media.playertab` module holds the configuration tab for the media stuff.
"""
from PyQt4 import QtCore, QtGui

<<<<<<< HEAD
from openlp.core.lib import Registry, SettingsTab, translate, Receiver, Settings, UiStrings
=======
from openlp.core.lib import SettingsTab, Receiver, Settings, UiStrings, translate
>>>>>>> a8323775
from openlp.core.lib.ui import create_button
from openlp.core.ui.media import get_media_players, set_media_players


class MediaQCheckBox(QtGui.QCheckBox):
    """
    MediaQCheckBox adds an extra property, playerName to the QCheckBox class.
    """
    def setPlayerName(self, name):
        """
        Set the player name
        """
        self.playerName = name


class PlayerTab(SettingsTab):
    """
    MediaTab is the Media settings tab in the settings dialog.
    """
    def __init__(self, parent):
        """
        Constructor
        """
        self.mediaPlayers = self.media_controller.mediaPlayers
        self.savedUsedPlayers = None
        self.iconPath = u':/media/multimedia-player.png'
        player_translated = translate('OpenLP.PlayerTab', 'Players')
        SettingsTab.__init__(self, parent, u'Players', player_translated)

    def setupUi(self):
        """
        Set up the UI
        """
        self.setObjectName(u'MediaTab')
        SettingsTab.setupUi(self)
        self.bgColorGroupBox = QtGui.QGroupBox(self.leftColumn)
        self.bgColorGroupBox.setObjectName(u'FontGroupBox')
        self.formLayout = QtGui.QFormLayout(self.bgColorGroupBox)
        self.formLayout.setObjectName(u'FormLayout')
        self.colorLayout = QtGui.QHBoxLayout()
        self.backgroundColorLabel = QtGui.QLabel(self.bgColorGroupBox)
        self.backgroundColorLabel.setObjectName(u'BackgroundColorLabel')
        self.colorLayout.addWidget(self.backgroundColorLabel)
        self.backgroundColorButton = QtGui.QPushButton(self.bgColorGroupBox)
        self.backgroundColorButton.setObjectName(u'BackgroundColorButton')
        self.colorLayout.addWidget(self.backgroundColorButton)
        self.formLayout.addRow(self.colorLayout)
        self.informationLabel = QtGui.QLabel(self.bgColorGroupBox)
        self.informationLabel.setObjectName(u'InformationLabel')
        self.informationLabel.setWordWrap(True)
        self.formLayout.addRow(self.informationLabel)
        self.leftLayout.addWidget(self.bgColorGroupBox)
        self.leftLayout.addStretch()
        self.rightColumn.setSizePolicy(QtGui.QSizePolicy.Expanding, QtGui.QSizePolicy.Preferred)
        self.rightLayout.addStretch()
        self.mediaPlayerGroupBox = QtGui.QGroupBox(self.leftColumn)
        self.mediaPlayerGroupBox.setObjectName(u'mediaPlayerGroupBox')
        self.mediaPlayerLayout = QtGui.QVBoxLayout(self.mediaPlayerGroupBox)
        self.mediaPlayerLayout.setObjectName(u'mediaPlayerLayout')
        self.playerCheckBoxes = {}
        self.leftLayout.addWidget(self.mediaPlayerGroupBox)
        self.playerOrderGroupBox = QtGui.QGroupBox(self.leftColumn)
        self.playerOrderGroupBox.setObjectName(u'playerOrderGroupBox')
        self.playerOrderLayout = QtGui.QHBoxLayout(self.playerOrderGroupBox)
        self.playerOrderLayout.setObjectName(u'playerOrderLayout')
        self.playerOrderlistWidget = QtGui.QListWidget(self.playerOrderGroupBox)
        sizePolicy = QtGui.QSizePolicy(QtGui.QSizePolicy.Minimum, QtGui.QSizePolicy.Expanding)
        sizePolicy.setHorizontalStretch(0)
        sizePolicy.setVerticalStretch(0)
        sizePolicy.setHeightForWidth(self.playerOrderlistWidget.sizePolicy().hasHeightForWidth())
        self.playerOrderlistWidget.setSizePolicy(sizePolicy)
        self.playerOrderlistWidget.setVerticalScrollBarPolicy(QtCore.Qt.ScrollBarAsNeeded)
        self.playerOrderlistWidget.setHorizontalScrollBarPolicy(QtCore.Qt.ScrollBarAlwaysOff)
        self.playerOrderlistWidget.setEditTriggers(QtGui.QAbstractItemView.NoEditTriggers)
        self.playerOrderlistWidget.setObjectName(u'playerOrderlistWidget')
        self.playerOrderLayout.addWidget(self.playerOrderlistWidget)
        self.orderingButtonLayout = QtGui.QVBoxLayout()
        self.orderingButtonLayout.setObjectName(u'orderingButtonLayout')
        self.orderingButtonLayout.addStretch(1)
        self.orderingUpButton = create_button(self, u'orderingUpButton', role=u'up', click=self.onUpButtonClicked)
        self.orderingDownButton = create_button(self, u'orderingDownButton', role=u'down',
            click=self.onDownButtonClicked)
        self.orderingButtonLayout.addWidget(self.orderingUpButton)
        self.orderingButtonLayout.addWidget(self.orderingDownButton)
        self.orderingButtonLayout.addStretch(1)
        self.playerOrderLayout.addLayout(self.orderingButtonLayout)
        self.leftLayout.addWidget(self.playerOrderGroupBox)
        self.leftLayout.addStretch()
        self.rightLayout.addStretch()
        # Signals and slots
        QtCore.QObject.connect(self.backgroundColorButton, QtCore.SIGNAL(u'clicked()'),
            self.onbackgroundColorButtonClicked)

    def retranslateUi(self):
        """
        Translate the UI on the fly
        """
        self.mediaPlayerGroupBox.setTitle(translate('OpenLP.PlayerTab', 'Available Media Players'))
        self.playerOrderGroupBox.setTitle(translate('OpenLP.PlayerTab', 'Player Search Order'))
        self.bgColorGroupBox.setTitle(UiStrings().BackgroundColor)
        self.backgroundColorLabel.setText(UiStrings().DefaultColor)
        self.informationLabel.setText(translate('OpenLP.PlayerTab',
            'Visible background for videos with aspect ratio different to screen.'))
        self.retranslatePlayers()

    def onbackgroundColorButtonClicked(self):
        """
        Set the background color
        """
        new_color = QtGui.QColorDialog.getColor(QtGui.QColor(self.bg_color), self)
        if new_color.isValid():
            self.bg_color = new_color.name()
            self.backgroundColorButton.setStyleSheet(u'background-color: %s' % self.bg_color)

    def onPlayerCheckBoxChanged(self, check_state):
        """
        Add or remove players depending on their status
        """
        player = self.sender().playerName
        if check_state == QtCore.Qt.Checked:
            if player not in self.usedPlayers:
                self.usedPlayers.append(player)
        else:
            if player in self.usedPlayers:
                self.usedPlayers.remove(player)
        self.updatePlayerList()

    def updatePlayerList(self):
        """
        Update the list of media players
        """
        self.playerOrderlistWidget.clear()
        for player in self.usedPlayers:
            if player in self.playerCheckBoxes.keys():
                if len(self.usedPlayers) == 1:
                    # At least one media player has to stay active
                    self.playerCheckBoxes[u'%s' % player].setEnabled(False)
                else:
                    self.playerCheckBoxes[u'%s' % player].setEnabled(True)
                self.playerOrderlistWidget.addItem(self.mediaPlayers[unicode(player)].original_name)

    def onUpButtonClicked(self):
        """
        Move a media player up in the order
        """
        row = self.playerOrderlistWidget.currentRow()
        if row <= 0:
            return
        item = self.playerOrderlistWidget.takeItem(row)
        self.playerOrderlistWidget.insertItem(row - 1, item)
        self.playerOrderlistWidget.setCurrentRow(row - 1)
        self.usedPlayers.insert(row - 1, self.usedPlayers.pop(row))

    def onDownButtonClicked(self):
        """
        Move a media player down in the order
        """
        row = self.playerOrderlistWidget.currentRow()
        if row == -1 or row > self.playerOrderlistWidget.count() - 1:
            return
        item = self.playerOrderlistWidget.takeItem(row)
        self.playerOrderlistWidget.insertItem(row + 1, item)
        self.playerOrderlistWidget.setCurrentRow(row + 1)
        self.usedPlayers.insert(row + 1, self.usedPlayers.pop(row))

    def load(self):
        """
        Load the settings
        """
        if self.savedUsedPlayers:
            self.usedPlayers = self.savedUsedPlayers
        self.usedPlayers = get_media_players()[0]
        self.savedUsedPlayers = self.usedPlayers
        settings = Settings()
        settings.beginGroup(self.settingsSection)
        self.updatePlayerList()
        self.bg_color = settings.value(u'background color')
        self.initial_color = self.bg_color
        settings.endGroup()
        self.backgroundColorButton.setStyleSheet(u'background-color: %s' % self.bg_color)

    def save(self):
        """
        Save the settings
        """
        player_string_changed = False
        settings = Settings()
        settings.beginGroup(self.settingsSection)
        settings.setValue(u'background color', self.bg_color)
        settings.endGroup()
        old_players, override_player = get_media_players()
        if self.usedPlayers != old_players:
            # clean old Media stuff
            set_media_players(self.usedPlayers, override_player)
            player_string_changed = True
        if player_string_changed:
            self.service_manager.reset_supported_suffixes()
            Receiver.send_message(u'mediaitem_media_rebuild')
            Registry().execute(u'config_screen_changed')

    def postSetUp(self, postUpdate=False):
        """
        Late setup for players as the MediaController has to be initialised
        first.
        """
        for key, player in self.mediaPlayers.iteritems():
            player = self.mediaPlayers[key]
            checkbox = MediaQCheckBox(self.mediaPlayerGroupBox)
            checkbox.setEnabled(player.available)
            checkbox.setObjectName(player.name + u'CheckBox')
            checkbox.setToolTip(player.get_info())
            checkbox.setPlayerName(player.name)
            self.playerCheckBoxes[player.name] = checkbox
            QtCore.QObject.connect(checkbox, QtCore.SIGNAL(u'stateChanged(int)'), self.onPlayerCheckBoxChanged)
            self.mediaPlayerLayout.addWidget(checkbox)
            if player.available and player.name in self.usedPlayers:
                checkbox.setChecked(True)
            else:
                checkbox.setChecked(False)
        self.updatePlayerList()
        self.retranslatePlayers()

    def retranslatePlayers(self):
        """
        Translations for players is dependent on  their setup as well
         """
        for key in self.mediaPlayers:
            player = self.mediaPlayers[key]
            checkbox = self.playerCheckBoxes[player.name]
            checkbox.setPlayerName(player.name)
            if player.available:
                checkbox.setText(player.display_name)
            else:
                checkbox.setText(translate('OpenLP.PlayerTab', '%s (unavailable)') % player.display_name)<|MERGE_RESOLUTION|>--- conflicted
+++ resolved
@@ -31,11 +31,7 @@
 """
 from PyQt4 import QtCore, QtGui
 
-<<<<<<< HEAD
-from openlp.core.lib import Registry, SettingsTab, translate, Receiver, Settings, UiStrings
-=======
-from openlp.core.lib import SettingsTab, Receiver, Settings, UiStrings, translate
->>>>>>> a8323775
+from openlp.core.lib import Registry, SettingsTab, Receiver, Settings, UiStrings, translate
 from openlp.core.lib.ui import create_button
 from openlp.core.ui.media import get_media_players, set_media_players
 
