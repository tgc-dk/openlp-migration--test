# -*- coding: utf-8 -*-
# vim: autoindent shiftwidth=4 expandtab textwidth=80 tabstop=4 softtabstop=4

###############################################################################
# OpenLP - Open Source Lyrics Projection                                      #
# --------------------------------------------------------------------------- #
# Copyright (c) 2008-2012 Raoul Snyman                                        #
# Portions copyright (c) 2008-2012 Tim Bentley, Gerald Britton, Jonathan      #
# Corwin, Samuel Findlay, Michael Gorven, Scott Guerrieri, Matthias Hub,      #
# Meinert Jordan, Armin Köhler, Erik Lundin, Edwin Lunando, Brian T. Meyer.   #
# Joshua Miller, Stevan Pettit, Andreas Preikschat, Mattias Põldaru,          #
# Christian Richter, Philip Ridout, Simon Scudder, Jeffrey Smith,             #
# Maikel Stuivenberg, Martin Thompson, Jon Tibble, Dave Warnock,              #
# Frode Woldsund, Martin Zibricky, Patrick Zimmermann                         #
# --------------------------------------------------------------------------- #
# This program is free software; you can redistribute it and/or modify it     #
# under the terms of the GNU General Public License as published by the Free  #
# Software Foundation; version 2 of the License.                              #
#                                                                             #
# This program is distributed in the hope that it will be useful, but WITHOUT #
# ANY WARRANTY; without even the implied warranty of MERCHANTABILITY or       #
# FITNESS FOR A PARTICULAR PURPOSE. See the GNU General Public License for    #
# more details.                                                               #
#                                                                             #
# You should have received a copy of the GNU General Public License along     #
# with this program; if not, write to the Free Software Foundation, Inc., 59  #
# Temple Place, Suite 330, Boston, MA 02111-1307 USA                          #
###############################################################################

from datetime import datetime
from distutils.version import LooseVersion
import logging
import os
import sys

from PyQt4 import QtCore, QtGui

from openlp.core.lib import Receiver, Settings
from openlp.core.lib.mediaplayer import MediaPlayer
from openlp.core.ui.media import MediaState

log = logging.getLogger(__name__)

VLC_AVAILABLE = False
try:
    import vlc
    VLC_AVAILABLE = bool(vlc.get_default_instance())
except (ImportError, NameError, NotImplementedError):
    pass
except OSError, e:
    if sys.platform.startswith('win'):
        if not isinstance(e, WindowsError) and e.winerror != 126:
            raise
    else:
        raise

if VLC_AVAILABLE:
    try:
        version = vlc.libvlc_get_version()
    except:
        version = u'0.0.0'
    if LooseVersion(version) < LooseVersion('1.1.0'):
        VLC_AVAILABLE = False
        log.debug(u'VLC could not be loaded: %s' % version)

AUDIO_EXT = [u'*.mp3', u'*.wav', u'*.wma', u'*.ogg']

VIDEO_EXT = [
    u'*.3gp',
    u'*.asf', u'*.wmv',
    u'*.au',
    u'*.avi',
    u'*.flv',
    u'*.mov',
    u'*.mp4', u'*.m4v',
    u'*.ogm', u'*.ogv',
    u'*.mkv', u'*.mka',
    u'*.ts', u'*.mpg',
    u'*.mpg', u'*.mp2',
    u'*.nsc',
    u'*.nsv',
    u'*.nut',
    u'*.ra', u'*.ram', u'*.rm', u'*.rv' ,u'*.rmbv',
    u'*.a52', u'*.dts', u'*.aac', u'*.flac' ,u'*.dv', u'*.vid',
    u'*.tta', u'*.tac',
    u'*.ty',
    u'*.dts',
    u'*.xa',
    u'*.iso',
    u'*.vob',
    u'*.webm'
]


class VlcPlayer(MediaPlayer):
    """
    A specialised version of the MediaPlayer class, which provides a VLC
    display.
    """

    def __init__(self, parent):
        MediaPlayer.__init__(self, parent, u'vlc')
        self.original_name = u'VLC'
        self.display_name = u'&VLC'
        self.parent = parent
        self.canFolder = True
        self.audio_extensions_list = AUDIO_EXT
        self.video_extensions_list = VIDEO_EXT

    def setup(self, display):
        display.vlcWidget = QtGui.QFrame(display)
        # creating a basic vlc instance
        command_line_options = u'--no-video-title-show'
        if not display.hasAudio:
            command_line_options += u' --no-audio --no-video-title-show'
<<<<<<< HEAD
        if Settings().value(u'advanced/hide mouse', False) and \
            display.controller.isLive:
=======
        if Settings().value(u'advanced/hide mouse',
            QtCore.QVariant(True)).toBool() and display.controller.isLive:
>>>>>>> ec314273
            command_line_options += u' --mouse-hide-timeout=0'
        display.vlcInstance = vlc.Instance(command_line_options)
        display.vlcInstance.set_log_verbosity(2)
        # creating an empty vlc media player
        display.vlcMediaPlayer = display.vlcInstance.media_player_new()
        display.vlcWidget.resize(display.size())
        display.vlcWidget.raise_()
        display.vlcWidget.hide()
        # The media player has to be 'connected' to the QFrame.
        # (otherwise a video would be displayed in it's own window)
        # This is platform specific!
        # You have to give the id of the QFrame (or similar object)
        # to vlc, different platforms have different functions for this.
        win_id = int(display.vlcWidget.winId())
        if sys.platform == "win32":
            display.vlcMediaPlayer.set_hwnd(win_id)
        elif sys.platform == "darwin":
            # We have to use 'set_nsobject' since Qt4 on OSX uses Cocoa
            # framework and not the old Carbon.
            display.vlcMediaPlayer.set_nsobject(win_id)
        else:
            # for Linux using the X Server
            display.vlcMediaPlayer.set_xwindow(win_id)
        self.hasOwnWidget = True

    def check_available(self):
        return VLC_AVAILABLE

    def load(self, display):
        log.debug(u'load vid in Vlc Controller')
        controller = display.controller
        volume = controller.media_info.volume
        file_path = str(controller.media_info.file_info.absoluteFilePath())
        path = os.path.normcase(file_path)
        # create the media
        display.vlcMedia = display.vlcInstance.media_new_path(path)
        # put the media in the media player
        display.vlcMediaPlayer.set_media(display.vlcMedia)
        # parse the metadata of the file
        display.vlcMedia.parse()
        self.volume(display, volume)
        # We need to set media_info.length during load because we want
        # to avoid start and stop the video twice. Once for real playback
        # and once to just get media length.
        # 
        # Media plugin depends on knowing media length before playback.
        controller.media_info.length = \
            int(display.vlcMediaPlayer.get_media().get_duration() / 1000)
        return True

    def media_state_wait(self, display, mediaState):
        """
        Wait for the video to change its state
        Wait no longer than 60 seconds. (loading an iso file needs a long time)
        """
        start = datetime.now()
        while not mediaState == display.vlcMedia.get_state():
            if display.vlcMedia.get_state() == vlc.State.Error:
                return False
            Receiver.send_message(u'openlp_process_events')
            if (datetime.now() - start).seconds > 60:
                return False
        return True

    def resize(self, display):
        display.vlcWidget.resize(display.size())

    def play(self, display):
        controller = display.controller
        start_time = 0
        if controller.media_info.start_time > 0:
            start_time = controller.media_info.start_time
        display.vlcMediaPlayer.play()
        if not self.media_state_wait(display, vlc.State.Playing):
            return False
        if start_time > 0:
            self.seek(display, controller.media_info.start_time * 1000)
        controller.media_info.length = \
            int(display.vlcMediaPlayer.get_media().get_duration() / 1000)
        controller.seekSlider.setMaximum(controller.media_info.length * 1000)
        self.state = MediaState.Playing
        display.vlcWidget.raise_()
        return True

    def pause(self, display):
        if display.vlcMedia.get_state() != vlc.State.Playing:
            return
        display.vlcMediaPlayer.pause()
        if self.media_state_wait(display, vlc.State.Paused):
            self.state = MediaState.Paused

    def stop(self, display):
        display.vlcMediaPlayer.stop()
        self.state = MediaState.Stopped

    def volume(self, display, vol):
        if display.hasAudio:
            display.vlcMediaPlayer.audio_set_volume(vol)

    def seek(self, display, seekVal):
        if display.vlcMediaPlayer.is_seekable():
            display.vlcMediaPlayer.set_time(seekVal)

    def reset(self, display):
        display.vlcMediaPlayer.stop()
        display.vlcWidget.setVisible(False)
        self.state = MediaState.Off

    def set_visible(self, display, status):
        if self.hasOwnWidget:
            display.vlcWidget.setVisible(status)

    def update_ui(self, display):
        # Stop video if playback is finished.
        if display.vlcMedia.get_state() == vlc.State.Ended:
            self.stop(display)
        controller = display.controller
        if controller.media_info.end_time > 0:
            if display.vlcMediaPlayer.get_time() > \
                controller.media_info.end_time * 1000:
                self.stop(display)
                self.set_visible(display, False)
        if not controller.seekSlider.isSliderDown():
            controller.seekSlider.setSliderPosition( \
                display.vlcMediaPlayer.get_time())
<|MERGE_RESOLUTION|>--- conflicted
+++ resolved
@@ -113,13 +113,8 @@
         command_line_options = u'--no-video-title-show'
         if not display.hasAudio:
             command_line_options += u' --no-audio --no-video-title-show'
-<<<<<<< HEAD
-        if Settings().value(u'advanced/hide mouse', False) and \
+        if Settings().value(u'advanced/hide mouse', True) and \
             display.controller.isLive:
-=======
-        if Settings().value(u'advanced/hide mouse',
-            QtCore.QVariant(True)).toBool() and display.controller.isLive:
->>>>>>> ec314273
             command_line_options += u' --mouse-hide-timeout=0'
         display.vlcInstance = vlc.Instance(command_line_options)
         display.vlcInstance.set_log_verbosity(2)
@@ -164,7 +159,7 @@
         # We need to set media_info.length during load because we want
         # to avoid start and stop the video twice. Once for real playback
         # and once to just get media length.
-        # 
+        #
         # Media plugin depends on knowing media length before playback.
         controller.media_info.length = \
             int(display.vlcMediaPlayer.get_media().get_duration() / 1000)
