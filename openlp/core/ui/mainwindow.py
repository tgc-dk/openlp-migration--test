# -*- coding: utf-8 -*-
# vim: autoindent shiftwidth=4 expandtab textwidth=80 tabstop=4 softtabstop=4

###############################################################################
# OpenLP - Open Source Lyrics Projection                                      #
# --------------------------------------------------------------------------- #
# Copyright (c) 2008-2011 Raoul Snyman                                        #
# Portions copyright (c) 2008-2011 Tim Bentley, Gerald Britton, Jonathan      #
# Corwin, Michael Gorven, Scott Guerrieri, Matthias Hub, Meinert Jordan,      #
# Armin Köhler, Joshua Miller, Stevan Pettit, Andreas Preikschat, Mattias     #
# Põldaru, Christian Richter, Philip Ridout, Simon Scudder, Jeffrey Smith,    #
# Maikel Stuivenberg, Martin Thompson, Jon Tibble, Frode Woldsund             #
# --------------------------------------------------------------------------- #
# This program is free software; you can redistribute it and/or modify it     #
# under the terms of the GNU General Public License as published by the Free  #
# Software Foundation; version 2 of the License.                              #
#                                                                             #
# This program is distributed in the hope that it will be useful, but WITHOUT #
# ANY WARRANTY; without even the implied warranty of MERCHANTABILITY or       #
# FITNESS FOR A PARTICULAR PURPOSE. See the GNU General Public License for    #
# more details.                                                               #
#                                                                             #
# You should have received a copy of the GNU General Public License along     #
# with this program; if not, write to the Free Software Foundation, Inc., 59  #
# Temple Place, Suite 330, Boston, MA 02111-1307 USA                          #
###############################################################################

import logging
import os
import sys
from tempfile import gettempdir

from PyQt4 import QtCore, QtGui

from openlp.core.lib import Renderer, build_icon, OpenLPDockWidget, \
    PluginManager, Receiver, translate, ImageManager
from openlp.core.lib.ui import UiStrings, base_action, checkable_action, \
    icon_action, shortcut_action
from openlp.core.ui import AboutForm, SettingsForm, ServiceManager, \
    ThemeManager, SlideController, PluginForm, MediaDockManager, \
    ShortcutListForm, DisplayTagForm
from openlp.core.utils import AppLocation, add_actions, LanguageManager, \
    get_application_version, delete_file
from openlp.core.utils.actions import ActionList, CategoryOrder

log = logging.getLogger(__name__)

MEDIA_MANAGER_STYLE = """
  QToolBox {
    padding-bottom: 2px;
  }
  QToolBox::tab {
    background: qlineargradient(x1: 0, y1: 0, x2: 0, y2: 1,
        stop: 0 palette(button), stop: 0.5 palette(button),
        stop: 1.0 palette(mid));
    border: 1px groove palette(mid);
    border-radius: 5px;
  }
  QToolBox::tab:selected {
    background: qlineargradient(x1: 0, y1: 0, x2: 0, y2: 1,
        stop: 0 palette(light), stop: 0.5 palette(midlight),
        stop: 1.0 palette(dark));
    border: 1px groove palette(dark);
    font-weight: bold;
  }
"""

PROGRESSBAR_STYLE = """
    QProgressBar{
       height: 10px;
    }
"""

class Ui_MainWindow(object):
    def setupUi(self, mainWindow):
        """
        Set up the user interface
        """
        mainWindow.setObjectName(u'MainWindow')
        mainWindow.setWindowIcon(build_icon(u':/icon/openlp-logo-64x64.png'))
        mainWindow.setDockNestingEnabled(True)
        # Set up the main container, which contains all the other form widgets.
        self.mainContent = QtGui.QWidget(mainWindow)
        self.mainContent.setObjectName(u'mainContent')
        self.mainContentLayout = QtGui.QHBoxLayout(self.mainContent)
        self.mainContentLayout.setSpacing(0)
        self.mainContentLayout.setMargin(0)
        self.mainContentLayout.setObjectName(u'mainContentLayout')
        mainWindow.setCentralWidget(self.mainContent)
        self.controlSplitter = QtGui.QSplitter(self.mainContent)
        self.controlSplitter.setOrientation(QtCore.Qt.Horizontal)
        self.controlSplitter.setObjectName(u'controlSplitter')
        self.mainContentLayout.addWidget(self.controlSplitter)
        # Create slide controllers
        self.previewController = SlideController(self)
        self.liveController = SlideController(self, True)
        previewVisible = QtCore.QSettings().value(
            u'user interface/preview panel', QtCore.QVariant(True)).toBool()
        self.previewController.panel.setVisible(previewVisible)
        liveVisible = QtCore.QSettings().value(u'user interface/live panel',
            QtCore.QVariant(True)).toBool()
        panelLocked = QtCore.QSettings().value(u'user interface/lock panel',
            QtCore.QVariant(False)).toBool()
        self.liveController.panel.setVisible(liveVisible)
        # Create menu
        self.menuBar = QtGui.QMenuBar(mainWindow)
        self.menuBar.setObjectName(u'menuBar')
        self.fileMenu = QtGui.QMenu(self.menuBar)
        self.fileMenu.setObjectName(u'fileMenu')
        self.fileImportMenu = QtGui.QMenu(self.fileMenu)
        self.fileImportMenu.setObjectName(u'fileImportMenu')
        self.fileExportMenu = QtGui.QMenu(self.fileMenu)
        self.fileExportMenu.setObjectName(u'fileExportMenu')
        # View Menu
        self.viewMenu = QtGui.QMenu(self.menuBar)
        self.viewMenu.setObjectName(u'viewMenu')
        self.viewModeMenu = QtGui.QMenu(self.viewMenu)
        self.viewModeMenu.setObjectName(u'viewModeMenu')
        # Tools Menu
        self.toolsMenu = QtGui.QMenu(self.menuBar)
        self.toolsMenu.setObjectName(u'toolsMenu')
        # Settings Menu
        self.settingsMenu = QtGui.QMenu(self.menuBar)
        self.settingsMenu.setObjectName(u'settingsMenu')
        self.settingsLanguageMenu = QtGui.QMenu(self.settingsMenu)
        self.settingsLanguageMenu.setObjectName(u'settingsLanguageMenu')
        # Help Menu
        self.helpMenu = QtGui.QMenu(self.menuBar)
        self.helpMenu.setObjectName(u'helpMenu')
        mainWindow.setMenuBar(self.menuBar)
        self.statusBar = QtGui.QStatusBar(mainWindow)
        self.statusBar.setObjectName(u'statusBar')
        mainWindow.setStatusBar(self.statusBar)
        self.loadProgressBar = QtGui.QProgressBar(self.statusBar)
        self.loadProgressBar.setObjectName(u'loadProgressBar')
        self.statusBar.addPermanentWidget(self.loadProgressBar)
        self.loadProgressBar.hide()
        self.loadProgressBar.setValue(0)
        self.loadProgressBar.setStyleSheet(PROGRESSBAR_STYLE)
        self.defaultThemeLabel = QtGui.QLabel(self.statusBar)
        self.defaultThemeLabel.setObjectName(u'defaultThemeLabel')
        self.statusBar.addPermanentWidget(self.defaultThemeLabel)
        # Create the MediaManager
        self.mediaManagerDock = OpenLPDockWidget(mainWindow,
            u'mediaManagerDock', u':/system/system_mediamanager.png')
        self.mediaManagerDock.setStyleSheet(MEDIA_MANAGER_STYLE)
        # Create the media toolbox
        self.mediaToolBox = QtGui.QToolBox(self.mediaManagerDock)
        self.mediaToolBox.setObjectName(u'mediaToolBox')
        self.mediaManagerDock.setWidget(self.mediaToolBox)
        mainWindow.addDockWidget(QtCore.Qt.LeftDockWidgetArea,
            self.mediaManagerDock)
        # Create the service manager
        self.serviceManagerDock = OpenLPDockWidget(mainWindow,
            u'serviceManagerDock', u':/system/system_servicemanager.png')
        self.serviceManagerContents = ServiceManager(mainWindow,
            self.serviceManagerDock)
        self.serviceManagerDock.setWidget(self.serviceManagerContents)
        mainWindow.addDockWidget(QtCore.Qt.RightDockWidgetArea,
            self.serviceManagerDock)
        # Create the theme manager
        self.themeManagerDock = OpenLPDockWidget(mainWindow,
            u'themeManagerDock', u':/system/system_thememanager.png')
        self.themeManagerContents = ThemeManager(mainWindow,
            self.themeManagerDock)
        self.themeManagerContents.setObjectName(u'themeManagerContents')
        self.themeManagerDock.setWidget(self.themeManagerContents)
        mainWindow.addDockWidget(QtCore.Qt.RightDockWidgetArea,
            self.themeManagerDock)
        # Create the menu items
        action_list = ActionList.get_instance()
        action_list.add_category(UiStrings().File, CategoryOrder.standardMenu)
        self.fileNewItem = shortcut_action(mainWindow, u'fileNewItem',
            [QtGui.QKeySequence(u'Ctrl+N')],
            self.serviceManagerContents.onNewServiceClicked,
            u':/general/general_new.png', category=UiStrings().File)
        self.fileOpenItem = shortcut_action(mainWindow, u'fileOpenItem',
            [QtGui.QKeySequence(u'Ctrl+O')],
            self.serviceManagerContents.onLoadServiceClicked,
            u':/general/general_open.png', category=UiStrings().File)
        self.fileSaveItem = shortcut_action(mainWindow, u'fileSaveItem',
            [QtGui.QKeySequence(u'Ctrl+S')],
            self.serviceManagerContents.saveFile,
            u':/general/general_save.png', category=UiStrings().File)
        self.fileSaveAsItem = shortcut_action(mainWindow, u'fileSaveAsItem',
            [QtGui.QKeySequence(u'Ctrl+Shift+S')],
            self.serviceManagerContents.saveFileAs, category=UiStrings().File)
        self.printServiceOrderItem = shortcut_action(mainWindow,
            u'printServiceItem', [QtGui.QKeySequence(u'Ctrl+P')],
            self.serviceManagerContents.printServiceOrder,
            category=UiStrings().File)
        self.fileExitItem = shortcut_action(mainWindow, u'fileExitItem',
            [QtGui.QKeySequence(u'Alt+F4')], mainWindow.close,
            u':/system/system_exit.png', category=UiStrings().File)
        action_list.add_category(UiStrings().Import, CategoryOrder.standardMenu)
        self.importThemeItem = base_action(
            mainWindow, u'importThemeItem', UiStrings().Import)
        self.importLanguageItem = base_action(
            mainWindow, u'importLanguageItem')#, UiStrings().Import)
        action_list.add_category(UiStrings().Export, CategoryOrder.standardMenu)
        self.exportThemeItem = base_action(
            mainWindow, u'exportThemeItem', UiStrings().Export)
        self.exportLanguageItem = base_action(
            mainWindow, u'exportLanguageItem')#, UiStrings().Export)
        action_list.add_category(UiStrings().View, CategoryOrder.standardMenu)
        self.viewMediaManagerItem = shortcut_action(mainWindow,
            u'viewMediaManagerItem', [QtGui.QKeySequence(u'F8')],
            self.toggleMediaManager, u':/system/system_mediamanager.png',
            self.mediaManagerDock.isVisible(), UiStrings().View)
        self.viewThemeManagerItem = shortcut_action(mainWindow,
            u'viewThemeManagerItem', [QtGui.QKeySequence(u'F10')],
            self.toggleThemeManager,  u':/system/system_thememanager.png',
            self.themeManagerDock.isVisible(), UiStrings().View)
        self.viewServiceManagerItem = shortcut_action(mainWindow,
            u'viewServiceManagerItem', [QtGui.QKeySequence(u'F9')],
            self.toggleServiceManager, u':/system/system_servicemanager.png',
            self.serviceManagerDock.isVisible(), UiStrings().View)
        self.viewPreviewPanel = shortcut_action(mainWindow,
            u'viewPreviewPanel', [QtGui.QKeySequence(u'F11')],
            self.setPreviewPanelVisibility, checked=previewVisible,
            category=UiStrings().View)
        self.viewLivePanel = shortcut_action(mainWindow, u'viewLivePanel',
            [QtGui.QKeySequence(u'F12')], self.setLivePanelVisibility,
            checked=liveVisible, category=UiStrings().View)
        self.lockPanel = shortcut_action(mainWindow, u'lockPanel',
            None, self.setLockPanel,
            checked=panelLocked, category=None)
        action_list.add_category(UiStrings().ViewMode,
            CategoryOrder.standardMenu)
        self.modeDefaultItem = checkable_action(
            mainWindow, u'modeDefaultItem', category=UiStrings().ViewMode)
        self.modeSetupItem = checkable_action(
            mainWindow, u'modeSetupItem', category=UiStrings().ViewMode)
        self.modeLiveItem = checkable_action(
            mainWindow, u'modeLiveItem', True, UiStrings().ViewMode)
        self.modeGroup = QtGui.QActionGroup(mainWindow)
        self.modeGroup.addAction(self.modeDefaultItem)
        self.modeGroup.addAction(self.modeSetupItem)
        self.modeGroup.addAction(self.modeLiveItem)
        self.modeDefaultItem.setChecked(True)
        action_list.add_category(UiStrings().Tools, CategoryOrder.standardMenu)
        self.toolsAddToolItem = icon_action(mainWindow, u'toolsAddToolItem',
            u':/tools/tools_add.png', category=UiStrings().Tools)
        self.toolsOpenDataFolder = icon_action(mainWindow,
            u'toolsOpenDataFolder', u':/general/general_open.png',
            category=UiStrings().Tools)
        self.updateThemeImages = base_action(mainWindow,
            u'updateThemeImages', category=UiStrings().Tools)
        action_list.add_category(UiStrings().Settings,
            CategoryOrder.standardMenu)
        self.settingsPluginListItem = shortcut_action(mainWindow,
            u'settingsPluginListItem', [QtGui.QKeySequence(u'Alt+F7')],
            self.onPluginItemClicked, u':/system/settings_plugin_list.png',
            category=UiStrings().Settings)
        # i18n Language Items
        self.autoLanguageItem = checkable_action(mainWindow,
            u'autoLanguageItem', LanguageManager.auto_language)
        self.languageGroup = QtGui.QActionGroup(mainWindow)
        self.languageGroup.setExclusive(True)
        self.languageGroup.setObjectName(u'languageGroup')
        add_actions(self.languageGroup, [self.autoLanguageItem])
        qmList = LanguageManager.get_qm_list()
        savedLanguage = LanguageManager.get_language()
        for key in sorted(qmList.keys()):
            languageItem = checkable_action(
                mainWindow, key, qmList[key] == savedLanguage)
            add_actions(self.languageGroup, [languageItem])
        self.settingsShortcutsItem = icon_action(mainWindow,
            u'settingsShortcutsItem',
            u':/system/system_configure_shortcuts.png',
            category=UiStrings().Settings)
        self.displayTagItem = icon_action(mainWindow,
            u'displayTagItem', u':/system/tag_editor.png',
            category=UiStrings().Settings)
        self.settingsConfigureItem = icon_action(mainWindow,
            u'settingsConfigureItem', u':/system/system_settings.png',
            category=UiStrings().Settings)
        action_list.add_category(UiStrings().Help, CategoryOrder.standardMenu)
        self.aboutItem = shortcut_action(mainWindow, u'aboutItem',
            [QtGui.QKeySequence(u'Ctrl+F1')], self.onAboutItemClicked,
            u':/system/system_about.png', category=UiStrings().Help)
        if os.name == u'nt':
            self.localHelpFile = os.path.join(
                AppLocation.get_directory(AppLocation.AppDir), 'OpenLP.chm')
<<<<<<< HEAD
            self.helpLocalHelpItem = shortcut_action(
                mainWindow, u'helpLocalHelpItem', [QtGui.QKeySequence(u'F1')],
                self.onHelpLocalHelpClicked, u':/system/system_about.png',
                category=UiStrings().Help)
            self.helpOnlineHelpItem = shortcut_action(
                mainWindow, u'helpOnlineHelpItem',
                [QtGui.QKeySequence(u'Alt+F1')], self.onHelpOnlineHelpClicked,
                u':/system/system_online_help.png', category=UiStrings().Help)
        else:
            self.helpOnlineHelpItem = shortcut_action(
            mainWindow, u'helpOnlineHelpItem', [QtGui.QKeySequence(u'F1')],
            self.onHelpOnlineHelpClicked, u':/system/system_online_help.png',
            category=UiStrings().Help)
        self.helpWebSiteItem = base_action(
            mainWindow, u'helpWebSiteItem', category=UiStrings().Help)
=======
            self.offlineHelpItem = shortcut_action(
                mainWindow, u'offlineHelpItem', [QtGui.QKeySequence(u'F1')],
                self.onOfflineHelpClicked,
                u':/system/system_help_contents.png', category=UiStrings().Help)
        self.onlineHelpItem = shortcut_action(
            mainWindow, u'onlineHelpItem',
            [QtGui.QKeySequence(u'Alt+F1')], self.onOnlineHelpClicked,
            u':/system/system_online_help.png', category=UiStrings().Help)
        self.webSiteItem = base_action(
            mainWindow, u'webSiteItem', category=UiStrings().Help)
>>>>>>> 84d1a0d3
        add_actions(self.fileImportMenu,
            (self.importThemeItem, self.importLanguageItem))
        add_actions(self.fileExportMenu,
            (self.exportThemeItem, self.exportLanguageItem))
        self.fileMenuActions = (self.fileNewItem, self.fileOpenItem,
            self.fileSaveItem, self.fileSaveAsItem, None,
            self.printServiceOrderItem, None, self.fileImportMenu.menuAction(),
            self.fileExportMenu.menuAction(), self.fileExitItem)
        add_actions(self.viewModeMenu, (self.modeDefaultItem,
            self.modeSetupItem, self.modeLiveItem))
        add_actions(self.viewMenu, (self.viewModeMenu.menuAction(),
            None, self.viewMediaManagerItem, self.viewServiceManagerItem,
            self.viewThemeManagerItem, None, self.viewPreviewPanel,
            self.viewLivePanel, None, self.lockPanel))
        # i18n add Language Actions
        add_actions(self.settingsLanguageMenu, (self.autoLanguageItem, None))
        add_actions(self.settingsLanguageMenu, self.languageGroup.actions())
        # Order things differently in OS X so that Preferences menu item in the
        # app menu is correct (this gets picked up automatically by Qt).
        if sys.platform == u'darwin':
            add_actions(self.settingsMenu, (self.settingsPluginListItem,
                self.settingsLanguageMenu.menuAction(), None,
                self.settingsConfigureItem, self.settingsShortcutsItem,
                self.displayTagItem))
        else:
            add_actions(self.settingsMenu, (self.settingsPluginListItem,
                self.settingsLanguageMenu.menuAction(), None,
                self.displayTagItem, self.settingsShortcutsItem,
                self.settingsConfigureItem))
        add_actions(self.toolsMenu, (self.toolsAddToolItem, None))
        add_actions(self.toolsMenu, (self.toolsOpenDataFolder, None))
        add_actions(self.toolsMenu, [self.updateThemeImages])
        if os.name == u'nt':
            add_actions(self.helpMenu, (self.offlineHelpItem,
            self.onlineHelpItem, None, self.webSiteItem,
            self.aboutItem))
        else:
            add_actions(self.helpMenu, (self.onlineHelpItem, None,
                self.webSiteItem, self.aboutItem))
        add_actions(self.menuBar, (self.fileMenu.menuAction(),
            self.viewMenu.menuAction(), self.toolsMenu.menuAction(),
            self.settingsMenu.menuAction(), self.helpMenu.menuAction()))
        # Initialise the translation
        self.retranslateUi(mainWindow)
        self.mediaToolBox.setCurrentIndex(0)
        # Connect up some signals and slots
        QtCore.QObject.connect(self.fileMenu,
            QtCore.SIGNAL(u'aboutToShow()'), self.updateFileMenu)
        QtCore.QMetaObject.connectSlotsByName(mainWindow)
        # Hide the entry, as it does not have any functionality yet.
        self.toolsAddToolItem.setVisible(False)
        self.importLanguageItem.setVisible(False)
        self.exportLanguageItem.setVisible(False)
        self.setLockPanel(panelLocked)

    def retranslateUi(self, mainWindow):
        """
        Set up the translation system
        """
        mainWindow.mainTitle = UiStrings().OLPV2
        mainWindow.setWindowTitle(mainWindow.mainTitle)
        self.fileMenu.setTitle(translate('OpenLP.MainWindow', '&File'))
        self.fileImportMenu.setTitle(translate('OpenLP.MainWindow', '&Import'))
        self.fileExportMenu.setTitle(translate('OpenLP.MainWindow', '&Export'))
        self.viewMenu.setTitle(translate('OpenLP.MainWindow', '&View'))
        self.viewModeMenu.setTitle(translate('OpenLP.MainWindow', 'M&ode'))
        self.toolsMenu.setTitle(translate('OpenLP.MainWindow', '&Tools'))
        self.settingsMenu.setTitle(translate('OpenLP.MainWindow', '&Settings'))
        self.settingsLanguageMenu.setTitle(translate('OpenLP.MainWindow',
            '&Language'))
        self.helpMenu.setTitle(translate('OpenLP.MainWindow', '&Help'))
        self.mediaManagerDock.setWindowTitle(
            translate('OpenLP.MainWindow', 'Media Manager'))
        self.serviceManagerDock.setWindowTitle(
            translate('OpenLP.MainWindow', 'Service Manager'))
        self.themeManagerDock.setWindowTitle(
            translate('OpenLP.MainWindow', 'Theme Manager'))
        self.fileNewItem.setText(translate('OpenLP.MainWindow', '&New'))
        self.fileNewItem.setToolTip(UiStrings().NewService)
        self.fileNewItem.setStatusTip(UiStrings().CreateService)
        self.fileOpenItem.setText(translate('OpenLP.MainWindow', '&Open'))
        self.fileOpenItem.setToolTip(UiStrings().OpenService)
        self.fileOpenItem.setStatusTip(
            translate('OpenLP.MainWindow', 'Open an existing service.'))
        self.fileSaveItem.setText(translate('OpenLP.MainWindow', '&Save'))
        self.fileSaveItem.setToolTip(UiStrings().SaveService)
        self.fileSaveItem.setStatusTip(
            translate('OpenLP.MainWindow', 'Save the current service to disk.'))
        self.fileSaveAsItem.setText(
            translate('OpenLP.MainWindow', 'Save &As...'))
        self.fileSaveAsItem.setToolTip(
            translate('OpenLP.MainWindow', 'Save Service As'))
        self.fileSaveAsItem.setStatusTip(translate('OpenLP.MainWindow',
            'Save the current service under a new name.'))
        self.printServiceOrderItem.setText(UiStrings().PrintService)
        self.printServiceOrderItem.setStatusTip(translate('OpenLP.MainWindow',
            'Print the current service.'))
        self.fileExitItem.setText(
            translate('OpenLP.MainWindow', 'E&xit'))
        self.fileExitItem.setStatusTip(
            translate('OpenLP.MainWindow', 'Quit OpenLP'))
        self.importThemeItem.setText(
            translate('OpenLP.MainWindow', '&Theme'))
        self.importLanguageItem.setText(
            translate('OpenLP.MainWindow', '&Language'))
        self.exportThemeItem.setText(
            translate('OpenLP.MainWindow', '&Theme'))
        self.exportLanguageItem.setText(
            translate('OpenLP.MainWindow', '&Language'))
        self.settingsShortcutsItem.setText(
            translate('OpenLP.MainWindow', 'Configure &Shortcuts...'))
        self.displayTagItem.setText(
            translate('OpenLP.MainWindow', '&Configure Display Tags'))
        self.settingsConfigureItem.setText(
            translate('OpenLP.MainWindow', '&Configure OpenLP...'))
        self.viewMediaManagerItem.setText(
            translate('OpenLP.MainWindow', '&Media Manager'))
        self.viewMediaManagerItem.setToolTip(
            translate('OpenLP.MainWindow', 'Toggle Media Manager'))
        self.viewMediaManagerItem.setStatusTip(translate('OpenLP.MainWindow',
            'Toggle the visibility of the media manager.'))
        self.viewThemeManagerItem.setText(
            translate('OpenLP.MainWindow', '&Theme Manager'))
        self.viewThemeManagerItem.setToolTip(
            translate('OpenLP.MainWindow', 'Toggle Theme Manager'))
        self.viewThemeManagerItem.setStatusTip(translate('OpenLP.MainWindow',
            'Toggle the visibility of the theme manager.'))
        self.viewServiceManagerItem.setText(
            translate('OpenLP.MainWindow', '&Service Manager'))
        self.viewServiceManagerItem.setToolTip(
            translate('OpenLP.MainWindow', 'Toggle Service Manager'))
        self.viewServiceManagerItem.setStatusTip(translate('OpenLP.MainWindow',
            'Toggle the visibility of the service manager.'))
        self.viewPreviewPanel.setText(
            translate('OpenLP.MainWindow', '&Preview Panel'))
        self.viewPreviewPanel.setToolTip(
            translate('OpenLP.MainWindow', 'Toggle Preview Panel'))
        self.viewPreviewPanel.setStatusTip(translate('OpenLP.MainWindow',
            'Toggle the visibility of the preview panel.'))
        self.viewLivePanel.setText(
            translate('OpenLP.MainWindow', '&Live Panel'))
        self.viewLivePanel.setToolTip(
            translate('OpenLP.MainWindow', 'Toggle Live Panel'))
        self.lockPanel.setText(
            translate('OpenLP.MainWindow', 'L&ock Panels'))
        self.lockPanel.setStatusTip(
            translate('OpenLP.MainWindow', 'Prevent the panels being moved.'))
        self.viewLivePanel.setStatusTip(translate('OpenLP.MainWindow',
            'Toggle the visibility of the live panel.'))
        self.settingsPluginListItem.setText(translate('OpenLP.MainWindow',
            '&Plugin List'))
        self.settingsPluginListItem.setStatusTip(
            translate('OpenLP.MainWindow', 'List the Plugins'))
        self.aboutItem.setText(translate('OpenLP.MainWindow', '&About'))
        self.aboutItem.setStatusTip(
            translate('OpenLP.MainWindow', 'More information about OpenLP'))
        if os.name == u'nt':
            self.offlineHelpItem.setText(
                translate('OpenLP.MainWindow', '&User Guide'))
        self.onlineHelpItem.setText(
            translate('OpenLP.MainWindow', '&Online Help'))
        self.webSiteItem.setText(
            translate('OpenLP.MainWindow', '&Web Site'))
        for item in self.languageGroup.actions():
            item.setText(item.objectName())
            item.setStatusTip(unicode(translate('OpenLP.MainWindow',
                'Set the interface language to %s')) % item.objectName())
        self.autoLanguageItem.setText(
            translate('OpenLP.MainWindow', '&Autodetect'))
        self.autoLanguageItem.setStatusTip(translate('OpenLP.MainWindow',
            'Use the system language, if available.'))
        self.toolsAddToolItem.setText(
            translate('OpenLP.MainWindow', 'Add &Tool...'))
        self.toolsAddToolItem.setStatusTip(translate('OpenLP.MainWindow',
            'Add an application to the list of tools.'))
        self.toolsOpenDataFolder.setText(
            translate('OpenLP.MainWindow', 'Open &Data Folder...'))
        self.toolsOpenDataFolder.setStatusTip(translate('OpenLP.MainWindow',
            'Open the folder where songs, bibles and other data resides.'))
        self.updateThemeImages.setText(
            translate('OpenLP.MainWindow', 'Update Theme Images'))
        self.updateThemeImages.setStatusTip(
            translate('OpenLP.MainWindow', 'Update the preview images for all '
                'themes.'))
        self.modeDefaultItem.setText(
            translate('OpenLP.MainWindow', '&Default'))
        self.modeDefaultItem.setStatusTip(translate('OpenLP.MainWindow',
            'Set the view mode back to the default.'))
        self.modeSetupItem.setText(translate('OpenLP.MainWindow', '&Setup'))
        self.modeSetupItem.setStatusTip(
            translate('OpenLP.MainWindow', 'Set the view mode to Setup.'))
        self.modeLiveItem.setText(translate('OpenLP.MainWindow', '&Live'))
        self.modeLiveItem.setStatusTip(
            translate('OpenLP.MainWindow', 'Set the view mode to Live.'))


class MainWindow(QtGui.QMainWindow, Ui_MainWindow):
    """
    The main window.
    """
    log.info(u'MainWindow loaded')

    def __init__(self, clipboard, arguments):
        """
        This constructor sets up the interface, the various managers, and the
        plugins.
        """
        QtGui.QMainWindow.__init__(self)
        self.clipboard = clipboard
        self.arguments = arguments
        # Set up settings sections for the main application
        # (not for use by plugins)
        self.uiSettingsSection = u'user interface'
        self.generalSettingsSection = u'general'
        self.serviceSettingsSection = u'servicemanager'
        self.songsSettingsSection = u'songs'
        self.serviceNotSaved = False
        self.aboutForm = AboutForm(self)
        self.settingsForm = SettingsForm(self, self)
        self.displayTagForm = DisplayTagForm(self)
        self.shortcutForm = ShortcutListForm(self)
        self.recentFiles = QtCore.QStringList()
        # Set up the path with plugins
        pluginpath = AppLocation.get_directory(AppLocation.PluginsDir)
        self.pluginManager = PluginManager(pluginpath)
        self.pluginHelpers = {}
        self.imageManager = ImageManager()
        # Set up the interface
        self.setupUi(self)
        # Load settings after setupUi so default UI sizes are overwritten
        self.loadSettings()
        # Once settings are loaded update FileMenu with recentFiles
        self.updateFileMenu()
        self.pluginForm = PluginForm(self)
        # Set up signals and slots
        QtCore.QObject.connect(self.importThemeItem,
            QtCore.SIGNAL(u'triggered()'),
            self.themeManagerContents.onImportTheme)
        QtCore.QObject.connect(self.exportThemeItem,
            QtCore.SIGNAL(u'triggered()'),
            self.themeManagerContents.onExportTheme)
        QtCore.QObject.connect(self.mediaManagerDock,
            QtCore.SIGNAL(u'visibilityChanged(bool)'),
            self.viewMediaManagerItem.setChecked)
        QtCore.QObject.connect(self.serviceManagerDock,
            QtCore.SIGNAL(u'visibilityChanged(bool)'),
            self.viewServiceManagerItem.setChecked)
        QtCore.QObject.connect(self.themeManagerDock,
            QtCore.SIGNAL(u'visibilityChanged(bool)'),
            self.viewThemeManagerItem.setChecked)
        QtCore.QObject.connect(self.webSiteItem,
            QtCore.SIGNAL(u'triggered()'), self.onHelpWebSiteClicked)
        QtCore.QObject.connect(self.toolsOpenDataFolder,
            QtCore.SIGNAL(u'triggered()'), self.onToolsOpenDataFolderClicked)
        QtCore.QObject.connect(self.updateThemeImages,
            QtCore.SIGNAL(u'triggered()'), self.onUpdateThemeImages)
        QtCore.QObject.connect(self.displayTagItem,
            QtCore.SIGNAL(u'triggered()'), self.onDisplayTagItemClicked)
        QtCore.QObject.connect(self.settingsConfigureItem,
            QtCore.SIGNAL(u'triggered()'), self.onSettingsConfigureItemClicked)
        QtCore.QObject.connect(self.settingsShortcutsItem,
            QtCore.SIGNAL(u'triggered()'), self.onSettingsShortcutsItemClicked)
        # i18n set signals for languages
        self.languageGroup.triggered.connect(LanguageManager.set_language)
        QtCore.QObject.connect(self.modeDefaultItem,
            QtCore.SIGNAL(u'triggered()'), self.onModeDefaultItemClicked)
        QtCore.QObject.connect(self.modeSetupItem,
            QtCore.SIGNAL(u'triggered()'), self.onModeSetupItemClicked)
        QtCore.QObject.connect(self.modeLiveItem,
            QtCore.SIGNAL(u'triggered()'), self.onModeLiveItemClicked)
        QtCore.QObject.connect(Receiver.get_receiver(),
            QtCore.SIGNAL(u'theme_update_global'), self.defaultThemeChanged)
        QtCore.QObject.connect(Receiver.get_receiver(),
            QtCore.SIGNAL(u'openlp_version_check'), self.versionNotice)
        QtCore.QObject.connect(Receiver.get_receiver(),
            QtCore.SIGNAL(u'maindisplay_blank_check'), self.blankCheck)
        QtCore.QObject.connect(Receiver.get_receiver(),
            QtCore.SIGNAL(u'config_screen_changed'), self.screenChanged)
        QtCore.QObject.connect(Receiver.get_receiver(),
            QtCore.SIGNAL(u'maindisplay_status_text'), self.showStatusMessage)
        # Media Manager
        QtCore.QObject.connect(self.mediaToolBox,
            QtCore.SIGNAL(u'currentChanged(int)'), self.onMediaToolBoxChanged)
        Receiver.send_message(u'cursor_busy')
        # Simple message boxes
        QtCore.QObject.connect(Receiver.get_receiver(),
            QtCore.SIGNAL(u'openlp_error_message'), self.onErrorMessage)
        QtCore.QObject.connect(Receiver.get_receiver(),
            QtCore.SIGNAL(u'openlp_warning_message'), self.onWarningMessage)
        QtCore.QObject.connect(Receiver.get_receiver(),
            QtCore.SIGNAL(u'openlp_information_message'),
            self.onInformationMessage)
        # warning cyclic dependency
        # renderer needs to call ThemeManager and
        # ThemeManager needs to call Renderer
        self.renderer = Renderer(self.imageManager, self.themeManagerContents)
        # Define the media Dock Manager
        self.mediaDockManager = MediaDockManager(self.mediaToolBox)
        log.info(u'Load Plugins')
        # make the controllers available to the plugins
        self.pluginHelpers[u'preview'] = self.previewController
        self.pluginHelpers[u'live'] = self.liveController
        self.pluginHelpers[u'renderer'] = self.renderer
        self.pluginHelpers[u'service'] = self.serviceManagerContents
        self.pluginHelpers[u'settings form'] = self.settingsForm
        self.pluginHelpers[u'toolbox'] = self.mediaDockManager
        self.pluginHelpers[u'pluginmanager'] = self.pluginManager
        self.pluginHelpers[u'formparent'] = self
        self.pluginManager.find_plugins(pluginpath, self.pluginHelpers)
        # hook methods have to happen after find_plugins. Find plugins needs
        # the controllers hence the hooks have moved from setupUI() to here
        # Find and insert settings tabs
        log.info(u'hook settings')
        self.pluginManager.hook_settings_tabs(self.settingsForm)
        # Find and insert media manager items
        log.info(u'hook media')
        self.pluginManager.hook_media_manager(self.mediaDockManager)
        # Call the hook method to pull in import menus.
        log.info(u'hook menus')
        self.pluginManager.hook_import_menu(self.fileImportMenu)
        # Call the hook method to pull in export menus.
        self.pluginManager.hook_export_menu(self.fileExportMenu)
        # Call the hook method to pull in tools menus.
        self.pluginManager.hook_tools_menu(self.toolsMenu)
        # Call the initialise method to setup plugins.
        log.info(u'initialise plugins')
        self.pluginManager.initialise_plugins()
        # Create the displays as all necessary components are loaded.
        self.previewController.screenSizeChanged()
        self.liveController.screenSizeChanged()
        log.info(u'Load data from Settings')
        if QtCore.QSettings().value(u'advanced/save current plugin',
            QtCore.QVariant(False)).toBool():
            savedPlugin = QtCore.QSettings().value(
                u'advanced/current media plugin', QtCore.QVariant()).toInt()[0]
            if savedPlugin != -1:
                self.mediaToolBox.setCurrentIndex(savedPlugin)
        self.settingsForm.postSetUp()
        # Once all components are initialised load the Themes
        log.info(u'Load Themes')
        self.themeManagerContents.loadThemes(True)
        # Hide/show the theme combobox on the service manager
        self.serviceManagerContents.themeChange()
        # Reset the cursor
        Receiver.send_message(u'cursor_normal')

    def setAutoLanguage(self, value):
        self.languageGroup.setDisabled(value)
        LanguageManager.auto_language = value
        LanguageManager.set_language(self.languageGroup.checkedAction())

    def onMediaToolBoxChanged(self, index):
        widget = self.mediaToolBox.widget(index)
        if widget:
            widget.onFocus()

    def versionNotice(self, version):
        """
        Notifies the user that a newer version of OpenLP is available.
        Triggered by delay thread.
        """
        version_text = unicode(translate('OpenLP.MainWindow',
            'Version %s of OpenLP is now available for download (you are '
            'currently running version %s). \n\nYou can download the latest '
            'version from http://openlp.org/.'))
        QtGui.QMessageBox.question(self,
            translate('OpenLP.MainWindow', 'OpenLP Version Updated'),
            version_text % (version, get_application_version()[u'full']))

    def show(self):
        """
        Show the main form, as well as the display form
        """
        QtGui.QWidget.show(self)
        if self.liveController.display.isVisible():
            self.liveController.display.setFocus()
        self.activateWindow()
        if len(self.arguments):
            args = []
            for a in self.arguments:
                args.extend([a])
            self.serviceManagerContents.loadFile(unicode(args[0]))
        elif QtCore.QSettings().value(
            self.generalSettingsSection + u'/auto open',
            QtCore.QVariant(False)).toBool():
            self.serviceManagerContents.loadLastFile()
        view_mode = QtCore.QSettings().value(u'%s/view mode' % \
            self.generalSettingsSection, u'default').toString()
        if view_mode == u'default':
            self.modeDefaultItem.setChecked(True)
        elif view_mode == u'setup':
            self.setViewMode(True, True, False, True, False)
            self.modeSetupItem.setChecked(True)
        elif view_mode == u'live':
            self.setViewMode(False, True, False, False, True)
            self.modeLiveItem.setChecked(True)

    def appStartup(self):
        """
        Give all the plugins a chance to perform some tasks at startup
        """
        Receiver.send_message(u'openlp_process_events')
        for plugin in self.pluginManager.plugins:
            if plugin.isActive():
                plugin.appStartup()
                Receiver.send_message(u'openlp_process_events')

    def firstTime(self):
        # Import themes if first time
        Receiver.send_message(u'openlp_process_events')
        for plugin in self.pluginManager.plugins:
            if hasattr(plugin, u'firstTime'):
                Receiver.send_message(u'openlp_process_events')
                plugin.firstTime()
        Receiver.send_message(u'openlp_process_events')
        temp_dir = os.path.join(unicode(gettempdir()), u'openlp')
        if not os.path.exists(temp_dir):
            return
        for filename in os.listdir(temp_dir):
            delete_file(os.path.join(temp_dir, filename))
        os.removedirs(temp_dir)

    def blankCheck(self):
        """
        Check and display message if screen blank on setup.
        """
        settings = QtCore.QSettings()
        self.liveController.mainDisplaySetBackground()
        if settings.value(u'%s/screen blank' % self.generalSettingsSection,
            QtCore.QVariant(False)).toBool():
            if settings.value(u'%s/blank warning' % self.generalSettingsSection,
                QtCore.QVariant(False)).toBool():
                QtGui.QMessageBox.question(self,
                    translate('OpenLP.MainWindow',
                        'OpenLP Main Display Blanked'),
                    translate('OpenLP.MainWindow',
                         'The Main Display has been blanked out'))

    def onErrorMessage(self, data):
        Receiver.send_message(u'close_splash')
        QtGui.QMessageBox.critical(self, data[u'title'], data[u'message'])

    def onWarningMessage(self, data):
        Receiver.send_message(u'close_splash')
        QtGui.QMessageBox.warning(self, data[u'title'], data[u'message'])

    def onInformationMessage(self, data):
        Receiver.send_message(u'close_splash')
        QtGui.QMessageBox.information(self, data[u'title'], data[u'message'])

    def onHelpWebSiteClicked(self):
        """
        Load the OpenLP website
        """
        import webbrowser
        webbrowser.open_new(u'http://openlp.org/')

    def onOfflineHelpClicked(self):
        """
        Load the local OpenLP help file
        """
        os.startfile(self.localHelpFile)

    def onOnlineHelpClicked(self):
        """
        Load the online OpenLP manual
        """
        import webbrowser
        webbrowser.open_new(u'http://manual.openlp.org/')

    def onAboutItemClicked(self):
        """
        Show the About form
        """
        self.aboutForm.exec_()

    def onPluginItemClicked(self):
        """
        Show the Plugin form
        """
        self.pluginForm.load()
        self.pluginForm.exec_()

    def onToolsOpenDataFolderClicked(self):
        """
        Open data folder
        """
        path = AppLocation.get_data_path()
        QtGui.QDesktopServices.openUrl(QtCore.QUrl("file:///" + path))

    def onUpdateThemeImages(self):
        """
        Updates the new theme preview images.
        """
        self.themeManagerContents.updatePreviewImages()

    def onDisplayTagItemClicked(self):
        """
        Show the Settings dialog
        """
        self.displayTagForm.exec_()

    def onSettingsConfigureItemClicked(self):
        """
        Show the Settings dialog
        """
        self.settingsForm.exec_()

    def paintEvent(self, event):
        """
        We need to make sure, that the SlidePreview's size is correct.
        """
        self.previewController.previewSizeChanged()
        self.liveController.previewSizeChanged()

    def onSettingsShortcutsItemClicked(self):
        """
        Show the shortcuts dialog
        """
        if self.shortcutForm.exec_():
            self.shortcutForm.save()

    def onModeDefaultItemClicked(self):
        """
        Put OpenLP into "Default" view mode.
        """
        self.setViewMode(True, True, True, True, True, u'default')

    def onModeSetupItemClicked(self):
        """
        Put OpenLP into "Setup" view mode.
        """
        self.setViewMode(True, True, False, True, False, u'setup')

    def onModeLiveItemClicked(self):
        """
        Put OpenLP into "Live" view mode.
        """
        self.setViewMode(False, True, False, False, True, u'live')

    def setViewMode(self, media=True, service=True, theme=True, preview=True,
        live=True, mode=u''):
        """
        Set OpenLP to a different view mode.
        """
        if mode:
            settings = QtCore.QSettings()
            settings.setValue(u'%s/view mode' % self.generalSettingsSection,
                mode)
        self.mediaManagerDock.setVisible(media)
        self.serviceManagerDock.setVisible(service)
        self.themeManagerDock.setVisible(theme)
        self.setPreviewPanelVisibility(preview)
        self.setLivePanelVisibility(live)

    def screenChanged(self):
        """
        The screen has changed so we have to update components such as the
        renderer.
        """
        log.debug(u'screenChanged')
        Receiver.send_message(u'cursor_busy')
        self.imageManager.update_display()
        self.renderer.update_display()
        self.previewController.screenSizeChanged()
        self.liveController.screenSizeChanged()
        self.setFocus()
        self.activateWindow()
        Receiver.send_message(u'cursor_normal')

    def closeEvent(self, event):
        """
        Hook to close the main window and display windows on exit
        """
        if self.serviceManagerContents.isModified():
            ret = self.serviceManagerContents.saveModifiedService()
            if ret == QtGui.QMessageBox.Save:
                if self.serviceManagerContents.saveFile():
                    self.cleanUp()
                    event.accept()
                else:
                    event.ignore()
            elif ret == QtGui.QMessageBox.Discard:
                self.cleanUp()
                event.accept()
            else:
                event.ignore()
        else:
            if QtCore.QSettings().value(u'advanced/enable exit confirmation',
                QtCore.QVariant(True)).toBool():
                ret = QtGui.QMessageBox.question(self,
                    translate('OpenLP.MainWindow', 'Close OpenLP'),
                    translate('OpenLP.MainWindow',
                        'Are you sure you want to close OpenLP?'),
                    QtGui.QMessageBox.StandardButtons(
                        QtGui.QMessageBox.Yes |
                        QtGui.QMessageBox.No),
                    QtGui.QMessageBox.Yes)
                if ret == QtGui.QMessageBox.Yes:
                    self.cleanUp()
                    event.accept()
                else:
                    event.ignore()
            else:
                self.cleanUp()
                event.accept()

    def cleanUp(self):
        """
        Runs all the cleanup code before OpenLP shuts down
        """
        # Clean temporary files used by services
        self.serviceManagerContents.cleanUp()
        if QtCore.QSettings().value(u'advanced/save current plugin',
            QtCore.QVariant(False)).toBool():
            QtCore.QSettings().setValue(u'advanced/current media plugin',
                QtCore.QVariant(self.mediaToolBox.currentIndex()))
        # Call the cleanup method to shutdown plugins.
        log.info(u'cleanup plugins')
        self.pluginManager.finalise_plugins()
        # Save settings
        self.saveSettings()
        # Close down the display
        self.liveController.display.close()

    def serviceChanged(self, reset=False, serviceName=None):
        """
        Hook to change the main window title when the service changes

        ``reset``
            Shows if the service has been cleared or saved

        ``serviceName``
            The name of the service (if it has one)
        """
        if not serviceName:
            service_name = u'(unsaved service)'
        else:
            service_name = serviceName
        if reset:
            self.serviceNotSaved = False
            title = u'%s - %s' % (self.mainTitle, service_name)
        else:
            self.serviceNotSaved = True
            title = u'%s - %s*' % (self.mainTitle, service_name)
        self.setWindowTitle(title)

    def setServiceModified(self, modified, fileName):
        """
        This method is called from the ServiceManager to set the title of the
        main window.

        ``modified``
            Whether or not this service has been modified.

        ``fileName``
            The file name of the service file.
        """
        if modified:
            title = u'%s - %s*' % (self.mainTitle, fileName)
        else:
            title = u'%s - %s' % (self.mainTitle, fileName)
        self.setWindowTitle(title)

    def showStatusMessage(self, message):
        self.statusBar.showMessage(message)

    def defaultThemeChanged(self, theme):
        self.defaultThemeLabel.setText(
            unicode(translate('OpenLP.MainWindow', 'Default Theme: %s')) %
                theme)

    def toggleMediaManager(self):
        self.mediaManagerDock.setVisible(not self.mediaManagerDock.isVisible())

    def toggleServiceManager(self):
        self.serviceManagerDock.setVisible(
            not self.serviceManagerDock.isVisible())

    def toggleThemeManager(self):
        self.themeManagerDock.setVisible(not self.themeManagerDock.isVisible())

    def setPreviewPanelVisibility(self, visible):
        """
        Sets the visibility of the preview panel including saving the setting
        and updating the menu.

        ``visible``
            A bool giving the state to set the panel to
                True - Visible
                False - Hidden
        """
        self.previewController.panel.setVisible(visible)
        QtCore.QSettings().setValue(u'user interface/preview panel',
            QtCore.QVariant(visible))
        self.viewPreviewPanel.setChecked(visible)

    def setLockPanel(self, lock):
        """
        Sets the ability to stop the toolbars being changed.
        """
        if lock:
            self.themeManagerDock.setFeatures(
                QtGui.QDockWidget.NoDockWidgetFeatures)
            self.serviceManagerDock.setFeatures(
                QtGui.QDockWidget.NoDockWidgetFeatures)
            self.mediaManagerDock.setFeatures(
                QtGui.QDockWidget.NoDockWidgetFeatures)
            self.viewMediaManagerItem.setEnabled(False)
            self.viewServiceManagerItem.setEnabled(False)
            self.viewThemeManagerItem.setEnabled(False)
            self.viewPreviewPanel.setEnabled(False)
            self.viewLivePanel.setEnabled(False)
        else:
            self.themeManagerDock.setFeatures(
                QtGui.QDockWidget.AllDockWidgetFeatures)
            self.serviceManagerDock.setFeatures(
                QtGui.QDockWidget.AllDockWidgetFeatures)
            self.mediaManagerDock.setFeatures(
                QtGui.QDockWidget.AllDockWidgetFeatures)
            self.viewMediaManagerItem.setEnabled(True)
            self.viewServiceManagerItem.setEnabled(True)
            self.viewThemeManagerItem.setEnabled(True)
            self.viewPreviewPanel.setEnabled(True)
            self.viewLivePanel.setEnabled(True)
        QtCore.QSettings().setValue(u'user interface/lock panel',
            QtCore.QVariant(lock))

    def setLivePanelVisibility(self, visible):
        """
        Sets the visibility of the live panel including saving the setting and
        updating the menu.

        ``visible``
            A bool giving the state to set the panel to
                True - Visible
                False - Hidden
        """
        self.liveController.panel.setVisible(visible)
        QtCore.QSettings().setValue(u'user interface/live panel',
            QtCore.QVariant(visible))
        self.viewLivePanel.setChecked(visible)

    def loadSettings(self):
        """
        Load the main window settings.
        """
        log.debug(u'Loading QSettings')
        settings = QtCore.QSettings()
        settings.beginGroup(self.generalSettingsSection)
        self.recentFiles = settings.value(u'recent files').toStringList()
        settings.endGroup()
        settings.beginGroup(self.uiSettingsSection)
        self.move(settings.value(u'main window position',
            QtCore.QVariant(QtCore.QPoint(0, 0))).toPoint())
        self.restoreGeometry(
            settings.value(u'main window geometry').toByteArray())
        self.restoreState(settings.value(u'main window state').toByteArray())
        self.liveController.splitter.restoreState(
            settings.value(u'live splitter geometry').toByteArray())
        self.previewController.splitter.restoreState(
            settings.value(u'preview splitter geometry').toByteArray())
        self.controlSplitter.restoreState(
            settings.value(u'mainwindow splitter geometry').toByteArray())

        settings.endGroup()

    def saveSettings(self):
        """
        Save the main window settings.
        """
        log.debug(u'Saving QSettings')
        settings = QtCore.QSettings()
        settings.beginGroup(self.generalSettingsSection)
        recentFiles = QtCore.QVariant(self.recentFiles) \
            if self.recentFiles else QtCore.QVariant()
        settings.setValue(u'recent files', recentFiles)
        settings.endGroup()
        settings.beginGroup(self.uiSettingsSection)
        settings.setValue(u'main window position',
            QtCore.QVariant(self.pos()))
        settings.setValue(u'main window state',
            QtCore.QVariant(self.saveState()))
        settings.setValue(u'main window geometry',
            QtCore.QVariant(self.saveGeometry()))
        settings.setValue(u'live splitter geometry',
            QtCore.QVariant(self.liveController.splitter.saveState()))
        settings.setValue(u'preview splitter geometry',
            QtCore.QVariant(self.previewController.splitter.saveState()))
        settings.setValue(u'mainwindow splitter geometry',
            QtCore.QVariant(self.controlSplitter.saveState()))
        settings.endGroup()

    def updateFileMenu(self):
        """
        Updates the file menu with the latest list of service files accessed.
        """
        recentFileCount = QtCore.QSettings().value(
            u'advanced/recent file count', QtCore.QVariant(4)).toInt()[0]
        self.fileMenu.clear()
        add_actions(self.fileMenu, self.fileMenuActions[:-1])
        existingRecentFiles = [recentFile for recentFile in self.recentFiles
            if QtCore.QFile.exists(recentFile)]
        recentFilesToDisplay = existingRecentFiles[0:recentFileCount]
        if recentFilesToDisplay:
            self.fileMenu.addSeparator()
            for fileId, filename in enumerate(recentFilesToDisplay):
                log.debug('Recent file name: %s', filename)
                action =  base_action(self, u'')
                action.setText(u'&%d %s' %
                    (fileId + 1, QtCore.QFileInfo(filename).fileName()))
                action.setData(QtCore.QVariant(filename))
                self.connect(action, QtCore.SIGNAL(u'triggered()'),
                    self.serviceManagerContents.onRecentServiceClicked)
                self.fileMenu.addAction(action)
        self.fileMenu.addSeparator()
        self.fileMenu.addAction(self.fileMenuActions[-1])

    def addRecentFile(self, filename):
        """
        Adds a service to the list of recently used files.

        ``filename``
            The service filename to add
        """
        # The maxRecentFiles value does not have an interface and so never gets
        # actually stored in the settings therefore the default value of 20 will
        # always be used.
        maxRecentFiles = QtCore.QSettings().value(u'advanced/max recent files',
            QtCore.QVariant(20)).toInt()[0]
        if filename:
            position = self.recentFiles.indexOf(filename)
            if position != -1:
                self.recentFiles.removeAt(position)
            self.recentFiles.insert(0, QtCore.QString(filename))
            while self.recentFiles.count() > maxRecentFiles:
                # Don't care what API says takeLast works, removeLast doesn't!
                self.recentFiles.takeLast()

    def displayProgressBar(self, size):
        """
        Make Progress bar visible and set size
        """
        self.loadProgressBar.show()
        self.loadProgressBar.setMaximum(size)
        self.loadProgressBar.setValue(0)
        Receiver.send_message(u'openlp_process_events')

    def incrementProgressBar(self):
        """
        Increase the Progress Bar value by 1
        """
        self.loadProgressBar.setValue(self.loadProgressBar.value() + 1)
        Receiver.send_message(u'openlp_process_events')

    def finishedProgressBar(self):
        """
        Trigger it's removal after 2.5 second
        """
        self.timer_id = self.startTimer(2500)

    def timerEvent(self, event):
        """
        Remove the Progress bar from view.
        """
        if event.timerId() == self.timer_id:
            self.timer_id = 0
            self.loadProgressBar.hide()
            Receiver.send_message(u'openlp_process_events')<|MERGE_RESOLUTION|>--- conflicted
+++ resolved
@@ -282,23 +282,6 @@
         if os.name == u'nt':
             self.localHelpFile = os.path.join(
                 AppLocation.get_directory(AppLocation.AppDir), 'OpenLP.chm')
-<<<<<<< HEAD
-            self.helpLocalHelpItem = shortcut_action(
-                mainWindow, u'helpLocalHelpItem', [QtGui.QKeySequence(u'F1')],
-                self.onHelpLocalHelpClicked, u':/system/system_about.png',
-                category=UiStrings().Help)
-            self.helpOnlineHelpItem = shortcut_action(
-                mainWindow, u'helpOnlineHelpItem',
-                [QtGui.QKeySequence(u'Alt+F1')], self.onHelpOnlineHelpClicked,
-                u':/system/system_online_help.png', category=UiStrings().Help)
-        else:
-            self.helpOnlineHelpItem = shortcut_action(
-            mainWindow, u'helpOnlineHelpItem', [QtGui.QKeySequence(u'F1')],
-            self.onHelpOnlineHelpClicked, u':/system/system_online_help.png',
-            category=UiStrings().Help)
-        self.helpWebSiteItem = base_action(
-            mainWindow, u'helpWebSiteItem', category=UiStrings().Help)
-=======
             self.offlineHelpItem = shortcut_action(
                 mainWindow, u'offlineHelpItem', [QtGui.QKeySequence(u'F1')],
                 self.onOfflineHelpClicked,
@@ -309,7 +292,6 @@
             u':/system/system_online_help.png', category=UiStrings().Help)
         self.webSiteItem = base_action(
             mainWindow, u'webSiteItem', category=UiStrings().Help)
->>>>>>> 84d1a0d3
         add_actions(self.fileImportMenu,
             (self.importThemeItem, self.importLanguageItem))
         add_actions(self.fileExportMenu,
