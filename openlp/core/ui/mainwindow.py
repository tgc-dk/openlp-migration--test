--- conflicted
+++ resolved
@@ -1205,17 +1205,12 @@
         # Call the cleanup method to shutdown plugins.
         log.info(u'cleanup plugins')
         self.pluginManager.finalise_plugins()
-<<<<<<< HEAD
-        # Save settings
-        self.saveSettings()
+        if save_settings:
+            # Save settings
+            self.saveSettings()
         # Check if we need to change the data directory
         if self.newDataPath:
             self.changeDataDirectory()
-=======
-        if save_settings:
-            # Save settings
-            self.saveSettings()
->>>>>>> d16e64f1
         # Close down the display
         if self.liveController.display:
             self.liveController.display.close()
