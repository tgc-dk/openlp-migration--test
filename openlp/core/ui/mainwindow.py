--- conflicted
+++ resolved
@@ -539,25 +539,14 @@
         """
         Checks the version of the Application called from openlp.pyw
         """
-<<<<<<< HEAD
         app_version = self.applicationVersion[u'full']
         version = check_latest_version(self.generalConfig, app_version)
         if app_version != version:
-            version_text = unicode(self.trUtf8(u'OpenLP version %s has been updated '
-                u'to version %s\n\nYou can obtain the latest version from http://openlp.org'))
-            QtGui.QMessageBox.question(None,
-                self.trUtf8(u'OpenLP Version Updated'),
-                version_text % (app_version, version),
-=======
-        applicationVersion = self.applicationVersion[u'Full']
-        version = check_latest_version(self.generalConfig, applicationVersion)
-        if applicationVersion != version:
             version_text = unicode(self.trUtf8('OpenLP version %s has been updated '
                 'to version %s\n\nYou can obtain the latest version from http://openlp.org'))
             QtGui.QMessageBox.question(None,
                 self.trUtf8('OpenLP Version Updated'),
-                version_text % (applicationVersion, version),
->>>>>>> 1f0a37d4
+                version_text % (app_version, version),
                 QtGui.QMessageBox.StandardButtons(QtGui.QMessageBox.Ok),
                 QtGui.QMessageBox.Ok)
 
