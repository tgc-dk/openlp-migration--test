--- conflicted
+++ resolved
@@ -128,15 +128,10 @@
         self.ControlSplitter.setOrientation(QtCore.Qt.Horizontal)
         self.ControlSplitter.setObjectName(u'ControlSplitter')
         self.MainContentLayout.addWidget(self.ControlSplitter)
-<<<<<<< HEAD
-
-        self.PreviewController = SlideController(self.ControlSplitter, self,  False)
-        self.LiveController = SlideController(self.ControlSplitter, self, True)
-
-=======
-        self.PreviewController = SlideController(self.mainWindow, self.ControlSplitter, False)
-        self.LiveController = SlideController(self.mainWindow, self.ControlSplitter, True)
->>>>>>> 624b466b
+
+        self.PreviewController = SlideController( self.ControlSplitter, self,  False)
+        self.LiveController = SlideController(self.ControlSplitter, self,  True)
+
         self.MenuBar = QtGui.QMenuBar(self.mainWindow)
         self.MenuBar.setGeometry(QtCore.QRect(0, 0, 1087, 27))
         self.MenuBar.setObjectName(u'MenuBar')
