--- conflicted
+++ resolved
@@ -651,33 +651,19 @@
         self.openlp_core.process_events()
         for plugin in self.plugin_manager.plugins:
             if plugin.isActive():
-<<<<<<< HEAD
-                plugin.appStartup()
+                plugin.app_startup()
                 self.openlp_core.process_events()
 
-    def firstTime(self):
-        # Import themes if first time
+    def first_time(self):
+        """
+        Import themes if first time
+        """
         self.openlp_core.process_events()
         for plugin in self.plugin_manager.plugins:
-            if hasattr(plugin, u'firstTime'):
+            if hasattr(plugin, u'first_time'):
                 self.openlp_core.process_events()
-                plugin.firstTime()
+                plugin.first_time()
         self.openlp_core.process_events()
-=======
-                plugin.app_startup()
-                Receiver.send_message(u'openlp_process_events')
-
-    def first_time(self):
-        """
-        Import themes if first time
-        """
-        Receiver.send_message(u'openlp_process_events')
-        for plugin in self.pluginManager.plugins:
-            if hasattr(plugin, u'first_time'):
-                Receiver.send_message(u'openlp_process_events')
-                plugin.first_time()
-        Receiver.send_message(u'openlp_process_events')
->>>>>>> a7dae7cc
         temp_dir = os.path.join(unicode(gettempdir()), u'openlp')
         shutil.rmtree(temp_dir, True)
 
@@ -699,22 +685,13 @@
         if answer == QtGui.QMessageBox.No:
             return
         screens = ScreenList()
-<<<<<<< HEAD
-        first_time = FirstTimeForm(screens, self)
-        first_time.exec_()
-        if first_time.downloadCancelled:
+        first_run_wizard = FirstTimeForm(screens, self)
+        first_run_wizard.exec_()
+        if first_run_wizard.was_download_cancelled:
             return
         self.openlp_core.set_busy_cursor()
         self.first_time()
         for plugin in self.plugin_manager.plugins:
-=======
-        first_run_wizard = FirstTimeForm(screens, self)
-        first_run_wizard.exec_()
-        if first_run_wizard.was_download_cancelled:
-            return
-        self.first_time()
-        for plugin in self.pluginManager.plugins:
->>>>>>> a7dae7cc
             self.activePlugin = plugin
             oldStatus = self.activePlugin.status
             self.activePlugin.setStatus()
@@ -1027,13 +1004,8 @@
         renderer.
         """
         log.debug(u'screenChanged')
-<<<<<<< HEAD
         self.openlp_core.set_busy_cursor()
-        self.imageManager.updateDisplay()
-=======
-        Receiver.send_message(u'cursor_busy')
         self.imageManager.update_display()
->>>>>>> a7dae7cc
         self.renderer.update_display()
         self.previewController.screenSizeChanged()
         self.liveController.screenSizeChanged()
@@ -1406,7 +1378,6 @@
         settings.setValue(u'advanced/data path', self.newDataPath)
         # Check if the new data path is our default.
         if self.newDataPath == AppLocation.get_directory(AppLocation.DataDir):
-<<<<<<< HEAD
             settings.remove(u'advanced/data path')
         self.openlp_core.set_normal_cursor()
 
@@ -1418,7 +1389,4 @@
             self._openlp_core = Registry().get(u'openlp_core')
         return self._openlp_core
 
-    openlp_core = property(_get_openlp_core)
-=======
-            settings.remove(u'advanced/data path')
->>>>>>> a7dae7cc
+    openlp_core = property(_get_openlp_core)