--- conflicted
+++ resolved
@@ -36,13 +36,8 @@
 
 from PyQt4 import QtCore, QtGui
 
-<<<<<<< HEAD
 from openlp.core.lib import Registry, SettingsTab, Receiver, Settings, UiStrings, translate, build_icon
-from openlp.core.utils import get_images_filter, AppLocation, format_time
-=======
-from openlp.core.lib import SettingsTab, Receiver, Settings, UiStrings, translate, build_icon
 from openlp.core.utils import AppLocation, format_time, get_images_filter
->>>>>>> a8323775
 from openlp.core.lib import SlideLimits
 
 log = logging.getLogger(__name__)
