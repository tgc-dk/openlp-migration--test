--- conflicted
+++ resolved
@@ -30,10 +30,6 @@
 The service manager sets up, loads, saves and manages services.
 """
 import cgi
-<<<<<<< HEAD
-import pickle
-=======
->>>>>>> aebe2d80
 import logging
 import os
 import shutil
