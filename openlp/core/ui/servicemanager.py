--- conflicted
+++ resolved
@@ -1191,30 +1191,20 @@
                             (translate('OpenLP.ServiceManager', 'Notes'), html.escape(service_item_from_item.notes)))
             if item['service_item'].is_capable(ItemCapabilities.HasVariableStartTime):
                 tips.append(item['service_item'].get_media_time())
-<<<<<<< HEAD
-            treewidgetitem.setToolTip(0, '<br>'.join(tips))
-            treewidgetitem.setData(0, QtCore.Qt.UserRole, item['order'])
-            treewidgetitem.setSelected(item['selected'])
-            # Add the children to their parent treewidgetitem.
-            for count, frame in enumerate(serviceitem.get_frames()):
-                child = QtGui.QTreeWidgetItem(treewidgetitem)
+            tree_widget_item.setToolTip(0, '<br>'.join(tips))
+            tree_widget_item.setData(0, QtCore.Qt.UserRole, item['order'])
+            tree_widget_item.setSelected(item['selected'])
+            # Add the children to their parent tree_widget)item.
+            for count, frame in enumerate(service_item_from_item.get_frames()):
+                child = QtGui.QTreeWidgetItem(tree_widget_item)
                 # prefer to use a display_title
-                if serviceitem.is_capable(ItemCapabilities.HasDisplayTitle):
-                    text = frame['display_title'].replace('\n',' ')
+                if service_item_from_item.is_capable(ItemCapabilities.HasDisplayTitle):
+                    text = frame['display_title'].replace('\n', ' ')
                     # oops, it is missing, let's make one up
                     if len(text.strip()) == 0:
                         text = '[slide ' + str(count+1) + ']'
                 else:
                     text = frame['title'].replace('\n', ' ')
-=======
-            tree_widget_item.setToolTip(0, '<br>'.join(tips))
-            tree_widget_item.setData(0, QtCore.Qt.UserRole, item['order'])
-            tree_widget_item.setSelected(item['selected'])
-            # Add the children to their parent tree_widget_item.
-            for count, frame in enumerate(service_item_from_item.get_frames()):
-                child = QtGui.QTreeWidgetItem(tree_widget_item)
-                text = frame['title'].replace('\n', ' ')
->>>>>>> 0e190f27
                 child.setText(0, text[:40])
                 child.setData(0, QtCore.Qt.UserRole, count)
                 if service_item == item_count:
