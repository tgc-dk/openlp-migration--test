--- conflicted
+++ resolved
@@ -626,23 +626,12 @@
         path = os.path.join(directory, default_filename)
         # SaveAs from osz to oszl is not valid as the files will be deleted
         # on exit which is not sensible or usable in the long term.
-<<<<<<< HEAD
         if self._fileName.endswith(u'oszl') or self.service_has_all_original_files:
-            fileName = unicode(QtGui.QFileDialog.getSaveFileName(
-                self.mainwindow, UiStrings().SaveService, path,
-                translate('OpenLP.ServiceManager',
-                    'OpenLP Service Files (*.osz);; OpenLP Service Files - lite (*.oszl)')))
-        else:
-            fileName = unicode(QtGui.QFileDialog.getSaveFileName(
-                self.mainwindow, UiStrings().SaveService, path,
-=======
-        if self._fileName.endswith(u'oszl') or not self._fileName:
             fileName = unicode(QtGui.QFileDialog.getSaveFileName(self.mainwindow, UiStrings().SaveService, path,
                 translate('OpenLP.ServiceManager',
                     'OpenLP Service Files (*.osz);; OpenLP Service Files - lite (*.oszl)')))
         else:
             fileName = unicode(QtGui.QFileDialog.getSaveFileName(self.mainwindow, UiStrings().SaveService, path,
->>>>>>> 9d45c724
                 translate('OpenLP.ServiceManager', 'OpenLP Service Files (*.osz);;')))
         if not fileName:
             return False
