# -*- coding: utf-8 -*-
# vim: autoindent shiftwidth=4 expandtab textwidth=80 tabstop=4 softtabstop=4

###############################################################################
# OpenLP - Open Source Lyrics Projection                                      #
# --------------------------------------------------------------------------- #
# Copyright (c) 2008-2010 Raoul Snyman                                        #
# Portions copyright (c) 2008-2010 Tim Bentley, Jonathan Corwin, Michael      #
# Gorven, Scott Guerrieri, Meinert Jordan, Andreas Preikschat, Christian      #
# Richter, Philip Ridout, Maikel Stuivenberg, Martin Thompson, Jon Tibble,    #
# Carsten Tinggaard, Frode Woldsund                                           #
# --------------------------------------------------------------------------- #
# This program is free software; you can redistribute it and/or modify it     #
# under the terms of the GNU General Public License as published by the Free  #
# Software Foundation; version 2 of the License.                              #
#                                                                             #
# This program is distributed in the hope that it will be useful, but WITHOUT #
# ANY WARRANTY; without even the implied warranty of MERCHANTABILITY or       #
# FITNESS FOR A PARTICULAR PURPOSE. See the GNU General Public License for    #
# more details.                                                               #
#                                                                             #
# You should have received a copy of the GNU General Public License along     #
# with this program; if not, write to the Free Software Foundation, Inc., 59  #
# Temple Place, Suite 330, Boston, MA 02111-1307 USA                          #
###############################################################################

from PyQt4 import QtCore, QtGui

from openlp.core.lib import SettingsTab, Receiver, translate

class GeneralTab(SettingsTab):
    """
    GeneralTab is the general settings tab in the settings dialog.
    """
    def __init__(self, screens):
        """
        Initialise the general settings tab
        """
        self.screens = screens
        self.monitorNumber = 0
        # Set to True to allow PostSetup to work on application start up
        self.overrideChanged = True
        SettingsTab.__init__(self, u'General')

    def preLoad(self):
        """
        Set up the display screen and set correct screen values.
        If not set before default to last screen.
        """
        settings = QtCore.QSettings()
        settings.beginGroup(self.settingsSection)
        self.monitorNumber = settings.value(u'monitor',
            QtCore.QVariant(self.screens.display_count - 1)).toInt()[0]
        self.screens.set_current_display(self.monitorNumber)
        self.screens.monitor_number = self.monitorNumber
        self.screens.display = settings.value(
            u'display on monitor', QtCore.QVariant(True)).toBool()
        settings.endGroup()

    def setupUi(self):
        """
        Create the user interface for the general settings tab
        """
        self.setObjectName(u'GeneralTab')
<<<<<<< HEAD
        self.tabTitleVisible = self.trUtf8('General')
        self.GeneralLayout = QtGui.QHBoxLayout(self)
        self.GeneralLayout.setSpacing(8)
        self.GeneralLayout.setMargin(8)
        self.GeneralLayout.setObjectName(u'GeneralLayout')
        self.GeneralLeftWidget = QtGui.QWidget(self)
        self.GeneralLeftWidget.setObjectName(u'GeneralLeftWidget')
        self.GeneralLeftLayout = QtGui.QVBoxLayout(self.GeneralLeftWidget)
        self.GeneralLeftLayout.setObjectName(u'GeneralLeftLayout')
        self.GeneralLeftLayout.setSpacing(8)
        self.GeneralLeftLayout.setMargin(0)
        self.MonitorGroupBox = QtGui.QGroupBox(self.GeneralLeftWidget)
        self.MonitorGroupBox.setObjectName(u'MonitorGroupBox')
        self.MonitorLayout = QtGui.QVBoxLayout(self.MonitorGroupBox)
        self.MonitorLayout.setSpacing(8)
        self.MonitorLayout.setMargin(8)
        self.MonitorLayout.setObjectName(u'MonitorLayout')
        self.MonitorLabel = QtGui.QLabel(self.MonitorGroupBox)
        self.MonitorLabel.setObjectName(u'MonitorLabel')
        self.MonitorLayout.addWidget(self.MonitorLabel)
        self.MonitorComboBox = QtGui.QComboBox(self.MonitorGroupBox)
        self.MonitorComboBox.setObjectName(u'MonitorComboBox')
        self.MonitorLayout.addWidget(self.MonitorComboBox)
        self.MonitorLayout.addWidget(self.MonitorComboBox)
        self.DisplayOnMonitorCheck = QtGui.QCheckBox(self.MonitorGroupBox)
        self.DisplayOnMonitorCheck.setObjectName(u'MonitorComboBox')
        self.MonitorLayout.addWidget(self.DisplayOnMonitorCheck)
        self.GeneralLeftLayout.addWidget(self.MonitorGroupBox)
        self.StartupGroupBox = QtGui.QGroupBox(self.GeneralLeftWidget)
        self.StartupGroupBox.setObjectName(u'StartupGroupBox')
        self.StartupLayout = QtGui.QVBoxLayout(self.StartupGroupBox)
        self.StartupLayout.setSpacing(8)
        self.StartupLayout.setMargin(8)
        self.StartupLayout.setObjectName(u'StartupLayout')
        self.WarningCheckBox = QtGui.QCheckBox(self.StartupGroupBox)
        self.WarningCheckBox.setObjectName(u'WarningCheckBox')
        self.StartupLayout.addWidget(self.WarningCheckBox)
        self.AutoOpenCheckBox = QtGui.QCheckBox(self.StartupGroupBox)
        self.AutoOpenCheckBox.setObjectName(u'AutoOpenCheckBox')
        self.StartupLayout.addWidget(self.AutoOpenCheckBox)
        self.ShowSplashCheckBox = QtGui.QCheckBox(self.StartupGroupBox)
        self.ShowSplashCheckBox.setObjectName(u'ShowSplashCheckBox')
        self.StartupLayout.addWidget(self.ShowSplashCheckBox)
        self.GeneralLeftLayout.addWidget(self.StartupGroupBox)
        self.DataBaseGroupBox = QtGui.QGroupBox(self.GeneralLeftWidget)
        self.DataBaseGroupBox.setObjectName("DataBaseGroupBox")
        self.verticalLayout_2 = QtGui.QVBoxLayout(self.DataBaseGroupBox)
        self.verticalLayout_2.setObjectName("verticalLayout_2")
        self.DataBaseCheckBox = QtGui.QCheckBox(self.DataBaseGroupBox)
        self.DataBaseCheckBox.setObjectName("DataBaseCheckBox")
        self.verticalLayout_2.addWidget(self.DataBaseCheckBox)
        self.horizontalLayout_2 = QtGui.QHBoxLayout()
        self.horizontalLayout_2.setObjectName("horizontalLayout_2")
        self.DataBaseButton = QtGui.QPushButton(self.DataBaseGroupBox)
        icon1 = QtGui.QIcon()
        icon1.addPixmap(QtGui.QPixmap(":/general/general_open.png"), QtGui.QIcon.Normal, QtGui.QIcon.Off)
        self.DataBaseButton.setIcon(icon1)
        self.DataBaseButton.setObjectName("DataBaseButton")
        self.horizontalLayout_2.addWidget(self.DataBaseButton)
        self.DataBasePath = QtGui.QLineEdit(self.DataBaseGroupBox)
        self.DataBasePath.setReadOnly(True)
        self.DataBasePath.setObjectName("DataBasePath")
        self.horizontalLayout_2.addWidget(self.DataBasePath)
        self.verticalLayout_2.addLayout(self.horizontalLayout_2)
        self.GeneralLeftLayout.addWidget(self.DataBaseGroupBox)
        self.SettingsGroupBox = QtGui.QGroupBox(self.GeneralLeftWidget)
        self.SettingsGroupBox.setObjectName(u'SettingsGroupBox')
        self.SettingsLayout = QtGui.QVBoxLayout(self.SettingsGroupBox)
        self.SettingsLayout.setSpacing(8)
        self.SettingsLayout.setMargin(8)
        self.SettingsLayout.setObjectName(u'SettingsLayout')
        self.SaveCheckServiceCheckBox = QtGui.QCheckBox(self.SettingsGroupBox)
        self.SaveCheckServiceCheckBox.setObjectName(u'SaveCheckServiceCheckBox')
        self.SettingsLayout.addWidget(self.SaveCheckServiceCheckBox)
        self.GeneralLeftLayout.addWidget(self.SettingsGroupBox)
        self.AutoPreviewCheckBox = QtGui.QCheckBox(self.SettingsGroupBox)
        self.AutoPreviewCheckBox.setObjectName(u'AutoPreviewCheckBox')
        self.SettingsLayout.addWidget(self.AutoPreviewCheckBox)
        self.GeneralLeftLayout.addWidget(self.SettingsGroupBox)
        self.GeneralLeftSpacer = QtGui.QSpacerItem(20, 40,
=======
        self.tabTitleVisible = translate('OpenLP.GeneralTab', 'General')
        self.generalLayout = QtGui.QHBoxLayout(self)
        self.generalLayout.setSpacing(8)
        self.generalLayout.setMargin(8)
        self.generalLayout.setObjectName(u'generalLayout')
        self.generalLeftLayout = QtGui.QVBoxLayout()
        self.generalLeftLayout.setObjectName(u'generalLeftLayout')
        self.generalLeftLayout.setSpacing(8)
        self.generalLeftLayout.setMargin(0)
        self.generalLayout.addLayout(self.generalLeftLayout)
        self.monitorGroupBox = QtGui.QGroupBox(self)
        self.monitorGroupBox.setObjectName(u'monitorGroupBox')
        self.monitorLayout = QtGui.QVBoxLayout(self.monitorGroupBox)
        self.monitorLayout.setSpacing(8)
        self.monitorLayout.setMargin(8)
        self.monitorLayout.setObjectName(u'monitorLayout')
        self.monitorLabel = QtGui.QLabel(self.monitorGroupBox)
        self.monitorLabel.setObjectName(u'monitorLabel')
        self.monitorLayout.addWidget(self.monitorLabel)
        self.monitorComboBox = QtGui.QComboBox(self.monitorGroupBox)
        self.monitorComboBox.setObjectName(u'monitorComboBox')
        self.monitorLayout.addWidget(self.monitorComboBox)
        self.displayOnMonitorCheck = QtGui.QCheckBox(self.monitorGroupBox)
        self.displayOnMonitorCheck.setObjectName(u'monitorComboBox')
        self.monitorLayout.addWidget(self.displayOnMonitorCheck)
        self.generalLeftLayout.addWidget(self.monitorGroupBox)
        self.startupGroupBox = QtGui.QGroupBox(self)
        self.startupGroupBox.setObjectName(u'startupGroupBox')
        self.startupLayout = QtGui.QVBoxLayout(self.startupGroupBox)
        self.startupLayout.setSpacing(8)
        self.startupLayout.setMargin(8)
        self.startupLayout.setObjectName(u'startupLayout')
        self.warningCheckBox = QtGui.QCheckBox(self.startupGroupBox)
        self.warningCheckBox.setObjectName(u'warningCheckBox')
        self.startupLayout.addWidget(self.warningCheckBox)
        self.autoOpenCheckBox = QtGui.QCheckBox(self.startupGroupBox)
        self.autoOpenCheckBox.setObjectName(u'autoOpenCheckBox')
        self.startupLayout.addWidget(self.autoOpenCheckBox)
        self.showSplashCheckBox = QtGui.QCheckBox(self.startupGroupBox)
        self.showSplashCheckBox.setObjectName(u'showSplashCheckBox')
        self.startupLayout.addWidget(self.showSplashCheckBox)
        self.generalLeftLayout.addWidget(self.startupGroupBox)
        self.settingsGroupBox = QtGui.QGroupBox(self)
        self.settingsGroupBox.setObjectName(u'settingsGroupBox')
        self.settingsLayout = QtGui.QGridLayout(self.settingsGroupBox)
        self.settingsLayout.setSpacing(8)
        self.settingsLayout.setMargin(8)
        self.settingsLayout.setObjectName(u'settingsLayout')
        self.saveCheckServiceCheckBox = QtGui.QCheckBox(self.settingsGroupBox)
        self.saveCheckServiceCheckBox.setObjectName(u'saveCheckServiceCheckBox')
        self.settingsLayout.addWidget(self.saveCheckServiceCheckBox, 0, 0, 1, 2)
        self.autoPreviewCheckBox = QtGui.QCheckBox(self.settingsGroupBox)
        self.autoPreviewCheckBox.setObjectName(u'autoPreviewCheckBox')
        self.settingsLayout.addWidget(self.autoPreviewCheckBox, 1, 0, 1, 2)
        # Moved here from image tab
        self.timeoutLabel = QtGui.QLabel(self.settingsGroupBox)
        self.timeoutLabel.setObjectName("timeoutLabel")
        self.settingsLayout.addWidget(self.timeoutLabel, 2, 0, 1, 1)
        self.timeoutSpinBox = QtGui.QSpinBox(self.settingsGroupBox)
        self.timeoutSpinBox.setObjectName("timeoutSpinBox")
        self.settingsLayout.addWidget(self.timeoutSpinBox, 2, 1, 1, 1)
        self.generalLeftLayout.addWidget(self.settingsGroupBox)
        self.generalLeftSpacer = QtGui.QSpacerItem(20, 40,
>>>>>>> 8aa727c1
            QtGui.QSizePolicy.Minimum, QtGui.QSizePolicy.Expanding)
        self.generalLeftLayout.addItem(self.generalLeftSpacer)
        self.generalRightLayout = QtGui.QVBoxLayout()
        self.generalRightLayout.setSpacing(8)
        self.generalRightLayout.setMargin(0)
        self.generalRightLayout.setObjectName(u'generalRightLayout')
        self.generalLayout.addLayout(self.generalRightLayout)
        self.ccliGroupBox = QtGui.QGroupBox(self)
        self.ccliGroupBox.setObjectName(u'ccliGroupBox')
        self.ccliLayout = QtGui.QGridLayout(self.ccliGroupBox)
        self.ccliLayout.setMargin(8)
        self.ccliLayout.setSpacing(8)
        self.ccliLayout.setObjectName(u'ccliLayout')
        self.numberLabel = QtGui.QLabel(self.ccliGroupBox)
        self.numberLabel.setObjectName(u'numberLabel')
        self.ccliLayout.addWidget(self.numberLabel, 0, 0, 1, 1)
        self.numberEdit = QtGui.QLineEdit(self.ccliGroupBox)
        self.numberEdit.setObjectName(u'numberEdit')
        self.ccliLayout.addWidget(self.numberEdit, 0, 1, 1, 1)
        self.usernameLabel = QtGui.QLabel(self.ccliGroupBox)
        self.usernameLabel.setObjectName(u'usernameLabel')
        self.ccliLayout.addWidget(self.usernameLabel, 1, 0, 1, 1)
        self.usernameEdit = QtGui.QLineEdit(self.ccliGroupBox)
        self.usernameEdit.setObjectName(u'usernameEdit')
        self.ccliLayout.addWidget(self.usernameEdit, 1, 1, 1, 1)
        self.passwordLabel = QtGui.QLabel(self.ccliGroupBox)
        self.passwordLabel.setObjectName(u'passwordLabel')
        self.ccliLayout.addWidget(self.passwordLabel, 2, 0, 1, 1)
        self.passwordEdit = QtGui.QLineEdit(self.ccliGroupBox)
        self.passwordEdit.setEchoMode(QtGui.QLineEdit.Password)
        self.passwordEdit.setObjectName(u'passwordEdit')
        self.ccliLayout.addWidget(self.passwordEdit, 2, 1, 1, 1)
        self.generalRightLayout.addWidget(self.ccliGroupBox)
        # Moved here from display tab
        self.displayGroupBox = QtGui.QGroupBox(self)
        self.displayGroupBox.setObjectName(u'displayGroupBox')
        self.displayLayout = QtGui.QVBoxLayout(self.displayGroupBox)
        self.displayLayout.setSpacing(8)
        self.displayLayout.setMargin(8)
        self.displayLayout.setObjectName(u'displayLayout')
        self.currentLayout = QtGui.QHBoxLayout()
        self.currentLayout.setSpacing(8)
        self.currentLayout.setMargin(0)
        self.currentLayout.setObjectName(u'currentLayout')
        self.currentXLayout = QtGui.QVBoxLayout()
        self.currentXLayout.setSpacing(0)
        self.currentXLayout.setMargin(0)
        self.currentXLayout.setObjectName(u'currentXLayout')
        self.currentXLabel = QtGui.QLabel(self.displayGroupBox)
        self.currentXLabel.setAlignment(QtCore.Qt.AlignCenter)
        self.currentXLabel.setObjectName(u'currentXLabel')
        self.currentXLayout.addWidget(self.currentXLabel)
        self.currentXValueLabel = QtGui.QLabel(self.displayGroupBox)
        self.currentXValueLabel.setAlignment(QtCore.Qt.AlignCenter)
        self.currentXValueLabel.setObjectName(u'currentXValueLabel')
        self.currentXLayout.addWidget(self.currentXValueLabel)
        self.currentLayout.addLayout(self.currentXLayout)
        self.currentYLayout = QtGui.QVBoxLayout()
        self.currentYLayout.setSpacing(0)
        self.currentYLayout.setMargin(0)
        self.currentYLayout.setObjectName(u'currentYLayout')
        self.currentYLabel = QtGui.QLabel(self.displayGroupBox)
        self.currentYLabel.setAlignment(QtCore.Qt.AlignCenter)
        self.currentYLabel.setObjectName(u'currentYLabel')
        self.currentYLayout.addWidget(self.currentYLabel)
        self.currentYValueLabel = QtGui.QLabel(self.displayGroupBox)
        self.currentYValueLabel.setAlignment(QtCore.Qt.AlignCenter)
        self.currentYValueLabel.setObjectName(u'currentYValueLabel')
        self.currentYLayout.addWidget(self.currentYValueLabel)
        self.currentLayout.addLayout(self.currentYLayout)
        self.currentWidthLayout = QtGui.QVBoxLayout()
        self.currentWidthLayout.setSpacing(0)
        self.currentWidthLayout.setMargin(0)
        self.currentWidthLayout.setObjectName(u'currentWidthLayout')
        self.currentWidthLabel = QtGui.QLabel(self.displayGroupBox)
        self.currentWidthLabel.setAlignment(QtCore.Qt.AlignCenter)
        self.currentWidthLabel.setObjectName(u'currentWidthLabel')
        self.currentWidthLayout.addWidget(self.currentWidthLabel)
        self.currentWidthValueLabel = QtGui.QLabel(self.displayGroupBox)
        self.currentWidthValueLabel.setAlignment(QtCore.Qt.AlignCenter)
        self.currentWidthValueLabel.setObjectName(u'currentWidthValueLabel')
        self.currentWidthLayout.addWidget(self.currentWidthValueLabel)
        self.currentLayout.addLayout(self.currentWidthLayout)
        self.currentHeightLayout = QtGui.QVBoxLayout()
        self.currentHeightLayout.setSpacing(0)
        self.currentHeightLayout.setMargin(0)
        self.currentHeightLayout.setObjectName(u'currentHeightLayout')
        self.currentHeightLabel = QtGui.QLabel(self.displayGroupBox)
        self.currentHeightLabel.setMaximumSize(QtCore.QSize(100, 16777215))
        self.currentHeightLabel.setAlignment(QtCore.Qt.AlignCenter)
        self.currentHeightLabel.setObjectName(u'currentHeightLabel')
        self.currentHeightLayout.addWidget(self.currentHeightLabel)
        self.currentHeightValueLabel = QtGui.QLabel(self.displayGroupBox)
        self.currentHeightValueLabel.setAlignment(QtCore.Qt.AlignCenter)
        self.currentHeightValueLabel.setObjectName(u'Height')
        self.currentHeightLayout.addWidget(self.currentHeightValueLabel)
        self.currentLayout.addLayout(self.currentHeightLayout)
        self.displayLayout.addLayout(self.currentLayout)
        self.overrideCheckBox = QtGui.QCheckBox(self.displayGroupBox)
        self.overrideCheckBox.setObjectName(u'overrideCheckBox')
        self.displayLayout.addWidget(self.overrideCheckBox)
        self.generalRightLayout.addWidget(self.displayGroupBox)
        # Custom position
        self.customLayout = QtGui.QHBoxLayout()
        self.customLayout.setSpacing(8)
        self.customLayout.setMargin(0)
        self.customLayout.setObjectName(u'customLayout')
        self.customXLayout = QtGui.QVBoxLayout()
        self.customXLayout.setSpacing(0)
        self.customXLayout.setMargin(0)
        self.customXLayout.setObjectName(u'customXLayout')
        self.customXLabel = QtGui.QLabel(self.displayGroupBox)
        self.customXLabel.setAlignment(QtCore.Qt.AlignCenter)
        self.customXLabel.setObjectName(u'customXLabel')
        self.customXLayout.addWidget(self.customXLabel)
        self.customXValueEdit = QtGui.QLineEdit(self.displayGroupBox)
        self.customXValueEdit.setObjectName(u'customXValueEdit')
        self.customXLayout.addWidget(self.customXValueEdit)
        self.customLayout.addLayout(self.customXLayout)
        self.customYLayout = QtGui.QVBoxLayout()
        self.customYLayout.setSpacing(0)
        self.customYLayout.setMargin(0)
        self.customYLayout.setObjectName(u'customYLayout')
        self.customYLabel = QtGui.QLabel(self.displayGroupBox)
        self.customYLabel.setAlignment(QtCore.Qt.AlignCenter)
        self.customYLabel.setObjectName(u'customYLabel')
        self.customYLayout.addWidget(self.customYLabel)
        self.customYValueEdit = QtGui.QLineEdit(self.displayGroupBox)
        self.customYValueEdit.setObjectName(u'customYValueEdit')
        self.customYLayout.addWidget(self.customYValueEdit)
        self.customLayout.addLayout(self.customYLayout)
        self.customWidthLayout = QtGui.QVBoxLayout()
        self.customWidthLayout.setSpacing(0)
        self.customWidthLayout.setMargin(0)
        self.customWidthLayout.setSizeConstraint(QtGui.QLayout.SetMinimumSize)
        self.customWidthLayout.setObjectName(u'customWidthLayout')
        self.customWidthLabel = QtGui.QLabel(self.displayGroupBox)
        self.customWidthLabel.setAlignment(QtCore.Qt.AlignCenter)
        self.customWidthLabel.setObjectName(u'customWidthLabel')
        self.customWidthLayout.addWidget(self.customWidthLabel)
        self.customWidthValueEdit = QtGui.QLineEdit(self.displayGroupBox)
        self.customWidthValueEdit.setObjectName(u'customWidthValueEdit')
        self.customWidthLayout.addWidget(self.customWidthValueEdit)
        self.customLayout.addLayout(self.customWidthLayout)
        self.customHeightLayout = QtGui.QVBoxLayout()
        self.customHeightLayout.setSpacing(0)
        self.customHeightLayout.setMargin(0)
        self.customHeightLayout.setObjectName(u'customHeightLayout')
        self.customHeightLabel = QtGui.QLabel(self.displayGroupBox)
        self.customHeightLabel.setAlignment(QtCore.Qt.AlignCenter)
        self.customHeightLabel.setObjectName(u'customHeightLabel')
        self.customHeightLayout.addWidget(self.customHeightLabel)
        self.customHeightValueEdit = QtGui.QLineEdit(self.displayGroupBox)
        self.customHeightValueEdit.setObjectName(u'customHeightValueEdit')
        self.customHeightLayout.addWidget(self.customHeightValueEdit)
        self.customLayout.addLayout(self.customHeightLayout)
        self.displayLayout.addLayout(self.customLayout)
        # Bottom spacer
        self.generalRightSpacer = QtGui.QSpacerItem(20, 40,
            QtGui.QSizePolicy.Minimum, QtGui.QSizePolicy.Expanding)
<<<<<<< HEAD
        self.GeneralRightLayout.addItem(self.GeneralRightSpacer)
        self.GeneralLayout.addWidget(self.GeneralRightWidget)
        QtCore.QObject.connect(self.MonitorComboBox,
            QtCore.SIGNAL(u'activated(int)'), self.onMonitorComboBoxChanged)
        QtCore.QObject.connect(self.DisplayOnMonitorCheck,
            QtCore.SIGNAL(u'stateChanged(int)'),
            self.onDisplayOnMonitorCheckChanged)
        QtCore.QObject.connect(self.WarningCheckBox,
            QtCore.SIGNAL(u'stateChanged(int)'), self.onWarningCheckBoxChanged)
        QtCore.QObject.connect(self.AutoOpenCheckBox,
            QtCore.SIGNAL(u'stateChanged(int)'), self.onAutoOpenCheckBoxChanged)
        QtCore.QObject.connect(self.ShowSplashCheckBox,
            QtCore.SIGNAL(u'stateChanged(int)'),
            self.onShowSplashCheckBoxChanged)
        QtCore.QObject.connect(self.DataBaseCheckBox,
            QtCore.SIGNAL(u'stateChanged(int)'),
            self.onDataBaseCheckBoxChanged)
        QtCore.QObject.connect(self.DataBaseButton,
            QtCore.SIGNAL(u'clicked()'), self.onDataBaseButtonClicked)
        QtCore.QObject.connect(self.SaveCheckServiceCheckBox,
            QtCore.SIGNAL(u'stateChanged(int)'),
            self.onSaveCheckServiceCheckBox)
        QtCore.QObject.connect(self.AutoPreviewCheckBox,
            QtCore.SIGNAL(u'stateChanged(int)'), self.onAutoPreviewCheckBox)
        QtCore.QObject.connect(self.NumberEdit,
            QtCore.SIGNAL(u'editingFinished()'), self.onNumberEditLostFocus)
        QtCore.QObject.connect(self.UsernameEdit,
            QtCore.SIGNAL(u'editingFinished()'), self.onUsernameEditLostFocus)
        QtCore.QObject.connect(self.PasswordEdit,
            QtCore.SIGNAL(u'editingFinished()'), self.onPasswordEditLostFocus)

    def retranslateUi(self):
        self.MonitorGroupBox.setTitle(self.trUtf8('Monitors'))
        self.MonitorLabel.setText(
            self.trUtf8('Select monitor for output display:'))
        self.DisplayOnMonitorCheck.setText(
            self.trUtf8('Display if a single screen'))
        self.StartupGroupBox.setTitle(self.trUtf8('Application Startup'))
        self.WarningCheckBox.setText(self.trUtf8('Show blank screen warning'))
        self.AutoOpenCheckBox.setText(
            self.trUtf8('Automatically open the last service'))
        self.ShowSplashCheckBox.setText(self.trUtf8('Show the splash screen'))
        self.SettingsGroupBox.setTitle(self.trUtf8('Application Settings'))
        self.DataBaseGroupBox.setTitle(QtGui.QApplication.translate(
            "SettingsDialog", "DataBaseBox", 
            None, QtGui.QApplication.UnicodeUTF8))
        self.DataBaseCheckBox.setText(QtGui.QApplication.translate(
            "SettingsDialog", "Use external Database", 
            None, QtGui.QApplication.UnicodeUTF8))
        self.SaveCheckServiceCheckBox.setText(
            self.trUtf8('Prompt to save Service before starting New'))
        self.AutoPreviewCheckBox.setText(
            self.trUtf8('Preview Next Song from Service Manager'))
        self.CCLIGroupBox.setTitle(self.trUtf8('CCLI Details'))
        self.NumberLabel.setText(self.trUtf8('CCLI Number:'))
        self.UsernameLabel.setText(self.trUtf8('SongSelect Username:'))
        self.PasswordLabel.setText(self.trUtf8('SongSelect Password:'))

    def onMonitorComboBoxChanged(self):
        self.MonitorNumber = self.MonitorComboBox.currentIndex()

    def onDisplayOnMonitorCheckChanged(self, value):
        self.DisplayOnMonitor = (value == QtCore.Qt.Checked)

    def onAutoOpenCheckBoxChanged(self, value):
        self.AutoOpen = (value == QtCore.Qt.Checked)

    def onShowSplashCheckBoxChanged(self, value):
        self.ShowSplash = (value == QtCore.Qt.Checked)

    def onWarningCheckBoxChanged(self, value):
        self.Warning = (value == QtCore.Qt.Checked)

    def onSaveCheckServiceCheckBox(self, value):
        self.PromptSaveService = (value == QtCore.Qt.Checked)

    def onDataBaseCheckBoxChanged(self, value):
        self.ExtDbUsage = (value == QtCore.Qt.Checked)
        self.DataBasePath.setEnabled(value == QtCore.Qt.Checked)

    def onDataBaseButtonClicked(self):
        options = QtGui.QFileDialog.DontResolveSymlinks | QtGui.QFileDialog.ShowDirsOnly
        directory = QtGui.QFileDialog.getExistingDirectory(self,
                self.trUtf8('QFileDialog.getExistingDirectory()'),
                self.DataBasePath.text(), options)
        if not directory.isEmpty():
            self.DataBasePath.setText(directory)
            self.ExtDbPath = self.DataBasePath.text()

    def onAutoPreviewCheckBox(self, value):
        self.AutoPreview = (value == QtCore.Qt.Checked)

    def onNumberEditLostFocus(self):
        self.CCLINumber = self.NumberEdit.displayText()

    def onUsernameEditLostFocus(self):
        self.Username = self.UsernameEdit.displayText()

    def onPasswordEditLostFocus(self):
        self.Password = self.PasswordEdit.displayText()
=======
        self.generalRightLayout.addItem(self.generalRightSpacer)
        # Signals and slots
        QtCore.QObject.connect(self.overrideCheckBox,
            QtCore.SIGNAL(u'toggled(bool)'), self.onOverrideCheckBoxToggled)

    def retranslateUi(self):
        """
        Translate the general settings tab to the currently selected language
        """
        self.monitorGroupBox.setTitle(translate('OpenLP.GeneralTab',
            'Monitors'))
        self.monitorLabel.setText(translate('OpenLP.GeneralTab',
            'Select monitor for output display:'))
        self.displayOnMonitorCheck.setText(
            translate('OpenLP.GeneralTab', 'Display if a single screen'))
        self.startupGroupBox.setTitle(
            translate('OpenLP.GeneralTab', 'Application Startup'))
        self.warningCheckBox.setText(
            translate('OpenLP.GeneralTab', 'Show blank screen warning'))
        self.autoOpenCheckBox.setText(translate('OpenLP.GeneralTab',
            'Automatically open the last service'))
        self.showSplashCheckBox.setText(
            translate('OpenLP.GeneralTab', 'Show the splash screen'))
        self.settingsGroupBox.setTitle(
            translate('OpenLP.GeneralTab', 'Application Settings'))
        self.saveCheckServiceCheckBox.setText(translate('OpenLP.GeneralTab',
            'Prompt to save before starting a new service'))
        self.autoPreviewCheckBox.setText(translate('OpenLP.GeneralTab',
            'Automatically preview next item in service'))
        self.timeoutLabel.setText(translate('OpenLP.GeneralTab',
            'Slide loop delay:'))
        self.timeoutSpinBox.setSuffix(
            translate('OpenLP.GeneralTab', ' sec'))
        self.ccliGroupBox.setTitle(
            translate('OpenLP.GeneralTab', 'CCLI Details'))
        self.numberLabel.setText(
            translate('OpenLP.GeneralTab', 'CCLI number:'))
        self.usernameLabel.setText(
            translate('OpenLP.GeneralTab', 'SongSelect username:'))
        self.passwordLabel.setText(
            translate('OpenLP.GeneralTab', 'SongSelect password:'))
        # Moved from display tab
        self.displayGroupBox.setTitle(
            translate('OpenLP.GeneralTab', 'Display Position'))
        self.currentXLabel.setText(translate('OpenLP.GeneralTab', 'X'))
        self.currentXValueLabel.setText(u'0')
        self.currentYLabel.setText(translate('OpenLP.GeneralTab', 'Y'))
        self.currentYValueLabel.setText(u'0')
        self.currentHeightLabel.setText(
            translate('OpenLP.GeneralTab', 'Height'))
        self.currentHeightValueLabel.setText(u'0')
        self.currentWidthLabel.setText(
            translate('OpenLP.GeneralTab', 'Width'))
        self.currentWidthValueLabel.setText(u'0')
        self.overrideCheckBox.setText(translate('OpenLP.GeneralTab',
            'Override display position'))
        self.customXLabel.setText(translate('OpenLP.GeneralTab', 'X'))
        self.customYLabel.setText(translate('OpenLP.GeneralTab', 'Y'))
        self.customHeightLabel.setText(
            translate('OpenLP.GeneralTab', 'Height'))
        self.customWidthLabel.setText(translate('OpenLP.GeneralTab', 'Width'))
>>>>>>> 8aa727c1

    def load(self):
        """
        Load the settings to populate the form
        """
        settings = QtCore.QSettings()
        settings.beginGroup(self.settingsSection)
        for screen in self.screens.screen_list:
            screen_name = u'%s %d' % (translate('OpenLP.GeneralTab', 'Screen'),
                screen[u'number'] + 1)
            if screen[u'primary']:
<<<<<<< HEAD
                screen_name = u'%s (%s)' % (screen_name, self.trUtf8('primary'))
            self.MonitorComboBox.addItem(screen_name)
        # Get the configs
        self.Warning = settings.value(
            u'blank warning', QtCore.QVariant(False)).toBool()
        self.ExtDbUsage = settings.value(
            u'ext db usage',  QtCore.QVariant(False)).toBool()
        self.ExtDbPath = unicode(settings.value(
            u'ext db path',  QtCore.QVariant(u'')).toString())
        self.AutoOpen = settings.value(
            u'auto open', QtCore.QVariant(False)).toBool()
        self.ShowSplash = settings.value(
            u'show splash', QtCore.QVariant(True)).toBool()
        self.PromptSaveService = settings.value(
            u'save prompt', QtCore.QVariant(False)).toBool()
        self.AutoPreview = settings.value(
            u'auto preview', QtCore.QVariant(False)).toBool()
        self.CCLINumber = unicode(settings.value(
            u'ccli number', QtCore.QVariant(u'')).toString())
        self.Username = unicode(settings.value(
            u'songselect username', QtCore.QVariant(u'')).toString())
        self.Password = unicode(settings.value(
            u'songselect password', QtCore.QVariant(u'')).toString())
        settings.endGroup()
        self.SaveCheckServiceCheckBox.setChecked(self.PromptSaveService)
        # Set a few things up
        self.MonitorComboBox.setCurrentIndex(self.MonitorNumber)
        self.DisplayOnMonitorCheck.setChecked(self.DisplayOnMonitor)
        self.WarningCheckBox.setChecked(self.Warning)
        self.DataBaseCheckBox.setChecked(self.ExtDbUsage)
        self.DataBasePath.setText(self.ExtDbPath)
        self.DataBasePath.setEnabled(self.ExtDbUsage)
        self.AutoOpenCheckBox.setChecked(self.AutoOpen)
        self.ShowSplashCheckBox.setChecked(self.ShowSplash)
        self.AutoPreviewCheckBox.setChecked(self.AutoPreview)
        self.NumberEdit.setText(self.CCLINumber)
        self.UsernameEdit.setText(self.Username)
        self.PasswordEdit.setText(self.Password)
=======
                screen_name = u'%s (%s)' % (screen_name,
                    translate('OpenLP.GeneralTab', 'primary'))
            self.monitorComboBox.addItem(screen_name)
        self.numberEdit.setText(unicode(settings.value(
            u'ccli number', QtCore.QVariant(u'')).toString()))
        self.usernameEdit.setText(unicode(settings.value(
            u'songselect username', QtCore.QVariant(u'')).toString()))
        self.passwordEdit.setText(unicode(settings.value(
            u'songselect password', QtCore.QVariant(u'')).toString()))
        self.saveCheckServiceCheckBox.setChecked(settings.value(u'save prompt',
            QtCore.QVariant(False)).toBool())
        self.monitorComboBox.setCurrentIndex(self.monitorNumber)
        self.displayOnMonitorCheck.setChecked(self.screens.display)
        self.warningCheckBox.setChecked(settings.value(u'blank warning',
            QtCore.QVariant(False)).toBool())
        self.autoOpenCheckBox.setChecked(settings.value(u'auto open',
            QtCore.QVariant(False)).toBool())
        self.showSplashCheckBox.setChecked(settings.value(u'show splash',
            QtCore.QVariant(True)).toBool())
        self.autoPreviewCheckBox.setChecked(settings.value(u'auto preview',
            QtCore.QVariant(False)).toBool())
        self.timeoutSpinBox.setValue(settings.value(u'loop delay',
           QtCore.QVariant(5)).toInt()[0])
        self.currentXValueLabel.setText(
            unicode(self.screens.current[u'size'].x()))
        self.currentYValueLabel.setText(
            unicode(self.screens.current[u'size'].y()))
        self.currentHeightValueLabel.setText(
            unicode(self.screens.current[u'size'].height()))
        self.currentWidthValueLabel.setText(
            unicode(self.screens.current[u'size'].width()))
        self.overrideCheckBox.setChecked(settings.value(u'override position',
            QtCore.QVariant(False)).toBool())
        self.customXValueEdit.setText(settings.value(u'x position',
            QtCore.QVariant(self.screens.current[u'size'].x())).toString())
        self.customYValueEdit.setText(settings.value(u'y position',
            QtCore.QVariant(self.screens.current[u'size'].y())).toString())
        self.customHeightValueEdit.setText(
            settings.value(u'height', QtCore.QVariant(
            self.screens.current[u'size'].height())).toString())
        self.customWidthValueEdit.setText(
            settings.value(u'width', QtCore.QVariant(
            self.screens.current[u'size'].width())).toString())
        settings.endGroup()
        self.customXValueEdit.setEnabled(self.overrideCheckBox.isChecked())
        self.customYValueEdit.setEnabled(self.overrideCheckBox.isChecked())
        self.customHeightValueEdit.setEnabled(self.overrideCheckBox.isChecked())
        self.customWidthValueEdit.setEnabled(self.overrideCheckBox.isChecked())
>>>>>>> 8aa727c1

    def save(self):
        """
        Save the settings from the form
        """
        self.monitorNumber = self.monitorComboBox.currentIndex()
        settings = QtCore.QSettings()
        settings.beginGroup(self.settingsSection)
        settings.setValue(u'monitor', QtCore.QVariant(self.monitorNumber))
        settings.setValue(u'display on monitor',
<<<<<<< HEAD
            QtCore.QVariant(self.DisplayOnMonitor))
        settings.setValue(u'blank warning', QtCore.QVariant(self.Warning))
        settings.setValue(u'ext db usage',  QtCore.QVariant(self.ExtDbUsage))
        settings.setValue(u'ext db path',  QtCore.QVariant(self.ExtDbPath))
        settings.setValue(u'auto open', QtCore.QVariant(self.AutoOpen))
        settings.setValue(u'show splash', QtCore.QVariant(self.ShowSplash))
=======
            QtCore.QVariant(self.displayOnMonitorCheck.isChecked()))
        settings.setValue(u'blank warning',
            QtCore.QVariant(self.warningCheckBox.isChecked()))
        settings.setValue(u'auto open',
            QtCore.QVariant(self.autoOpenCheckBox.isChecked()))
        settings.setValue(u'show splash',
            QtCore.QVariant(self.showSplashCheckBox.isChecked()))
>>>>>>> 8aa727c1
        settings.setValue(u'save prompt',
            QtCore.QVariant(self.saveCheckServiceCheckBox.isChecked()))
        settings.setValue(u'auto preview',
            QtCore.QVariant(self.autoPreviewCheckBox.isChecked()))
        settings.setValue(u'loop delay',
            QtCore.QVariant(self.timeoutSpinBox.value()))
        settings.setValue(u'ccli number',
            QtCore.QVariant(self.numberEdit.displayText()))
        settings.setValue(u'songselect username',
            QtCore.QVariant(self.usernameEdit.displayText()))
        settings.setValue(u'songselect password',
            QtCore.QVariant(self.passwordEdit.displayText()))
        settings.setValue(u'x position',
            QtCore.QVariant(self.customXValueEdit.text()))
        settings.setValue(u'y position',
            QtCore.QVariant(self.customYValueEdit.text()))
        settings.setValue(u'height',
            QtCore.QVariant(self.customHeightValueEdit.text()))
        settings.setValue(u'width',
            QtCore.QVariant(self.customWidthValueEdit.text()))
        settings.setValue(u'override position',
            QtCore.QVariant(self.overrideCheckBox.isChecked()))
        settings.endGroup()
        self.screens.display = self.displayOnMonitorCheck.isChecked()
        # Monitor Number has changed.
        postUpdate = False
        if self.screens.monitor_number != self.monitorNumber:
            self.screens.monitor_number = self.monitorNumber
            self.screens.set_current_display(self.monitorNumber)
            postUpdate = True
        # On save update the screens as well
        self.postSetUp(postUpdate)

    def postSetUp(self, postUpdate=False):
        """
        Apply settings after settings tab has loaded and most of the
        system so must be delayed
        """
        Receiver.send_message(u'slidecontroller_live_spin_delay',
            self.timeoutSpinBox.value())
        # Reset screens after initial definition
        if self.overrideChanged:
            self.screens.override[u'size'] = QtCore.QRect(
                int(self.customXValueEdit.text()),
                int(self.customYValueEdit.text()),
                int(self.customWidthValueEdit.text()),
                int(self.customHeightValueEdit.text()))
        if self.overrideCheckBox.isChecked():
            self.screens.set_override_display()
        else:
            self.screens.reset_current_display()
        # Order is important so be careful if you change
        if self.overrideChanged or postUpdate:
            Receiver.send_message(u'config_screen_changed')
        self.overrideChanged = False

    def onOverrideCheckBoxToggled(self, checked):
        """
        Toggle screen state depending on check box state
        """
        self.customXValueEdit.setEnabled(checked)
        self.customYValueEdit.setEnabled(checked)
        self.customHeightValueEdit.setEnabled(checked)
        self.customWidthValueEdit.setEnabled(checked)
        self.overrideChanged = True<|MERGE_RESOLUTION|>--- conflicted
+++ resolved
@@ -62,88 +62,6 @@
         Create the user interface for the general settings tab
         """
         self.setObjectName(u'GeneralTab')
-<<<<<<< HEAD
-        self.tabTitleVisible = self.trUtf8('General')
-        self.GeneralLayout = QtGui.QHBoxLayout(self)
-        self.GeneralLayout.setSpacing(8)
-        self.GeneralLayout.setMargin(8)
-        self.GeneralLayout.setObjectName(u'GeneralLayout')
-        self.GeneralLeftWidget = QtGui.QWidget(self)
-        self.GeneralLeftWidget.setObjectName(u'GeneralLeftWidget')
-        self.GeneralLeftLayout = QtGui.QVBoxLayout(self.GeneralLeftWidget)
-        self.GeneralLeftLayout.setObjectName(u'GeneralLeftLayout')
-        self.GeneralLeftLayout.setSpacing(8)
-        self.GeneralLeftLayout.setMargin(0)
-        self.MonitorGroupBox = QtGui.QGroupBox(self.GeneralLeftWidget)
-        self.MonitorGroupBox.setObjectName(u'MonitorGroupBox')
-        self.MonitorLayout = QtGui.QVBoxLayout(self.MonitorGroupBox)
-        self.MonitorLayout.setSpacing(8)
-        self.MonitorLayout.setMargin(8)
-        self.MonitorLayout.setObjectName(u'MonitorLayout')
-        self.MonitorLabel = QtGui.QLabel(self.MonitorGroupBox)
-        self.MonitorLabel.setObjectName(u'MonitorLabel')
-        self.MonitorLayout.addWidget(self.MonitorLabel)
-        self.MonitorComboBox = QtGui.QComboBox(self.MonitorGroupBox)
-        self.MonitorComboBox.setObjectName(u'MonitorComboBox')
-        self.MonitorLayout.addWidget(self.MonitorComboBox)
-        self.MonitorLayout.addWidget(self.MonitorComboBox)
-        self.DisplayOnMonitorCheck = QtGui.QCheckBox(self.MonitorGroupBox)
-        self.DisplayOnMonitorCheck.setObjectName(u'MonitorComboBox')
-        self.MonitorLayout.addWidget(self.DisplayOnMonitorCheck)
-        self.GeneralLeftLayout.addWidget(self.MonitorGroupBox)
-        self.StartupGroupBox = QtGui.QGroupBox(self.GeneralLeftWidget)
-        self.StartupGroupBox.setObjectName(u'StartupGroupBox')
-        self.StartupLayout = QtGui.QVBoxLayout(self.StartupGroupBox)
-        self.StartupLayout.setSpacing(8)
-        self.StartupLayout.setMargin(8)
-        self.StartupLayout.setObjectName(u'StartupLayout')
-        self.WarningCheckBox = QtGui.QCheckBox(self.StartupGroupBox)
-        self.WarningCheckBox.setObjectName(u'WarningCheckBox')
-        self.StartupLayout.addWidget(self.WarningCheckBox)
-        self.AutoOpenCheckBox = QtGui.QCheckBox(self.StartupGroupBox)
-        self.AutoOpenCheckBox.setObjectName(u'AutoOpenCheckBox')
-        self.StartupLayout.addWidget(self.AutoOpenCheckBox)
-        self.ShowSplashCheckBox = QtGui.QCheckBox(self.StartupGroupBox)
-        self.ShowSplashCheckBox.setObjectName(u'ShowSplashCheckBox')
-        self.StartupLayout.addWidget(self.ShowSplashCheckBox)
-        self.GeneralLeftLayout.addWidget(self.StartupGroupBox)
-        self.DataBaseGroupBox = QtGui.QGroupBox(self.GeneralLeftWidget)
-        self.DataBaseGroupBox.setObjectName("DataBaseGroupBox")
-        self.verticalLayout_2 = QtGui.QVBoxLayout(self.DataBaseGroupBox)
-        self.verticalLayout_2.setObjectName("verticalLayout_2")
-        self.DataBaseCheckBox = QtGui.QCheckBox(self.DataBaseGroupBox)
-        self.DataBaseCheckBox.setObjectName("DataBaseCheckBox")
-        self.verticalLayout_2.addWidget(self.DataBaseCheckBox)
-        self.horizontalLayout_2 = QtGui.QHBoxLayout()
-        self.horizontalLayout_2.setObjectName("horizontalLayout_2")
-        self.DataBaseButton = QtGui.QPushButton(self.DataBaseGroupBox)
-        icon1 = QtGui.QIcon()
-        icon1.addPixmap(QtGui.QPixmap(":/general/general_open.png"), QtGui.QIcon.Normal, QtGui.QIcon.Off)
-        self.DataBaseButton.setIcon(icon1)
-        self.DataBaseButton.setObjectName("DataBaseButton")
-        self.horizontalLayout_2.addWidget(self.DataBaseButton)
-        self.DataBasePath = QtGui.QLineEdit(self.DataBaseGroupBox)
-        self.DataBasePath.setReadOnly(True)
-        self.DataBasePath.setObjectName("DataBasePath")
-        self.horizontalLayout_2.addWidget(self.DataBasePath)
-        self.verticalLayout_2.addLayout(self.horizontalLayout_2)
-        self.GeneralLeftLayout.addWidget(self.DataBaseGroupBox)
-        self.SettingsGroupBox = QtGui.QGroupBox(self.GeneralLeftWidget)
-        self.SettingsGroupBox.setObjectName(u'SettingsGroupBox')
-        self.SettingsLayout = QtGui.QVBoxLayout(self.SettingsGroupBox)
-        self.SettingsLayout.setSpacing(8)
-        self.SettingsLayout.setMargin(8)
-        self.SettingsLayout.setObjectName(u'SettingsLayout')
-        self.SaveCheckServiceCheckBox = QtGui.QCheckBox(self.SettingsGroupBox)
-        self.SaveCheckServiceCheckBox.setObjectName(u'SaveCheckServiceCheckBox')
-        self.SettingsLayout.addWidget(self.SaveCheckServiceCheckBox)
-        self.GeneralLeftLayout.addWidget(self.SettingsGroupBox)
-        self.AutoPreviewCheckBox = QtGui.QCheckBox(self.SettingsGroupBox)
-        self.AutoPreviewCheckBox.setObjectName(u'AutoPreviewCheckBox')
-        self.SettingsLayout.addWidget(self.AutoPreviewCheckBox)
-        self.GeneralLeftLayout.addWidget(self.SettingsGroupBox)
-        self.GeneralLeftSpacer = QtGui.QSpacerItem(20, 40,
-=======
         self.tabTitleVisible = translate('OpenLP.GeneralTab', 'General')
         self.generalLayout = QtGui.QHBoxLayout(self)
         self.generalLayout.setSpacing(8)
@@ -207,7 +125,6 @@
         self.settingsLayout.addWidget(self.timeoutSpinBox, 2, 1, 1, 1)
         self.generalLeftLayout.addWidget(self.settingsGroupBox)
         self.generalLeftSpacer = QtGui.QSpacerItem(20, 40,
->>>>>>> 8aa727c1
             QtGui.QSizePolicy.Minimum, QtGui.QSizePolicy.Expanding)
         self.generalLeftLayout.addItem(self.generalLeftSpacer)
         self.generalRightLayout = QtGui.QVBoxLayout()
@@ -368,108 +285,6 @@
         # Bottom spacer
         self.generalRightSpacer = QtGui.QSpacerItem(20, 40,
             QtGui.QSizePolicy.Minimum, QtGui.QSizePolicy.Expanding)
-<<<<<<< HEAD
-        self.GeneralRightLayout.addItem(self.GeneralRightSpacer)
-        self.GeneralLayout.addWidget(self.GeneralRightWidget)
-        QtCore.QObject.connect(self.MonitorComboBox,
-            QtCore.SIGNAL(u'activated(int)'), self.onMonitorComboBoxChanged)
-        QtCore.QObject.connect(self.DisplayOnMonitorCheck,
-            QtCore.SIGNAL(u'stateChanged(int)'),
-            self.onDisplayOnMonitorCheckChanged)
-        QtCore.QObject.connect(self.WarningCheckBox,
-            QtCore.SIGNAL(u'stateChanged(int)'), self.onWarningCheckBoxChanged)
-        QtCore.QObject.connect(self.AutoOpenCheckBox,
-            QtCore.SIGNAL(u'stateChanged(int)'), self.onAutoOpenCheckBoxChanged)
-        QtCore.QObject.connect(self.ShowSplashCheckBox,
-            QtCore.SIGNAL(u'stateChanged(int)'),
-            self.onShowSplashCheckBoxChanged)
-        QtCore.QObject.connect(self.DataBaseCheckBox,
-            QtCore.SIGNAL(u'stateChanged(int)'),
-            self.onDataBaseCheckBoxChanged)
-        QtCore.QObject.connect(self.DataBaseButton,
-            QtCore.SIGNAL(u'clicked()'), self.onDataBaseButtonClicked)
-        QtCore.QObject.connect(self.SaveCheckServiceCheckBox,
-            QtCore.SIGNAL(u'stateChanged(int)'),
-            self.onSaveCheckServiceCheckBox)
-        QtCore.QObject.connect(self.AutoPreviewCheckBox,
-            QtCore.SIGNAL(u'stateChanged(int)'), self.onAutoPreviewCheckBox)
-        QtCore.QObject.connect(self.NumberEdit,
-            QtCore.SIGNAL(u'editingFinished()'), self.onNumberEditLostFocus)
-        QtCore.QObject.connect(self.UsernameEdit,
-            QtCore.SIGNAL(u'editingFinished()'), self.onUsernameEditLostFocus)
-        QtCore.QObject.connect(self.PasswordEdit,
-            QtCore.SIGNAL(u'editingFinished()'), self.onPasswordEditLostFocus)
-
-    def retranslateUi(self):
-        self.MonitorGroupBox.setTitle(self.trUtf8('Monitors'))
-        self.MonitorLabel.setText(
-            self.trUtf8('Select monitor for output display:'))
-        self.DisplayOnMonitorCheck.setText(
-            self.trUtf8('Display if a single screen'))
-        self.StartupGroupBox.setTitle(self.trUtf8('Application Startup'))
-        self.WarningCheckBox.setText(self.trUtf8('Show blank screen warning'))
-        self.AutoOpenCheckBox.setText(
-            self.trUtf8('Automatically open the last service'))
-        self.ShowSplashCheckBox.setText(self.trUtf8('Show the splash screen'))
-        self.SettingsGroupBox.setTitle(self.trUtf8('Application Settings'))
-        self.DataBaseGroupBox.setTitle(QtGui.QApplication.translate(
-            "SettingsDialog", "DataBaseBox", 
-            None, QtGui.QApplication.UnicodeUTF8))
-        self.DataBaseCheckBox.setText(QtGui.QApplication.translate(
-            "SettingsDialog", "Use external Database", 
-            None, QtGui.QApplication.UnicodeUTF8))
-        self.SaveCheckServiceCheckBox.setText(
-            self.trUtf8('Prompt to save Service before starting New'))
-        self.AutoPreviewCheckBox.setText(
-            self.trUtf8('Preview Next Song from Service Manager'))
-        self.CCLIGroupBox.setTitle(self.trUtf8('CCLI Details'))
-        self.NumberLabel.setText(self.trUtf8('CCLI Number:'))
-        self.UsernameLabel.setText(self.trUtf8('SongSelect Username:'))
-        self.PasswordLabel.setText(self.trUtf8('SongSelect Password:'))
-
-    def onMonitorComboBoxChanged(self):
-        self.MonitorNumber = self.MonitorComboBox.currentIndex()
-
-    def onDisplayOnMonitorCheckChanged(self, value):
-        self.DisplayOnMonitor = (value == QtCore.Qt.Checked)
-
-    def onAutoOpenCheckBoxChanged(self, value):
-        self.AutoOpen = (value == QtCore.Qt.Checked)
-
-    def onShowSplashCheckBoxChanged(self, value):
-        self.ShowSplash = (value == QtCore.Qt.Checked)
-
-    def onWarningCheckBoxChanged(self, value):
-        self.Warning = (value == QtCore.Qt.Checked)
-
-    def onSaveCheckServiceCheckBox(self, value):
-        self.PromptSaveService = (value == QtCore.Qt.Checked)
-
-    def onDataBaseCheckBoxChanged(self, value):
-        self.ExtDbUsage = (value == QtCore.Qt.Checked)
-        self.DataBasePath.setEnabled(value == QtCore.Qt.Checked)
-
-    def onDataBaseButtonClicked(self):
-        options = QtGui.QFileDialog.DontResolveSymlinks | QtGui.QFileDialog.ShowDirsOnly
-        directory = QtGui.QFileDialog.getExistingDirectory(self,
-                self.trUtf8('QFileDialog.getExistingDirectory()'),
-                self.DataBasePath.text(), options)
-        if not directory.isEmpty():
-            self.DataBasePath.setText(directory)
-            self.ExtDbPath = self.DataBasePath.text()
-
-    def onAutoPreviewCheckBox(self, value):
-        self.AutoPreview = (value == QtCore.Qt.Checked)
-
-    def onNumberEditLostFocus(self):
-        self.CCLINumber = self.NumberEdit.displayText()
-
-    def onUsernameEditLostFocus(self):
-        self.Username = self.UsernameEdit.displayText()
-
-    def onPasswordEditLostFocus(self):
-        self.Password = self.PasswordEdit.displayText()
-=======
         self.generalRightLayout.addItem(self.generalRightSpacer)
         # Signals and slots
         QtCore.QObject.connect(self.overrideCheckBox,
@@ -531,7 +346,6 @@
         self.customHeightLabel.setText(
             translate('OpenLP.GeneralTab', 'Height'))
         self.customWidthLabel.setText(translate('OpenLP.GeneralTab', 'Width'))
->>>>>>> 8aa727c1
 
     def load(self):
         """
@@ -543,46 +357,6 @@
             screen_name = u'%s %d' % (translate('OpenLP.GeneralTab', 'Screen'),
                 screen[u'number'] + 1)
             if screen[u'primary']:
-<<<<<<< HEAD
-                screen_name = u'%s (%s)' % (screen_name, self.trUtf8('primary'))
-            self.MonitorComboBox.addItem(screen_name)
-        # Get the configs
-        self.Warning = settings.value(
-            u'blank warning', QtCore.QVariant(False)).toBool()
-        self.ExtDbUsage = settings.value(
-            u'ext db usage',  QtCore.QVariant(False)).toBool()
-        self.ExtDbPath = unicode(settings.value(
-            u'ext db path',  QtCore.QVariant(u'')).toString())
-        self.AutoOpen = settings.value(
-            u'auto open', QtCore.QVariant(False)).toBool()
-        self.ShowSplash = settings.value(
-            u'show splash', QtCore.QVariant(True)).toBool()
-        self.PromptSaveService = settings.value(
-            u'save prompt', QtCore.QVariant(False)).toBool()
-        self.AutoPreview = settings.value(
-            u'auto preview', QtCore.QVariant(False)).toBool()
-        self.CCLINumber = unicode(settings.value(
-            u'ccli number', QtCore.QVariant(u'')).toString())
-        self.Username = unicode(settings.value(
-            u'songselect username', QtCore.QVariant(u'')).toString())
-        self.Password = unicode(settings.value(
-            u'songselect password', QtCore.QVariant(u'')).toString())
-        settings.endGroup()
-        self.SaveCheckServiceCheckBox.setChecked(self.PromptSaveService)
-        # Set a few things up
-        self.MonitorComboBox.setCurrentIndex(self.MonitorNumber)
-        self.DisplayOnMonitorCheck.setChecked(self.DisplayOnMonitor)
-        self.WarningCheckBox.setChecked(self.Warning)
-        self.DataBaseCheckBox.setChecked(self.ExtDbUsage)
-        self.DataBasePath.setText(self.ExtDbPath)
-        self.DataBasePath.setEnabled(self.ExtDbUsage)
-        self.AutoOpenCheckBox.setChecked(self.AutoOpen)
-        self.ShowSplashCheckBox.setChecked(self.ShowSplash)
-        self.AutoPreviewCheckBox.setChecked(self.AutoPreview)
-        self.NumberEdit.setText(self.CCLINumber)
-        self.UsernameEdit.setText(self.Username)
-        self.PasswordEdit.setText(self.Password)
-=======
                 screen_name = u'%s (%s)' % (screen_name,
                     translate('OpenLP.GeneralTab', 'primary'))
             self.monitorComboBox.addItem(screen_name)
@@ -631,7 +405,6 @@
         self.customYValueEdit.setEnabled(self.overrideCheckBox.isChecked())
         self.customHeightValueEdit.setEnabled(self.overrideCheckBox.isChecked())
         self.customWidthValueEdit.setEnabled(self.overrideCheckBox.isChecked())
->>>>>>> 8aa727c1
 
     def save(self):
         """
@@ -642,14 +415,6 @@
         settings.beginGroup(self.settingsSection)
         settings.setValue(u'monitor', QtCore.QVariant(self.monitorNumber))
         settings.setValue(u'display on monitor',
-<<<<<<< HEAD
-            QtCore.QVariant(self.DisplayOnMonitor))
-        settings.setValue(u'blank warning', QtCore.QVariant(self.Warning))
-        settings.setValue(u'ext db usage',  QtCore.QVariant(self.ExtDbUsage))
-        settings.setValue(u'ext db path',  QtCore.QVariant(self.ExtDbPath))
-        settings.setValue(u'auto open', QtCore.QVariant(self.AutoOpen))
-        settings.setValue(u'show splash', QtCore.QVariant(self.ShowSplash))
-=======
             QtCore.QVariant(self.displayOnMonitorCheck.isChecked()))
         settings.setValue(u'blank warning',
             QtCore.QVariant(self.warningCheckBox.isChecked()))
@@ -657,7 +422,6 @@
             QtCore.QVariant(self.autoOpenCheckBox.isChecked()))
         settings.setValue(u'show splash',
             QtCore.QVariant(self.showSplashCheckBox.isChecked()))
->>>>>>> 8aa727c1
         settings.setValue(u'save prompt',
             QtCore.QVariant(self.saveCheckServiceCheckBox.isChecked()))
         settings.setValue(u'auto preview',
