--- conflicted
+++ resolved
@@ -674,13 +674,9 @@
                          self.theme.font_main_italics)# italic
             mainFont.setPixelSize(int(self.theme.font_main_proportion))
             metrics = QtGui.QFontMetrics(mainFont)
-<<<<<<< HEAD
             page_length = (int(self.FontMainHeightSpinBox.value()) / metrics.height() - 2 ) - 1
             log.debug(u'Page Length  area height %s , metrics %s , lines %s' %
                       (int(self.FontMainHeightSpinBox.value()), metrics.height(), page_length ))
-=======
-            page_length = (int(self.FontMainHeightSpinBox.value()) / metrics.height() - 2) - 1
->>>>>>> bc8d6156
             self.FontMainLinesPageLabel.setText(
                 self.trUtf8(u'Slide Height is %s rows') % page_length)
             frame = self.thememanager.generateImage(theme)
