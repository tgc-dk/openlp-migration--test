--- conflicted
+++ resolved
@@ -65,13 +65,8 @@
         QtCore.QObject.connect(self.ShadowColorPushButton,
             QtCore.SIGNAL(u'pressed()'), self.onShadowColorPushButtonClicked)
         QtCore.QObject.connect(self.ImageToolButton,
-<<<<<<< HEAD
             QtCore.SIGNAL(u'clicked()'), self.onImageToolButtonClicked)
-        #Combo boxes
-=======
-            QtCore.SIGNAL(u'pressed()'), self.onImageToolButtonClicked)
         # Combo boxes
->>>>>>> 767214bb
         QtCore.QObject.connect(self.BackgroundComboBox,
             QtCore.SIGNAL(u'activated(int)'), self.onBackgroundComboBoxSelected)
         QtCore.QObject.connect(self.BackgroundTypeComboBox,
