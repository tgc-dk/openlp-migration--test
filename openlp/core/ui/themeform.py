--- conflicted
+++ resolved
@@ -205,14 +205,10 @@
         """
         Updates the lines on a page on the wizard
         """
-<<<<<<< HEAD
+        #TODO check
+        print type(lines)
         self.mainLineCountLabel.setText(translate('OpenLP.ThemeForm',
             '(approximately %d lines per slide)') % int(lines))
-=======
-        self.mainLineCountLabel.setText(unicode(translate(
-            'OpenLP.ThemeWizard',
-            '(approximately %d lines per slide)')) % int(lines))
->>>>>>> b1cfabc4
 
     def resizeEvent(self, event=None):
         """
@@ -362,23 +358,14 @@
             BackgroundType.to_string(BackgroundType.Solid):
             self.colorButton.setStyleSheet(u'background-color: %s' %
                 self.theme.background_color)
-<<<<<<< HEAD
             self.setField(u'background_type', 0)
-=======
-            self.setField(u'background_type', QtCore.QVariant(0))
->>>>>>> b1cfabc4
         elif self.theme.background_type == \
             BackgroundType.to_string(BackgroundType.Gradient):
             self.gradientStartButton.setStyleSheet(u'background-color: %s' %
                 self.theme.background_start_color)
             self.gradientEndButton.setStyleSheet(u'background-color: %s' %
-<<<<<<< HEAD
-                    self.theme.background_end_color)
+                self.theme.background_end_color)
             self.setField(u'background_type', 1)
-=======
-                self.theme.background_end_color)
-            self.setField(u'background_type', QtCore.QVariant(1))
->>>>>>> b1cfabc4
         elif self.theme.background_type == \
             BackgroundType.to_string(BackgroundType.Image):
             self.imageColorButton.setStyleSheet(u'background-color: %s' %
@@ -575,10 +562,10 @@
         self.theme.font_main_line_adjustment = self.field(u'lineSpacingSpinBox')
         self.theme.font_main_outline_size = self.field(u'outlineSizeSpinBox')
         self.theme.font_main_shadow_size = self.field(u'shadowSizeSpinBox')
-        self.theme.font_main_bold = self.field(u'mainBoldCheckBox') 
+        self.theme.font_main_bold = self.field(u'mainBoldCheckBox')
         # FIXME ?
         self.theme.font_main_italics = \
-            self.field(u'mainItalicsCheckBox') 
+            self.field(u'mainItalicsCheckBox')
         # footer page
         self.theme.font_footer_name = \
             self.footerFontComboBox.currentFont().family()
@@ -598,7 +585,7 @@
             self.horizontalComboBox.currentIndex()
         self.theme.display_vertical_align = self.verticalComboBox.currentIndex()
         # TODO Check
-        self.theme.display_slide_transition = self.field(u'slideTransition') 
+        self.theme.display_slide_transition = self.field(u'slideTransition')
 
     def accept(self):
         """
