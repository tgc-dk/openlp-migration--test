--- conflicted
+++ resolved
@@ -96,14 +96,10 @@
     ``addProgressPage``
         Whether to add a progress page with a progressbar at the end of the wizard.
     """
-<<<<<<< HEAD
     def __init__(self, parent, plugin, name, image, addProgressPage=True):
-=======
-    def __init__(self, parent, plugin, name, image):
         """
         Constructor
         """
->>>>>>> 203eb315
         QtGui.QWizard.__init__(self, parent)
         self.plugin = plugin
         self.withProgressPage = addProgressPage
