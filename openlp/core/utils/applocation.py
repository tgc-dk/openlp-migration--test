--- conflicted
+++ resolved
@@ -164,15 +164,8 @@
                     return directory
             return os.path.join(u'/usr', u'share', u'openlp')
         if XDG_BASE_AVAILABLE:
-<<<<<<< HEAD
-            if dir_type == AppLocation.ConfigDir:
-                return os.path.join(unicode(BaseDirectory.xdg_config_home), u'openlp')
-            elif dir_type == AppLocation.DataDir:
+            if dir_type == AppLocation.DataDir:
                 return os.path.join(unicode(BaseDirectory.xdg_data_home), u'openlp')
-=======
-            if dir_type == AppLocation.DataDir:
-                return os.path.join(unicode(BaseDirectory.xdg_data_home, encoding), u'openlp')
->>>>>>> f72932cd
             elif dir_type == AppLocation.CacheDir:
                 return os.path.join(unicode(BaseDirectory.xdg_cache_home), u'openlp')
         if dir_type == AppLocation.DataDir:
