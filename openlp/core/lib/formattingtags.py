--- conflicted
+++ resolved
@@ -32,13 +32,7 @@
 
 from PyQt4 import QtCore
 
-<<<<<<< HEAD
 from openlp.core.lib import translate, Settings
-=======
-from openlp.core.lib import translate
-from openlp.core.lib.settings import Settings
->>>>>>> b1cfabc4
-
 
 class FormattingTags(object):
     """
@@ -75,11 +69,7 @@
                         tag[element] = tag[element].encode('utf8')
         # Formatting Tags were also known as display tags.
         Settings().setValue(u'displayTags/html_tags',
-<<<<<<< HEAD
             cPickle.dumps(tags) if tags else u'')
-=======
-            QtCore.QVariant(cPickle.dumps(tags) if tags else u''))
->>>>>>> b1cfabc4
 
     @staticmethod
     def load_tags():
@@ -173,12 +163,8 @@
         FormattingTags.add_html_tags(base_tags)
         FormattingTags.add_html_tags(temporary_tags)
         # Formatting Tags were also known as display tags.
-<<<<<<< HEAD
+
         user_expands = Settings().value(u'displayTags/html_tags', u'')
-=======
-        user_expands = Settings().value(u'displayTags/html_tags',
-            QtCore.QVariant(u'')).toString()
->>>>>>> b1cfabc4
         # cPickle only accepts str not unicode strings
         user_expands_string = str(user_expands)
         if user_expands_string:
