--- conflicted
+++ resolved
@@ -25,29 +25,15 @@
 
 class SettingsManager(object):
     """
-<<<<<<< HEAD
     Class to control the size of the UI components so they size correctly.
     This class is created by the main window and then calculates the size of
     individual components.
-=======
-    Class to control the size of the UI components so they size correctly
-    This class is created by the main window and then calculates the size of
-    individual components
->>>>>>> 60a919a2
     """
     def __init__(self, screen):
         self.screen = screen[0]
         self.width = self.screen[u'size'].width()
         self.height = self.screen[u'size'].height()
         self.mainwindow_height = self.height * 0.8
-<<<<<<< HEAD
-        self.mainwindow_docbars = self.width / 5
-        if self.mainwindow_docbars > 300:
-            self.mainwindow_docbars = 300
-        self.slidecontroller = ((self.width - (self.mainwindow_docbars * 3  ) / 2) / 2) -100
-        self.slidecontroller_image = self.slidecontroller - 50
-        print self.width,  self.mainwindow_docbars,  self.slidecontroller, self.slidecontroller_image
-=======
         self.mainwindow_docbars = self.width / 3
         self.mainwindow_slidecontroller = self.width / 6
         self.showMediaManager = str_to_bool( ConfigHelper.get_config(
@@ -74,4 +60,3 @@
     def togglePreviewPanel(self, isVisible):
         ConfigHelper.set_config(u'user interface', u'display previewpanel',
             isVisible)
->>>>>>> 60a919a2
