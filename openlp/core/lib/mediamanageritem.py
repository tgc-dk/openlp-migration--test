--- conflicted
+++ resolved
@@ -91,12 +91,8 @@
         Constructor to create the media manager item.
         """
         QtGui.QWidget.__init__(self, parent)
-<<<<<<< HEAD
+        self.hide()
         self.whitespace = re.compile(r'[\W_]+', re.UNICODE)
-=======
-        self.hide()
-        self.whitespace = re.compile(r'\W+', re.UNICODE)
->>>>>>> 847d69cd
         self.plugin = plugin
         visible_title = self.plugin.getString(StringContent.VisibleName)
         self.title = unicode(visible_title[u'title'])
