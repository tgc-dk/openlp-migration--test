# -*- coding: utf-8 -*-
# vim: autoindent shiftwidth=4 expandtab textwidth=80 tabstop=4 softtabstop=4
"""
OpenLP - Open Source Lyrics Projection
Copyright (c) 2008-2009 Raoul Snyman
Portions copyright (c) 2008-2009 Martin Thompson, Tim Bentley

This program is free software; you can redistribute it and/or modify it under
the terms of the GNU General Public License as published by the Free Software
Foundation; version 2 of the License.

This program is distributed in the hope that it will be useful, but WITHOUT ANY
WARRANTY; without even the implied warranty of MERCHANTABILITY or FITNESS FOR A
PARTICULAR PURPOSE. See the GNU General Public License for more details.

You should have received a copy of the GNU General Public License along with
this program; if not, write to the Free Software Foundation, Inc., 59 Temple
Place, Suite 330, Boston, MA 02111-1307 USA
"""
import types

from PyQt4 import QtCore, QtGui

from openlp.core.lib.toolbar import *
from openlp.core.lib import translate
from listwithpreviews import ListWithPreviews
from serviceitem import ServiceItem

class MediaManagerItem(QtGui.QWidget):
    """
    MediaManagerItem is a helper widget for plugins.
    """
    global log
    log = logging.getLogger(u'MediaManagerItem')
    log.info(u'Media Item loaded')

    def __init__(self, parent=None, icon=None, title=None):
        """
        Constructor to create the media manager item.
        """
        QtGui.QWidget.__init__(self)
        self.parent = parent
        if type(icon) is QtGui.QIcon:
            self.icon = icon
        elif type(icon) is types.StringType:
            self.icon.addPixmap(QtGui.QPixmap.fromImage(QtGui.QImage(icon)),
                QtGui.QIcon.Normal, QtGui.QIcon.Off)
        else:
            self.icon = None
        if title is not None:
            self.title = title
        self.Toolbar = None
        #self.ConfigSection = None
        self.PageLayout = QtGui.QVBoxLayout(self)
        self.PageLayout.setSpacing(0)
        self.PageLayout.setMargin(0)
        self.setupUi()
        self.retranslateUi()
        self.initialise()

    def retranslateUi(self):
        pass

    def addToolbar(self):
        """
        A method to help developers easily add a toolbar to the media manager
        item.
        """
        if self.Toolbar is None:
            self.Toolbar = OpenLPToolbar(self)
            self.PageLayout.addWidget(self.Toolbar)

    def addToolbarButton(self, title, tooltip, icon, slot=None, objectname=None):
        """
        A method to help developers easily add a button to the toolbar.
        """
        # NB different order (when I broke this out, I wanted to not break compatability)
        # but it makes sense for the icon to come before the tooltip (as you have to have an icon, but not neccesarily a tooltip)
        self.Toolbar.addToolbarButton(title, icon, tooltip, slot, objectname)

    def addToolbarSeparator(self):
        """
        A very simple method to add a separator to the toolbar.
        """
        self.Toolbar.addSeparator()

    def contextMenuSeparator(self, base):
        action = QtGui.QAction(u'', base)
        action.setSeparator(True)
        return action

    def contextMenuAction(self, base, icon, text, slot):
        """
        Utility method to help build context menus for plugins
        """
        if type(icon) is QtGui.QIcon:
            ButtonIcon = icon
        elif type(icon) is types.StringType or type(icon) is types.UnicodeType:
            ButtonIcon = QtGui.QIcon()
            if icon.startswith(u':/'):
                ButtonIcon.addPixmap(QtGui.QPixmap(icon), QtGui.QIcon.Normal,
                    QtGui.QIcon.Off)
            else:
                ButtonIcon.addPixmap(QtGui.QPixmap.fromImage(QtGui.QImage(icon)),
                    QtGui.QIcon.Normal, QtGui.QIcon.Off)

        action = QtGui.QAction(text, base)
        action .setIcon(ButtonIcon)
        QtCore.QObject.connect(action, QtCore.SIGNAL(u'triggered()'), slot)
        return action

    ###########################################################################
    ### None of the following *need* to be used, feel free to override
    ### them cmopletely in your plugin's implementation.  Alternatively, call them from your
    ### plugin before or after you've done etra things that you need to.
    ### in order for them to work, you need to have setup
    # self.TranslationContext
    # self.PluginTextShort # eg "Image" for the image plugin
    # self.ConfigSection - where the items in the media manager are stored
    #   this could potentially be self.PluginTextShort.lower()
    #
    # self.OnNewPrompt=u'Select Image(s)'
    # self.OnNewFileMasks=u'Images (*.jpg *jpeg *.gif *.png *.bmp)'
    #   assumes that the new action is to load a file. If not, override onnew
    # self.ListViewWithDnD_class - there is a base list class with DnD assigned to it (openlp.core.lib.BaseListWithDnD())
    # each plugin needs to inherit a class from this and pass that *class* (not an instance) to here
    # via the ListViewWithDnD_class member
    # The assumption is that given that at least two plugins are of the form
    # "text with an icon" then all this will help
    # even for plugins of another sort, the setup of the right-click menu, common toolbar
    # will help to keep things consistent and ease the creation of new plugins

    # also a set of completely consistent action anesm then exist
    # (onPreviewClick() is always called that, rather than having the
    # name of the plugin added in as well... I regard that as a
    # feature, I guess others might differ!)

    def setupUi(self):
        # Add a toolbar
        self.addToolbar()
        # Create buttons for the toolbar
        ## New Song Button ##
        self.addToolbarButton(
            translate(self.TranslationContext, u'Load '+self.PluginTextShort),
            translate(self.TranslationContext, u'Load item into openlp.org'),
            u':/images/image_load.png', self.onNewClick, u'ImageNewItem')
        ## Delete Song Button ##
        self.addToolbarButton(
            translate(self.TranslationContext, u'Delete '+self.PluginTextShort),
            translate(self.TranslationContext, u'Delete the selected item'),
            u':/images/image_delete.png', self.onDeleteClick, u'DeleteItem')
        ## Separator Line ##
        self.addToolbarSeparator()
        ## Preview  Button ##
        self.addToolbarButton(
            translate(self.TranslationContext, u'Preview '+self.PluginTextShort),
            translate(self.TranslationContext, u'Preview the selected item'),
            u':/system/system_preview.png', self.onPreviewClick, u'PreviewItem')
        ## Live  Button ##
        self.addToolbarButton(
            translate(self.TranslationContext, u'Go Live'),
            translate(self.TranslationContext, u'Send the selected item live'),
            u':/system/system_live.png', self.onLiveClick, u'LiveItem')
        ## Add  Button ##
        self.addToolbarButton(
            translate(self.TranslationContext, u'Add '+self.PluginTextShort+u' To Service'),
            translate(self.TranslationContext, u'Add the selected item(s) to the service'),
            u':/system/system_add.png', self.onAddClick, self.PluginTextShort+u'AddItem')
        #Add the List widget
        self.ListView = self.ListViewWithDnD_class()
        self.ListView.uniformItemSizes = True
        self.ListData = ListWithPreviews()
        self.ListView.setModel(self.ListData)
        self.ListView.setGeometry(QtCore.QRect(10, 100, 256, 591))
        self.ListView.setSpacing(1)
        self.ListView.setSelectionMode(QtGui.QAbstractItemView.ExtendedSelection)
        self.ListView.setAlternatingRowColors(True)
        self.ListView.setDragEnabled(True)
        self.ListView.setObjectName(self.PluginTextShort+u'ListView')
        self.PageLayout.addWidget(self.ListView)
        #define and add the context menu
        self.ListView.setContextMenuPolicy(QtCore.Qt.ActionsContextMenu)
        self.ListView.addAction(self.contextMenuAction(
            self.ListView, ':/system/system_preview.png',
            translate(self.TranslationContext, u'&Preview '+self.PluginTextShort),
            self.onPreviewClick))
        self.ListView.addAction(self.contextMenuAction(
            self.ListView, ':/system/system_live.png',
            translate(self.TranslationContext, u'&Show Live'),
            self.onLiveClick))
        self.ListView.addAction(self.contextMenuAction(
            self.ListView, ':/system/system_add.png',
            translate(self.TranslationContext, u'&Add to Service'),
            self.onAddClick))
        QtCore.QObject.connect(self.ListView,
           QtCore.SIGNAL(u'doubleClicked(QModelIndex)'), self.onPreviewClick)

    def initialise(self):
        self.loadList(self.parent.config.load_list(self.ConfigSection))

    def onNewClick(self):
        files = QtGui.QFileDialog.getOpenFileNames(None,
            translate(self.TranslationContext, self.OnNewPrompt),
            self.parent.config.get_last_dir(),
            self.OnNewFileMasks)
        log.info(u'New files(s)', unicode(files))
        if len(files) > 0:
            self.loadList(files)
            dir, filename = os.path.split(unicode(files[0]))
            self.parent.config.set_last_dir(dir)
            self.parent.config.set_list(self.ConfigSection, self.ListData.getFileList())

    def loadList(self, list):
        for file in list:
            self.ListData.addRow(file)

    def onDeleteClick(self):
        indexes = self.ListView.selectedIndexes()
        for index in indexes:
            current_row = int(index.row())
            self.ListData.removeRow(current_row)
        self.parent.config.set_list(self.ConfigSection, self.ListData.getFileList())

    def generateSlideData(self):
<<<<<<< HEAD
        #assert (0, 'This fn needs to be defined by the plugin');
        pass
=======
        raise NotImplementedError(u'MediaManagerItem.generateSlideData needs to be defined by the plugin')
>>>>>>> adc9e38c

    def onPreviewClick(self):
        log.debug(self.PluginTextShort+u'Preview Requested')
        service_item = ServiceItem(self.parent)
        service_item.addIcon(u':/media/media_image.png')
        self.generateSlideData(service_item)
        self.parent.preview_controller.addServiceItem(service_item)

    def onLiveClick(self):
        log.debug(self.PluginTextShort+u' Live Requested')
        service_item = ServiceItem(self.parent)
        service_item.addIcon(u':/media/media_image.png')
        self.generateSlideData(service_item)
        self.parent.live_controller.addServiceItem(service_item)

    def onAddClick(self):
        log.debug(self.PluginTextShort+u' Add Requested')
        service_item = ServiceItem(self.parent)
        service_item.addIcon(u':/media/media_image.png')
        self.generateSlideData(service_item)
        self.parent.service_manager.addServiceItem(service_item)<|MERGE_RESOLUTION|>--- conflicted
+++ resolved
@@ -222,12 +222,7 @@
         self.parent.config.set_list(self.ConfigSection, self.ListData.getFileList())
 
     def generateSlideData(self):
-<<<<<<< HEAD
-        #assert (0, 'This fn needs to be defined by the plugin');
-        pass
-=======
         raise NotImplementedError(u'MediaManagerItem.generateSlideData needs to be defined by the plugin')
->>>>>>> adc9e38c
 
     def onPreviewClick(self):
         log.debug(self.PluginTextShort+u'Preview Requested')
