# -*- coding: utf-8 -*-
# vim: autoindent shiftwidth=4 expandtab textwidth=120 tabstop=4 softtabstop=4

###############################################################################
# OpenLP - Open Source Lyrics Projection                                      #
# --------------------------------------------------------------------------- #
# Copyright (c) 2008-2012 Raoul Snyman                                        #
# Portions copyright (c) 2008-2012 Tim Bentley, Gerald Britton, Jonathan      #
# Corwin, Samuel Findlay, Michael Gorven, Scott Guerrieri, Matthias Hub,      #
# Meinert Jordan, Armin Köhler, Erik Lundin, Edwin Lunando, Brian T. Meyer.   #
# Joshua Miller, Stevan Pettit, Andreas Preikschat, Mattias Põldaru,          #
# Christian Richter, Philip Ridout, Simon Scudder, Jeffrey Smith,             #
# Maikel Stuivenberg, Martin Thompson, Jon Tibble, Dave Warnock,              #
# Frode Woldsund, Martin Zibricky, Patrick Zimmermann                         #
# --------------------------------------------------------------------------- #
# This program is free software; you can redistribute it and/or modify it     #
# under the terms of the GNU General Public License as published by the Free  #
# Software Foundation; version 2 of the License.                              #
#                                                                             #
# This program is distributed in the hope that it will be useful, but WITHOUT #
# ANY WARRANTY; without even the implied warranty of MERCHANTABILITY or       #
# FITNESS FOR A PARTICULAR PURPOSE. See the GNU General Public License for    #
# more details.                                                               #
#                                                                             #
# You should have received a copy of the GNU General Public License along     #
# with this program; if not, write to the Free Software Foundation, Inc., 59  #
# Temple Place, Suite 330, Boston, MA 02111-1307 USA                          #
###############################################################################
"""
The :mod:`serviceitem` provides the service item functionality including the
type and capability of an item.
"""

import cgi
import datetime
import logging
import os
import uuid

from openlp.core.lib import build_icon, clean_tags, expand_tags, translate, ImageSource

log = logging.getLogger(__name__)

class ServiceItemType(object):
    """
    Defines the type of service item
    """
    Text = 1
    Image = 2
    Command = 3


class ItemCapabilities(object):
    """
    Provides an enumeration of a service item's capabilities

    ``CanPreview``
            The capability to allow the ServiceManager to add to the preview
            tab when making the previous item live.

    ``CanEdit``
            The capability to allow the ServiceManager to allow the item to be
             edited

    ``CanMaintain``
            The capability to allow the ServiceManager to allow the item to be
             reordered.

    ``RequiresMedia``
            Determines is the serviceItem needs a Media Player

    ``CanLoop``
            The capability to allow the SlideController to allow the loop
            processing.

    ``CanAppend``
            The capability to allow the ServiceManager to add leaves to the
            item

    ``NoLineBreaks``
            The capability to remove lines breaks in the renderer

    ``OnLoadUpdate``
            The capability to update MediaManager when a service Item is
            loaded.

    ``AddIfNewItem``
            Not Used

    ``ProvidesOwnDisplay``
            The capability to tell the SlideController the service Item has a
            different display.

    ``HasDetailedTitleDisplay``
            ServiceItem provides a title

    ``HasVariableStartTime``
            The capability to tell the ServiceManager that a change to start
            time is possible.

    ``CanSoftBreak``
            The capability to tell the renderer that Soft Break is allowed

    ``CanWordSplit``
            The capability to tell the renderer that it can split words is
            allowed

    ``HasBackgroundAudio``
            That a audio file is present with the text.

    ``CanAutoStartForLive``
            The capability to ignore the do not play if display blank flag.

    """
    CanPreview = 1
    CanEdit = 2
    CanMaintain = 3
    RequiresMedia = 4
    CanLoop = 5
    CanAppend = 6
    NoLineBreaks = 7
    OnLoadUpdate = 8
    AddIfNewItem = 9
    ProvidesOwnDisplay = 10
    HasDetailedTitleDisplay = 11
    HasVariableStartTime = 12
    CanSoftBreak = 13
    CanWordSplit = 14
    HasBackgroundAudio = 15
    CanAutoStartForLive = 16


class ServiceItem(object):
    """
    The service item is a base class for the plugins to use to interact with
    the service manager, the slide controller, and the projection screen
    compositor.
    """
    log.info(u'Service Item created')

    def __init__(self, plugin=None):
        """
        Set up the service item.

        ``plugin``
            The plugin that this service item belongs to.
        """
        if plugin:
            self.renderer = plugin.renderer
            self.name = plugin.name
        self.title = u''
        self.shortname = u''
        self.audit = u''
        self.items = []
        self.iconic_representation = None
        self.raw_footer = []
        self.foot_text = u''
        self.theme = None
        self.service_item_type = None
        self._raw_frames = []
        self._display_frames = []
        self._uuid = 0
        self.notes = u''
        self.from_plugin = False
        self.capabilities = []
        self.is_valid = True
        self.icon = None
        self.themedata = None
        self.main = None
        self.footer = None
        self.bg_image_bytes = None
        self.search_string = u''
        self.data_string = u''
        self.edit_id = None
        self.xml_version = None
        self.start_time = 0
        self.end_time = 0
        self.media_length = 0
        self.from_service = False
        self.image_border = u'#000000'
        self.background_audio = []
        self.theme_overwritten = False
        self.temporary_edit = False
        self.will_auto_start = False
        self.has_original_files = True
        self._new_item()

    def _new_item(self):
        """
        Method to set the internal id of the item. This is used to compare
        service items to see if they are the same.
        """
        self._uuid = unicode(uuid.uuid1())
        self.validate_item()

    def add_capability(self, capability):
        """
        Add an ItemCapability to a ServiceItem

        ``capability``
            The capability to add
        """
        self.capabilities.append(capability)

    def is_capable(self, capability):
        """
        Tell the caller if a ServiceItem has a capability

        ``capability``
            The capability to test for
        """
        return capability in self.capabilities

    def add_icon(self, icon):
        """
        Add an icon to the service item. This is used when displaying the
        service item in the service manager.

        ``icon``
            A string to an icon in the resources or on disk.
        """
        self.icon = icon
        self.iconic_representation = build_icon(icon)

    def render(self, provides_own_theme_data=False):
        """
        The render method is what generates the frames for the screen and
        obtains the display information from the renderer. At this point all
        slides are built for the given display size.

        ``provides_own_theme_data``
            This switch disables the usage of the item's theme. However, this is
            disabled by default. If this is used, it has to be taken care, that
            the renderer knows the correct theme data. However, this is needed
            for the theme manager.
        """
        log.debug(u'Render called')
        self._display_frames = []
        self.bg_image_bytes = None
        if not provides_own_theme_data:
            self.renderer.set_item_theme(self.theme)
            self.themedata, self.main, self.footer = self.renderer.pre_render()
        if self.service_item_type == ServiceItemType.Text:
            log.debug(u'Formatting slides: %s' % self.title)
            # Save rendered pages to this dict. In the case that a slide is used
            # twice we can use the pages saved to the dict instead of rendering
            # them again.
            previous_pages = {}
            for slide in self._raw_frames:
                verse_tag = slide[u'verseTag']
                if verse_tag in previous_pages and previous_pages[verse_tag][0] == slide[u'raw_slide']:
                    pages = previous_pages[verse_tag][1]
                else:
                    pages = self.renderer.format_slide(slide[u'raw_slide'], self)
                    previous_pages[verse_tag] = (slide[u'raw_slide'], pages)
                for page in pages:
                    page = page.replace(u'<br>', u'{br}')
                    html = expand_tags(cgi.escape(page.rstrip()))
                    self._display_frames.append({
                        u'title': clean_tags(page),
                        u'text': clean_tags(page.rstrip()),
                        u'html': html.replace(u'&amp;nbsp;', u'&nbsp;'),
                        u'verseTag': verse_tag
                    })
        elif self.service_item_type == ServiceItemType.Image or self.service_item_type == ServiceItemType.Command:
            pass
        else:
            log.error(u'Invalid value renderer: %s' % self.service_item_type)
        self.title = clean_tags(self.title)
        # The footer should never be None, but to be compatible with a few
        # nightly builds between 1.9.4 and 1.9.5, we have to correct this to
        # avoid tracebacks.
        if self.raw_footer is None:
            self.raw_footer = []
        self.foot_text = u'<br>'.join(filter(None, self.raw_footer))

    def add_from_image(self, path, title, background=None):
        """
        Add an image slide to the service item.

        ``path``
            The directory in which the image file is located.

        ``title``
            A title for the slide in the service item.
        """
        if background:
            self.image_border = background
        self.service_item_type = ServiceItemType.Image
        self._raw_frames.append({u'title': title, u'path': path})
        self.renderer.image_manager.addImage(path, ImageSource.ImagePlugin, self.image_border)
        self._new_item()

    def add_from_text(self, raw_slide, verse_tag=None):
        """
        Add a text slide to the service item.

        ``raw_slide``
            The raw text of the slide.
        """
        if verse_tag:
            verse_tag = verse_tag.upper()
        self.service_item_type = ServiceItemType.Text
        title = raw_slide[:30].split(u'\n')[0]
        self._raw_frames.append({u'title': title, u'raw_slide': raw_slide, u'verseTag': verse_tag})
        self._new_item()

    def add_from_command(self, path, file_name, image):
        """
        Add a slide from a command.

        ``path``
            The title of the slide in the service item.

        ``file_name``
            The title of the slide in the service item.

        ``image``
            The command of/for the slide.
        """
        self.service_item_type = ServiceItemType.Command
        self._raw_frames.append({u'title': file_name, u'image': image, u'path': path})
        self._new_item()

    def get_service_repr(self, lite_save):
        """
        This method returns some text which can be saved into the service
        file to represent this item.
        """
        service_header = {
            u'name': self.name,
            u'plugin': self.name,
            u'theme': self.theme,
            u'title': self.title,
            u'icon': self.icon,
            u'footer': self.raw_footer,
            u'type': self.service_item_type,
            u'audit': self.audit,
            u'notes': self.notes,
            u'from_plugin': self.from_plugin,
            u'capabilities': self.capabilities,
            u'search': self.search_string,
            u'data': self.data_string,
            u'xml_version': self.xml_version,
            u'start_time': self.start_time,
            u'end_time': self.end_time,
            u'media_length': self.media_length,
            u'background_audio': self.background_audio,
            u'theme_overwritten': self.theme_overwritten,
            u'will_auto_start': self.will_auto_start
        }
        service_data = []
        if self.service_item_type == ServiceItemType.Text:
            service_data = [slide for slide in self._raw_frames]
        elif self.service_item_type == ServiceItemType.Image:
            if lite_save:
                for slide in self._raw_frames:
                    service_data.append({u'title': slide[u'title'], u'path': slide[u'path']})
            else:
                service_data = [slide[u'title'] for slide in self._raw_frames]
        elif self.service_item_type == ServiceItemType.Command:
            for slide in self._raw_frames:
                service_data.append({u'title': slide[u'title'], u'image': slide[u'image'], u'path': slide[u'path']})
        return {u'header': service_header, u'data': service_data}

    def set_from_service(self, serviceitem, path=None):
        """
        This method takes a service item from a saved service file (passed
        from the ServiceManager) and extracts the data actually required.

        ``serviceitem``
            The item to extract data from.

        ``path``
            Defaults to *None*. This is the service manager path for things
            which have their files saved with them or None when the saved
            service is lite and the original file paths need to be preserved..
        """
        log.debug(u'set_from_service called with path %s' % path)
        header = serviceitem[u'serviceitem'][u'header']
        self.title = header[u'title']
        self.name = header[u'name']
        self.service_item_type = header[u'type']
        self.shortname = header[u'plugin']
        self.theme = header[u'theme']
        self.add_icon(header[u'icon'])
        self.raw_footer = header[u'footer']
        self.audit = header[u'audit']
        self.notes = header[u'notes']
        self.from_plugin = header[u'from_plugin']
        self.capabilities = header[u'capabilities']
        # Added later so may not be present in older services.
        self.search_string = header.get(u'search', u'')
        self.data_string = header.get(u'data', u'')
        self.xml_version = header.get(u'xml_version')
        self.start_time = header.get(u'start_time', 0)
        self.end_time = header.get(u'end_time', 0)
        self.media_length = header.get(u'media_length', 0)
        self.will_auto_start = header.get(u'will_auto_start', False)
        self.has_original_files = True
        if u'background_audio' in header:
            self.background_audio = []
            for filename in header[u'background_audio']:
                # Give them real file paths
                self.background_audio.append(os.path.join(path, filename))
        self.theme_overwritten = header.get(u'theme_overwritten', False)
        if self.service_item_type == ServiceItemType.Text:
            for slide in serviceitem[u'serviceitem'][u'data']:
                self._raw_frames.append(slide)
        elif self.service_item_type == ServiceItemType.Image:
            if path:
                self.has_original_files = False
                for text_image in serviceitem[u'serviceitem'][u'data']:
                    filename = os.path.join(path, text_image)
                    self.add_from_image(filename, text_image)
            else:
                for text_image in serviceitem[u'serviceitem'][u'data']:
                    self.add_from_image(text_image[u'path'], text_image[u'title'])
        elif self.service_item_type == ServiceItemType.Command:
            for text_image in serviceitem[u'serviceitem'][u'data']:
                if path:
<<<<<<< HEAD
                    self.has_original_files = False
=======
>>>>>>> 9d45c724
                    self.add_from_command(path, text_image[u'title'], text_image[u'image'])
                else:
                    self.add_from_command(text_image[u'path'], text_image[u'title'], text_image[u'image'])

        self._new_item()

    def get_display_title(self):
        """
        Returns the title of the service item.
        """
        if self.is_text():
            return self.title
        else:
            if ItemCapabilities.HasDetailedTitleDisplay in self.capabilities:
                return self._raw_frames[0][u'title']
            elif len(self._raw_frames) > 1:
                return self.title
            else:
                return self._raw_frames[0][u'title']

    def merge(self, other):
        """
        Updates the _uuid with the value from the original one
        The _uuid is unique for a given service item but this allows one to
        replace an original version.

        ``other``
            The service item to be merged with
        """
        self._uuid = other._uuid
        self.notes = other.notes
        self.temporary_edit = other.temporary_edit
        # Copy theme over if present.
        if other.theme is not None:
            self.theme = other.theme
            self._new_item()
        self.render()
        if self.is_capable(ItemCapabilities.HasBackgroundAudio):
            log.debug(self.background_audio)

    def __eq__(self, other):
        """
        Confirms the service items are for the same instance
        """
        if not other:
            return False
        return self._uuid == other._uuid

    def __ne__(self, other):
        """
        Confirms the service items are not for the same instance
        """
        return self._uuid != other._uuid

    def is_media(self):
        """
        Confirms if the ServiceItem is media
        """
        return ItemCapabilities.RequiresMedia in self.capabilities

    def is_command(self):
        """
        Confirms if the ServiceItem is a command
        """
        return self.service_item_type == ServiceItemType.Command

    def is_image(self):
        """
        Confirms if the ServiceItem is an image
        """
        return self.service_item_type == ServiceItemType.Image

    def uses_file(self):
        """
        Confirms if the ServiceItem uses a file
        """
        return self.service_item_type == ServiceItemType.Image or self.service_item_type == ServiceItemType.Command

    def is_text(self):
        """
        Confirms if the ServiceItem is text
        """
        return self.service_item_type == ServiceItemType.Text

    def set_media_length(self, length):
        """
        Stores the media length of the item

        ``length``
            The length of the media item
        """
        self.media_length = length
        if length > 0:
            self.add_capability(ItemCapabilities.HasVariableStartTime)

    def get_frames(self):
        """
        Returns the frames for the ServiceItem
        """
        if self.service_item_type == ServiceItemType.Text:
            return self._display_frames
        else:
            return self._raw_frames

    def get_rendered_frame(self, row):
        """
        Returns the correct frame for a given list and renders it if required.
        ``row``
            The service item slide to be returned
        """
        if self.service_item_type == ServiceItemType.Text:
            return self._display_frames[row][u'html'].split(u'\n')[0]
        elif self.service_item_type == ServiceItemType.Image:
            return self._raw_frames[row][u'path']
        else:
            return self._raw_frames[row][u'image']

    def get_frame_title(self, row=0):
        """
        Returns the title of the raw frame
        """
        try:
            return self._raw_frames[row][u'title']
        except IndexError:
            return u''

    def get_frame_path(self, row=0, frame=None):
        """
        Returns the path of the raw frame
        """
        if not frame:
            try:
                frame = self._raw_frames[row]
            except IndexError:
                return u''
        if self.is_image():
            path_from = frame[u'path']
        else:
            path_from = os.path.join(frame[u'path'], frame[u'title'])
        return path_from

    def remove_frame(self, frame):
        """
        Remove the specified frame from the item
        """
        if frame in self._raw_frames:
            self._raw_frames.remove(frame)

    def get_media_time(self):
        """
        Returns the start and finish time for a media item
        """
        start = None
        end = None
        if self.start_time != 0:
            start = unicode(translate('OpenLP.ServiceItem', '<strong>Start</strong>: %s')) % \
                unicode(datetime.timedelta(seconds=self.start_time))
        if self.media_length != 0:
            end = unicode(translate('OpenLP.ServiceItem', '<strong>Length</strong>: %s')) % \
                unicode(datetime.timedelta(seconds=self.media_length))
        if not start and not end:
            return u''
        elif start and not end:
            return start
        elif not start and end:
            return end
        else:
            return u'%s <br>%s' % (start, end)

    def update_theme(self, theme):
        """
        updates the theme in the service item

        ``theme``
            The new theme to be replaced in the service item
        """
        self.theme_overwritten = (theme == None)
        self.theme = theme
        self._new_item()
        self.render()

    def remove_invalid_frames(self, invalid_paths=None):
        """
        Remove invalid frames, such as ones where the file no longer exists.
        """
        if self.uses_file():
            for frame in self.get_frames():
                if self.get_frame_path(frame=frame) in invalid_paths:
                    self.remove_frame(frame)

    def missing_frames(self):
        """
        Returns if there are any frames in the service item
        """
        return not bool(self._raw_frames)

    def validate_item(self, suffix_list=None):
        """
        Validates a service item to make sure it is valid
        """
        self.is_valid = True
        for frame in self._raw_frames:
            if self.is_image() and not os.path.exists((frame[u'path'])):
                self.is_valid = False
            elif self.is_command():
                file = os.path.join(frame[u'path'],frame[u'title'])
                if not os.path.exists(file):
                    self.is_valid = False
                if suffix_list:
                    type = frame[u'title'].split(u'.')[-1]
                    if type.lower() not in suffix_list:
                        self.is_valid = False<|MERGE_RESOLUTION|>--- conflicted
+++ resolved
@@ -419,10 +419,7 @@
         elif self.service_item_type == ServiceItemType.Command:
             for text_image in serviceitem[u'serviceitem'][u'data']:
                 if path:
-<<<<<<< HEAD
                     self.has_original_files = False
-=======
->>>>>>> 9d45c724
                     self.add_from_command(path, text_image[u'title'], text_image[u'image'])
                 else:
                     self.add_from_command(text_image[u'path'], text_image[u'title'], text_image[u'image'])
