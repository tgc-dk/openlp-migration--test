--- conflicted
+++ resolved
@@ -290,11 +290,7 @@
     if u'context' in kwargs:
         action.setShortcutContext(kwargs.pop(u'context'))
     if kwargs.get(u'triggers'):
-<<<<<<< HEAD
-        QtCore.QObject.connect(action, QtCore.SIGNAL(u'triggered(bool)'), kwargs.pop(u'triggers'))
-=======
         action.triggered.connect(kwargs.pop(u'triggers'))
->>>>>>> 3b9fe00e
     for key in kwargs.keys():
         if key not in [u'text', u'icon', u'tooltip', u'statustip', u'checked', u'can_shortcuts',
                 u'category', u'triggers']:
