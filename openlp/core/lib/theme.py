--- conflicted
+++ resolved
@@ -525,17 +525,13 @@
         elif field in integer_list:
             setattr(self, tag, int(value))
         else:
-<<<<<<< HEAD
             # make string value unicode
             if not isinstance(value, unicode):
                 value = unicode(str(value), u'utf-8')
-            setattr(self, tag, unicode(value).strip().lstrip())
-=======
             # None means an empty string so lets have one.
             if value == u'None':
                 value = u''
-            setattr(self, master + field, unicode(value))
->>>>>>> 21dbf51a
+            setattr(self, tag, unicode(value).strip().lstrip())
 
     def __str__(self):
         """
