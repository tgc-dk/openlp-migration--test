--- conflicted
+++ resolved
@@ -90,85 +90,6 @@
     Next = 3
 
 
-<<<<<<< HEAD
-class Settings(QtCore.QSettings):
-    """
-    Class to wrap QSettings.
-
-    * Exposes all the methods of QSettings.
-    * Adds functionality for OpenLP Portable. If the ``defaultFormat`` is set to
-    ``IniFormat``, and the path to the Ini file is set using ``setFilename``,
-    then the Settings constructor (without any arguments) will create a Settings
-    object for accessing settings stored in that Ini file.
-    """
-    __filePath__ = u''
-
-    @staticmethod
-    def setFilename(iniFile):
-        """
-        Sets the complete path to an Ini file to be used by Settings objects.
-
-        Does not affect existing Settings objects.
-        """
-        Settings.__filePath__ = iniFile
-
-    def __init__(self, *args):
-        if not args and Settings.__filePath__ and Settings.defaultFormat() == Settings.IniFormat:
-            QtCore.QSettings.__init__(self, Settings.__filePath__, Settings.IniFormat)
-        else:
-            QtCore.QSettings.__init__(self, *args)
-
-    def value(self, key, defaultValue):
-        """
-        Returns the value for the given ``key``. The returned ``value`` is
-        of the same type as the ``defaultValue``.
-
-        ``key``
-            The key to return the value from.
-
-        ``defaultValue``
-            The value to be returned if the given ``key`` is not present in the
-            config. Note, the ``defaultValue``'s type defines the type the
-            returned is converted to. In other words, if the ``defaultValue`` is
-            a boolean, then the returned value will be converted to a boolean.
-
-            **Note**, this method only converts a few types and might need to be
-            extended if a certain type is missing!
-        """
-        # Check for none as u'' is passed as default and is valid! This is
-        # needed because the settings export does not know the default values,
-        # thus just passes None.
-        if defaultValue is None and not super(Settings, self).contains(key):
-            return None
-        setting =  super(Settings, self).value(key, defaultValue)
-        # On OS X (and probably on other platforms too) empty value from QSettings
-        # is represented as type PyQt4.QtCore.QPyNullVariant. This type has to be
-        # converted to proper 'None' Python type.
-        if isinstance(setting, QtCore.QPyNullVariant) and setting.isNull():
-            setting = None
-        # Handle 'None' type (empty value) properly.
-        if setting is None:
-            # An empty string saved to the settings results in a None type being
-            # returned. Convert it to empty unicode string.
-            if isinstance(defaultValue, unicode):
-                return u''
-            # An empty list saved to the settings results in a None type being
-            # returned.
-            else:
-                return []
-        # Convert the setting to the correct type.
-        if isinstance(defaultValue, bool):
-            if isinstance(setting, bool):
-                return setting
-            # Sometimes setting is string instead of a boolean.
-            return setting == u'true'
-        if isinstance(defaultValue, int):
-            return int(setting)
-        return setting
-
-
-=======
->>>>>>> fcec9cec
 def translate(context, text, comment=None,
     encoding=QtCore.QCoreApplication.CodecForTr, n=-1,
     translate=QtCore.QCoreApplication.translate):
@@ -461,11 +382,8 @@
             u'Locale list separator: start') % (stringlist[0], merged)
 
 
-<<<<<<< HEAD
 from registry import Registry
-=======
 from uistrings import UiStrings
->>>>>>> fcec9cec
 from eventreceiver import Receiver
 from screen import ScreenList
 from settings import Settings
