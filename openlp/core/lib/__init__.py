# -*- coding: utf-8 -*-
# vim: autoindent shiftwidth=4 expandtab textwidth=80 tabstop=4 softtabstop=4

###############################################################################
# OpenLP - Open Source Lyrics Projection                                      #
# --------------------------------------------------------------------------- #
# Copyright (c) 2008-2011 Raoul Snyman                                        #
# Portions copyright (c) 2008-2011 Tim Bentley, Gerald Britton, Jonathan      #
# Corwin, Michael Gorven, Scott Guerrieri, Matthias Hub, Meinert Jordan,      #
# Armin Köhler, Joshua Miller, Stevan Pettit, Andreas Preikschat, Mattias     #
# Põldaru, Christian Richter, Philip Ridout, Simon Scudder, Jeffrey Smith,    #
# Maikel Stuivenberg, Martin Thompson, Jon Tibble, Frode Woldsund             #
# --------------------------------------------------------------------------- #
# This program is free software; you can redistribute it and/or modify it     #
# under the terms of the GNU General Public License as published by the Free  #
# Software Foundation; version 2 of the License.                              #
#                                                                             #
# This program is distributed in the hope that it will be useful, but WITHOUT #
# ANY WARRANTY; without even the implied warranty of MERCHANTABILITY or       #
# FITNESS FOR A PARTICULAR PURPOSE. See the GNU General Public License for    #
# more details.                                                               #
#                                                                             #
# You should have received a copy of the GNU General Public License along     #
# with this program; if not, write to the Free Software Foundation, Inc., 59  #
# Temple Place, Suite 330, Boston, MA 02111-1307 USA                          #
###############################################################################
"""
The :mod:`lib` module contains most of the components and libraries that make
OpenLP work.
"""
import logging
import os.path
import types

from PyQt4 import QtCore, QtGui

log = logging.getLogger(__name__)

def translate(context, text, comment=None,
    encoding=QtCore.QCoreApplication.CodecForTr, n=-1,
    translate=QtCore.QCoreApplication.translate):
    """
    A special shortcut method to wrap around the Qt4 translation functions.
    This abstracts the translation procedure so that we can change it if at a
    later date if necessary, without having to redo the whole of OpenLP.

    ``context``
        The translation context, used to give each string a context or a
        namespace.

    ``text``
        The text to put into the translation tables for translation.

    ``comment``
        An identifying string for when the same text is used in different roles
        within the same context.
    """
    return translate(context, text, comment, encoding, n)

def get_text_file_string(text_file):
    """
    Open a file and return its content as unicode string. If the supplied file
    name is not a file then the function returns False. If there is an error
    loading the file or the content can't be decoded then the function will
    return None.

    ``textfile``
        The name of the file.
    """
    if not os.path.isfile(text_file):
        return False
    file_handle = None
    content_string = None
    try:
        file_handle = open(text_file, u'r')
        content = file_handle.read()
        content_string = content.decode(u'utf-8')
    except (IOError, UnicodeError):
        log.exception(u'Failed to open text file %s' % text_file)
    finally:
        if file_handle:
            file_handle.close()
    return content_string

def str_to_bool(stringvalue):
    """
    Convert a string version of a boolean into a real boolean.

    ``stringvalue``
        The string value to examine and convert to a boolean type.
    """
    if isinstance(stringvalue, bool):
        return stringvalue
    return unicode(stringvalue).strip().lower() in (u'true', u'yes', u'y')

def build_icon(icon):
    """
    Build a QIcon instance from an existing QIcon, a resource location, or a
    physical file location. If the icon is a QIcon instance, that icon is
    simply returned. If not, it builds a QIcon instance from the resource or
    file name.

    ``icon``
        The icon to build. This can be a QIcon, a resource string in the form
        ``:/resource/file.png``, or a file location like ``/path/to/file.png``.
    """
    button_icon = QtGui.QIcon()
    if isinstance(icon, QtGui.QIcon):
        button_icon = icon
    elif isinstance(icon, basestring):
        if icon.startswith(u':/'):
            button_icon.addPixmap(QtGui.QPixmap(icon), QtGui.QIcon.Normal,
                QtGui.QIcon.Off)
        else:
            button_icon.addPixmap(QtGui.QPixmap.fromImage(QtGui.QImage(icon)),
                QtGui.QIcon.Normal, QtGui.QIcon.Off)
    elif isinstance(icon, QtGui.QImage):
        button_icon.addPixmap(QtGui.QPixmap.fromImage(icon),
            QtGui.QIcon.Normal, QtGui.QIcon.Off)
    return button_icon

def image_to_byte(image):
    """
    Resize an image to fit on the current screen for the web and returns
    it as a byte stream.

    ``image``
        The image to converted.
    """
    log.debug(u'image_to_byte - start')
    byte_array = QtCore.QByteArray()
    # use buffer to store pixmap into byteArray
    buffie = QtCore.QBuffer(byte_array)
    buffie.open(QtCore.QIODevice.WriteOnly)
    image.save(buffie, "PNG")
    log.debug(u'image_to_byte - end')
    # convert to base64 encoding so does not get missed!
    return byte_array.toBase64()

def resize_image(image_path, width, height, background=QtCore.Qt.black):
    """
    Resize an image to fit on the current screen.

    ``image_path``
        The path to the image to resize.

    ``width``
        The new image width.

    ``height``
        The new image height.

    ``background``
        The background colour defaults to black.
    """
    log.debug(u'resize_image - start')
    reader = QtGui.QImageReader(image_path)
    # The image's ratio.
    image_ratio = float(reader.size().width()) / float(reader.size().height())
    resize_ratio = float(width) / float(height)
    # Figure out the size we want to resize the image to (keep aspect ratio).
    if image_ratio == resize_ratio:
        size = QtCore.QSize(width, height)
    elif image_ratio < resize_ratio:
        # Use the image's height as reference for the new size.
        size = QtCore.QSize(image_ratio * height, height)
    else:
        # Use the image's width as reference for the new size.
        size = QtCore.QSize(width, 1 / (image_ratio / width))
    reader.setScaledSize(size)
    preview = reader.read()
    if image_ratio == resize_ratio:
        # We neither need to centre the image nor add "bars" to the image.
        return preview
    realw = preview.width()
    realh = preview.height()
    # and move it to the centre of the preview space
    new_image = QtGui.QImage(width, height,
        QtGui.QImage.Format_ARGB32_Premultiplied)
    painter = QtGui.QPainter(new_image)
    painter.fillRect(new_image.rect(), background)
    painter.drawImage((width - realw) / 2, (height - realh) / 2, preview)
    return new_image

def check_item_selected(list_widget, message):
    """
    Check if a list item is selected so an action may be performed on it

    ``list_widget``
        The list to check for selected items

    ``message``
        The message to give the user if no item is selected
    """
    if not list_widget.selectedIndexes():
        QtGui.QMessageBox.information(list_widget.parent(),
            translate('OpenLP.MediaManagerItem', 'No Items Selected'), message)
        return False
    return True

def clean_tags(text):
    """
    Remove Tags from text for display
    """
    text = text.replace(u'<br>', u'\n')
    text = text.replace(u'{br}', u'\n')
    text = text.replace(u'&nbsp;', u' ')
    for tag in FormattingTags.get_html_tags():
        text = text.replace(tag[u'start tag'], u'')
        text = text.replace(tag[u'end tag'], u'')
    return text

def expand_tags(text):
    """
    Expand tags HTML for display
    """
    for tag in FormattingTags.get_html_tags():
        text = text.replace(tag[u'start tag'], tag[u'start html'])
        text = text.replace(tag[u'end tag'], tag[u'end html'])
    return text

def check_directory_exists(dir):
    """
    Check a theme directory exists and if not create it

    ``dir``
        Theme directory to make sure exists
    """
    log.debug(u'check_directory_exists %s' % dir)
    try:
        if not os.path.exists(dir):
            os.makedirs(dir)
    except IOError:
        pass

from eventreceiver import Receiver
from listwidgetwithdnd import ListWidgetWithDnD
<<<<<<< HEAD
from displaytags import DisplayTags
=======
from formattingtags import FormattingTags
from eventreceiver import Receiver
>>>>>>> dd3daa05
from spelltextedit import SpellTextEdit
from settingsmanager import SettingsManager
from plugin import PluginStatus, StringContent, Plugin
from pluginmanager import PluginManager
from settingstab import SettingsTab
from serviceitem import ServiceItem
from serviceitem import ServiceItemType
from serviceitem import ItemCapabilities
from htmlbuilder import build_html, build_lyrics_format_css, \
    build_lyrics_outline_css
from toolbar import OpenLPToolbar
from dockwidget import OpenLPDockWidget
from imagemanager import ImageManager
from renderer import Renderer
from mediamanageritem import MediaManagerItem
from openlp.core.utils.actions import ActionList<|MERGE_RESOLUTION|>--- conflicted
+++ resolved
@@ -235,12 +235,7 @@
 
 from eventreceiver import Receiver
 from listwidgetwithdnd import ListWidgetWithDnD
-<<<<<<< HEAD
-from displaytags import DisplayTags
-=======
 from formattingtags import FormattingTags
-from eventreceiver import Receiver
->>>>>>> dd3daa05
 from spelltextedit import SpellTextEdit
 from settingsmanager import SettingsManager
 from plugin import PluginStatus, StringContent, Plugin
