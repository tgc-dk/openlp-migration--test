# -*- coding: utf-8 -*-
# vim: autoindent shiftwidth=4 expandtab textwidth=80 tabstop=4 softtabstop=4

###############################################################################
# OpenLP - Open Source Lyrics Projection                                      #
# --------------------------------------------------------------------------- #
# Copyright (c) 2008-2011 Raoul Snyman                                        #
# Portions copyright (c) 2008-2011 Tim Bentley, Gerald Britton, Jonathan      #
# Corwin, Michael Gorven, Scott Guerrieri, Matthias Hub, Meinert Jordan,      #
# Armin Köhler, Joshua Miller, Stevan Pettit, Andreas Preikschat, Mattias     #
# Põldaru, Christian Richter, Philip Ridout, Simon Scudder, Jeffrey Smith,    #
# Maikel Stuivenberg, Martin Thompson, Jon Tibble, Frode Woldsund             #
# --------------------------------------------------------------------------- #
# This program is free software; you can redistribute it and/or modify it     #
# under the terms of the GNU General Public License as published by the Free  #
# Software Foundation; version 2 of the License.                              #
#                                                                             #
# This program is distributed in the hope that it will be useful, but WITHOUT #
# ANY WARRANTY; without even the implied warranty of MERCHANTABILITY or       #
# FITNESS FOR A PARTICULAR PURPOSE. See the GNU General Public License for    #
# more details.                                                               #
#                                                                             #
# You should have received a copy of the GNU General Public License along     #
# with this program; if not, write to the Free Software Foundation, Inc., 59  #
# Temple Place, Suite 330, Boston, MA 02111-1307 USA                          #
###############################################################################

import logging

from PyQt4 import QtWebKit

from openlp.core.lib.theme import BackgroundType, BackgroundGradientType, \
    VerticalType, HorizontalType

log = logging.getLogger(__name__)

# FIXME: Add html5 doctype. However, do not break theme gradients.
HTMLSRC = u"""
<html>
<head>
<title>OpenLP Display</title>
<style>
*{
    margin: 0;
    padding: 0;
    border: 0;
    overflow: hidden;
}
body {
    %s;
}
.size {
    position: absolute;
    left: 0px;
    top: 0px;
    width: %spx;
    height: %spx;
}
#black {
    z-index: 8;
    background-color: black;
    display: none;
}
#bgimage {
    z-index: 1;
}
#image {
    z-index: 2;
}
<<<<<<< HEAD
%s
=======
#video1 {
    z-index: 3;
}
#video2 {
    z-index: 3;
}
>>>>>>> 8d8bba8e
#alert {
    position: absolute;
    left: 0px;
    top: 0px;
    z-index: 10;
    %s
}
#footer {
    position: absolute;
    z-index: 6;
    %s
}
/* lyric css */
%s
sup {
    font-size: 0.6em;
    vertical-align: top;
    position: relative;
    top: -0.3em;
}
</style>
<script>
    var timer = null;
    var transition = %s;
    %s

    function show_image(src){
        var img = document.getElementById('image');
        img.src = src;
        if(src == '')
            img.style.display = 'none';
        else
            img.style.display = 'block';
    }

    function show_blank(state){
        var black = 'none';
        var lyrics = '';
        var pause = false;
        switch(state){
            case 'theme':
                lyrics = 'hidden';
                pause = true;
                break;
            case 'black':
                black = 'block';
                pause = true;
                break;
            case 'desktop':
                pause = true;
                break;
        }
        document.getElementById('black').style.display = black;
        document.getElementById('lyricsmain').style.visibility = lyrics;
        document.getElementById('image').style.visibility = lyrics;
        outline = document.getElementById('lyricsoutline')
        if(outline!=null)
            outline.style.visibility = lyrics;
        shadow = document.getElementById('lyricsshadow')
        if(shadow!=null)
            shadow.style.visibility = lyrics;
        document.getElementById('footer').style.visibility = lyrics;
        var vid = document.getElementById('video');
        if(vid.src != ''){
            if(pause)
                vid.pause();
            else
                vid.play();
        }
    }

    function show_alert(alerttext, position){
        var text = document.getElementById('alert');
        text.innerHTML = alerttext;
        if(alerttext == '') {
            text.style.visibility = 'hidden';
            return 0;
        }
        if(position == ''){
            position = getComputedStyle(text, '').verticalAlign;
        }
        switch(position)
        {
            case 'top':
                text.style.top = '0px';
                break;
            case 'middle':
                text.style.top = ((window.innerHeight - text.clientHeight) / 2)
                    + 'px';
                break;
            case 'bottom':
                text.style.top = (window.innerHeight - text.clientHeight)
                    + 'px';
                break;
        }
        text.style.visibility = 'visible';
        return text.clientHeight;
    }

    function show_footer(footertext){
        document.getElementById('footer').innerHTML = footertext;
    }

    function show_text(newtext){
        var match = /-webkit-text-fill-color:[^;\"]+/gi;
        if(timer != null)
            clearTimeout(timer);
        text_fade('lyricsmain', newtext);
        text_fade('lyricsoutline', newtext);
        text_fade('lyricsshadow', newtext.replace(match, ""));
        if(text_opacity()==1) return;
        timer = setTimeout(function(){
            show_text(newtext);
        }, 100);
    }

    function text_fade(id, newtext){
        /*
        Using -webkit-transition: opacity 1s linear; would have been preferred
        but it isn't currently quick enough when animating multiple layers of
        large areas of large text. Therefore do it manually as best we can.
        Hopefully in the future we can revisit and do more interesting
        transitions using -webkit-transition and -webkit-transform.
        However we need to ensure interrupted transitions (quickly change 2
        slides) still looks pretty and is zippy.
        */
        var text = document.getElementById(id);
        if(text==null) return;
        if(!transition){
            text.innerHTML = newtext;
            return;
        }
        if(newtext==text.innerHTML){
            text.style.opacity = parseFloat(text.style.opacity) + 0.3;
            if(text.style.opacity>0.7)
                text.style.opacity = 1;
        } else {
            text.style.opacity = parseFloat(text.style.opacity) - 0.3;
            if(text.style.opacity<=0.1){
                text.innerHTML = newtext;
            }
        }
    }

    function text_opacity(){
        var text = document.getElementById('lyricsmain');
        return getComputedStyle(text, '').opacity;
    }

    function show_text_complete(){
        return (text_opacity()==1);
    }

</script>
</head>
<body>
<img id="bgimage" class="size" %s />
<img id="image" class="size" %s />
%s
%s
<div id="footer" class="footer"></div>
<div id="black" class="size"></div>
<div id="alert" style="visibility:hidden"></div>
</body>
</html>
"""

def build_html(item, screen, alert, islive, background, plugins=None, \
    image=None):
    """
    Build the full web paged structure for display

    ``item``
        Service Item to be displayed

    ``screen``
        Current display information

    ``alert``
        Alert display display information

    ``islive``
        Item is going live, rather than preview/theme building

    ``background``
        Theme background image - bytes

    ``plugins``
        access to the plugins

    ``image``
        Image media item - bytes
    """
    width = screen[u'size'].width()
    height = screen[u'size'].height()
    theme = item.themedata
    webkitvers = webkit_version()
    # Image generated and poked in
    if background:
        bgimage_src = u'src="data:image/png;base64,%s"' % background
    elif item.bg_image_bytes:
        bgimage_src = u'src="data:image/png;base64,%s"' % item.bg_image_bytes
    else:
        bgimage_src = u'style="display:none;"'
    if image:
        image_src = u'src="data:image/png;base64,%s"' % image
    else:
        image_src = u'style="display:none;"'
    plugin_css = u''
    plugin_js = u''
    plugin_html = u''
    if plugins:
        for plugin in plugins:
            plugin_css += plugin.getDisplayCss()
            plugin_js += plugin.getDisplayJavascript()
            plugin_html += plugin.getDisplayHtml()
    html = HTMLSRC % (build_background_css(item, width, height),
        width, height,
        plugin_css,
        build_alert_css(alert, width),
        build_footer_css(item, height),
        build_lyrics_css(item, webkitvers),
        u'true' if theme and theme.display_slide_transition and islive \
            else u'false',
        plugin_js,
        bgimage_src, image_src,
        plugin_html,
        build_lyrics_html(item, webkitvers))
    return html

def webkit_version():
    """
    Return the Webkit version in use.
    Note method added relatively recently, so return 0 if prior to this
    """
    try:
        webkitvers = float(QtWebKit.qWebKitVersion())
        log.debug(u'Webkit version = %s' % webkitvers)
    except AttributeError:
        webkitvers = 0
    return webkitvers

def build_background_css(item, width, height):
    """
    Build the background css

    ``item``
        Service Item containing theme and location information

    """
    width = int(width) / 2
    theme = item.themedata
    background = u'background-color: black'
    if theme:
        if theme.background_type == \
            BackgroundType.to_string(BackgroundType.Solid):
            background = u'background-color: %s' % theme.background_color
        else:
            if theme.background_direction == BackgroundGradientType.to_string \
                (BackgroundGradientType.Horizontal):
                background = \
                    u'background: ' \
                    u'-webkit-gradient(linear, left top, left bottom, ' \
                    'from(%s), to(%s))' % (theme.background_start_color,
                    theme.background_end_color)
            elif theme.background_direction == \
                BackgroundGradientType.to_string( \
                BackgroundGradientType.LeftTop):
                background = \
                    u'background: ' \
                    u'-webkit-gradient(linear, left top, right bottom, ' \
                    'from(%s), to(%s))' % (theme.background_start_color,
                    theme.background_end_color)
            elif theme.background_direction == \
                BackgroundGradientType.to_string \
                (BackgroundGradientType.LeftBottom):
                background = \
                    u'background: ' \
                    u'-webkit-gradient(linear, left bottom, right top, ' \
                    'from(%s), to(%s))' % (theme.background_start_color,
                    theme.background_end_color)
            elif theme.background_direction == \
                BackgroundGradientType.to_string \
                (BackgroundGradientType.Vertical):
                background = \
                    u'background: -webkit-gradient(linear, left top, ' \
                    u'right top, from(%s), to(%s))' % \
                    (theme.background_start_color, theme.background_end_color)
            else:
                background = \
                    u'background: -webkit-gradient(radial, %s 50%%, 100, %s ' \
                    u'50%%, %s, from(%s), to(%s))' % (width, width, width,
                    theme.background_start_color, theme.background_end_color)
    return background

def build_lyrics_css(item, webkitvers):
    """
    Build the lyrics display css

    ``item``
        Service Item containing theme and location information

    ``webkitvers``
        The version of qtwebkit we're using

    """
    style = u"""
.lyricstable {
    z-index: 5;
    position: absolute;
    display: table;
    %s
}
.lyricscell {
    display: table-cell;
    word-wrap: break-word;
    %s
}
.lyricsmain {
%s
}
.lyricsoutline {
%s
}
.lyricsshadow {
%s
}
    """
    theme = item.themedata
    lyricstable = u''
    lyrics = u''
    lyricsmain = u''
    outline = u''
    shadow = u''
    if theme and item.main:
        lyricstable = u'left: %spx; top: %spx;' % (item.main.x(), item.main.y())
        lyrics = build_lyrics_format_css(theme, item.main.width(),
            item.main.height())
        # For performance reasons we want to show as few DIV's as possible,
        # especially when animating/transitions.
        # However some bugs in older versions of qtwebkit mean we need to
        # perform workarounds and add extra divs. Only do these when needed.
        #
        # Before 533.3 the webkit-text-fill colour wasn't displayed, only the
        # stroke (outline) color. So put stroke layer underneath the main text.
        #
        # Up to 534.3 the webkit-text-stroke was sometimes out of alignment
        # with the fill, or normal text. letter-spacing=1 is workaround
        # https://bugs.webkit.org/show_bug.cgi?id=44403
        #
        # Up to 534.3 the text-shadow didn't get displayed when
        # webkit-text-stroke was used. So use an offset text layer underneath.
        # https://bugs.webkit.org/show_bug.cgi?id=19728
        if webkitvers >= 533.3:
            lyricsmain += build_lyrics_outline_css(theme)
        else:
            outline = build_lyrics_outline_css(theme)
        if theme.font_main_shadow:
            if theme.font_main_outline and webkitvers <= 534.3:
                shadow = u'padding-left: %spx; padding-top: %spx;' % \
                    (int(theme.font_main_shadow_size) +
                    (int(theme.font_main_outline_size) * 2),
                    theme.font_main_shadow_size)
                shadow += build_lyrics_outline_css(theme, True)
            else:
                lyricsmain += u' text-shadow: %s %spx %spx;' % \
                    (theme.font_main_shadow_color, theme.font_main_shadow_size,
                    theme.font_main_shadow_size)
    lyrics_css = style % (lyricstable, lyrics, lyricsmain, outline, shadow)
    return lyrics_css

def build_lyrics_outline_css(theme, is_shadow=False):
    """
    Build the css which controls the theme outline
    Also used by renderer for splitting verses

    ``theme``
        Object containing theme information

    ``is_shadow``
        If true, use the shadow colors instead
    """
    if theme.font_main_outline:
        size = float(theme.font_main_outline_size) / 16
        if is_shadow:
            fill_color = theme.font_main_shadow_color
            outline_color = theme.font_main_shadow_color
        else:
            fill_color = theme.font_main_color
            outline_color = theme.font_main_outline_color
        return u' -webkit-text-stroke: %sem %s; ' \
            u'-webkit-text-fill-color: %s; ' % (size, outline_color, fill_color)
    else:
        return u''

def build_lyrics_format_css(theme, width, height):
    """
    Build the css which controls the theme format
    Also used by renderer for splitting verses

    ``theme``
        Object containing theme information

    ``width``
        Width of the lyrics block

    ``height``
        Height of the lyrics block

    """
    align = HorizontalType.Names[theme.display_horizontal_align]
    valign = VerticalType.Names[theme.display_vertical_align]
    if theme.font_main_outline:
        left_margin = int(theme.font_main_outline_size) * 2
    else:
        left_margin = 0
    lyrics = u'white-space:pre-wrap; word-wrap: break-word; ' \
        'text-align: %s; vertical-align: %s; font-family: %s; ' \
        'font-size: %spt; color: %s; line-height: %d%%; margin: 0;' \
        'padding: 0; padding-left: %spx; width: %spx; height: %spx; ' % \
        (align, valign, theme.font_main_name, theme.font_main_size,
        theme.font_main_color, 100 + int(theme.font_main_line_adjustment),
        left_margin, width, height)
    if theme.font_main_outline:
        if webkit_version() <= 534.3:
            lyrics += u' letter-spacing: 1px;'
    if theme.font_main_italics:
        lyrics += u' font-style:italic; '
    if theme.font_main_bold:
        lyrics += u' font-weight:bold; '
    return lyrics

def build_lyrics_html(item, webkitvers):
    """
    Build the HTML required to show the lyrics

    ``item``
        Service Item containing theme and location information

    ``webkitvers``
        The version of qtwebkit we're using
    """
    # Bugs in some versions of QtWebKit mean we sometimes need additional
    # divs for outline and shadow, since the CSS doesn't work.
    # To support vertical alignment middle and bottom, nested div's using
    # display:table/display:table-cell are required for each lyric block.
    lyrics = u''
    theme = item.themedata
    if webkitvers <= 534.3 and theme and theme.font_main_outline:
        lyrics += u'<div class="lyricstable">' \
            u'<div id="lyricsshadow" style="opacity:1" ' \
            u'class="lyricscell lyricsshadow"></div></div>'
        if webkitvers < 533.3:
            lyrics += u'<div class="lyricstable">' \
                u'<div id="lyricsoutline" style="opacity:1" ' \
                u'class="lyricscell lyricsoutline"></div></div>'
    lyrics += u'<div class="lyricstable">' \
        u'<div id="lyricsmain" style="opacity:1" ' \
        u'class="lyricscell lyricsmain"></div></div>'
    return lyrics

def build_footer_css(item, height):
    """
    Build the display of the item footer

    ``item``
        Service Item to be processed.
    """
    style = u"""
    left: %spx;
    bottom: %spx;
    width: %spx;
    font-family: %s;
    font-size: %spt;
    color: %s;
    text-align: left;
    white-space: nowrap;
    """
    theme = item.themedata
    if not theme or not item.footer:
        return u''
    bottom = height - int(item.footer.y()) - int(item.footer.height())
    lyrics_html = style % (item.footer.x(), bottom,
        item.footer.width(), theme.font_footer_name,
        theme.font_footer_size, theme.font_footer_color)
    return lyrics_html

def build_alert_css(alertTab, width):
    """
    Build the display of the footer

    ``alertTab``
        Details from the Alert tab for fonts etc
    """
    style = u"""
    width: %spx;
    vertical-align: %s;
    font-family: %s;
    font-size: %spt;
    color: %s;
    background-color: %s;
    """
    if not alertTab:
        return u''
    align = VerticalType.Names[alertTab.location]
    alert = style % (width, align, alertTab.font_face, alertTab.font_size,
        alertTab.font_color, alertTab.bg_color)
    return alert<|MERGE_RESOLUTION|>--- conflicted
+++ resolved
@@ -67,16 +67,7 @@
 #image {
     z-index: 2;
 }
-<<<<<<< HEAD
-%s
-=======
-#video1 {
-    z-index: 3;
-}
-#video2 {
-    z-index: 3;
-}
->>>>>>> 8d8bba8e
+%s
 #alert {
     position: absolute;
     left: 0px;
