--- conflicted
+++ resolved
@@ -32,11 +32,7 @@
 from PyQt4 import QtGui, QtCore, QtWebKit
 
 from openlp.core.lib import ServiceItem, expand_tags, build_lyrics_format_css, build_lyrics_outline_css, Receiver, \
-<<<<<<< HEAD
-    ItemCapabilities, FormattingTags, ImageSource, Registry
-=======
-    ItemCapabilities, FormattingTags, ImageSource, ScreenList
->>>>>>> fcec9cec
+    ItemCapabilities, FormattingTags, ImageSource, Registry, ScreenList
 from openlp.core.lib.theme import ThemeLevel
 from openlp.core.ui import MainDisplay
 
