--- conflicted
+++ resolved
@@ -380,25 +380,17 @@
                 // returned value).
                 return main.offsetHeight;
             }
-<<<<<<< HEAD
-            </script><style>*{margin: 0; padding: 0; border: 0;}
-            #main {position: absolute; top: 0px; %s %s} %s</style></head><body>
-            <div id="main"></div></body></html>""" % \
-            (build_lyrics_format_css(theme_data, self.page_width, self.page_height),
-             build_lyrics_outline_css(theme_data), build_chords_css())
-        self.web.setHtml(html)
-=======
             </script>
             <style>
                 *{margin: 0; padding: 0; border: 0;}
-                #main {position: absolute; top: 0px; ${format_css} ${outline_css}}
+                #main {position: absolute; top: 0px; ${format_css} ${outline_css}} ${chords_css}
             </style></head>
             <body><div id="main"></div></body></html>""")
         self.web.setHtml(html.substitute(format_css=build_lyrics_format_css(theme_data,
                                                                             self.page_width,
                                                                             self.page_height),
-                                         outline_css=build_lyrics_outline_css(theme_data)))
->>>>>>> 7a9c9283
+                                         outline_css=build_lyrics_outline_css(theme_data),
+                                         chords_css=build_chords_css()))
         self.empty_height = self.web_frame.contentsSize().height()
 
     def _paginate_slide(self, lines, line_end):
