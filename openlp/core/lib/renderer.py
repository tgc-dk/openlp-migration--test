# -*- coding: utf-8 -*-
# vim: autoindent shiftwidth=4 expandtab textwidth=80 tabstop=4 softtabstop=4

###############################################################################
# OpenLP - Open Source Lyrics Projection                                      #
# --------------------------------------------------------------------------- #
# Copyright (c) 2008-2011 Raoul Snyman                                        #
# Portions copyright (c) 2008-2011 Tim Bentley, Gerald Britton, Jonathan      #
# Corwin, Michael Gorven, Scott Guerrieri, Matthias Hub, Meinert Jordan,      #
# Armin Köhler, Joshua Miller, Stevan Pettit, Andreas Preikschat, Mattias     #
# Põldaru, Christian Richter, Philip Ridout, Simon Scudder, Jeffrey Smith,    #
# Maikel Stuivenberg, Martin Thompson, Jon Tibble, Frode Woldsund             #
# --------------------------------------------------------------------------- #
# This program is free software; you can redistribute it and/or modify it     #
# under the terms of the GNU General Public License as published by the Free  #
# Software Foundation; version 2 of the License.                              #
#                                                                             #
# This program is distributed in the hope that it will be useful, but WITHOUT #
# ANY WARRANTY; without even the implied warranty of MERCHANTABILITY or       #
# FITNESS FOR A PARTICULAR PURPOSE. See the GNU General Public License for    #
# more details.                                                               #
#                                                                             #
# You should have received a copy of the GNU General Public License along     #
# with this program; if not, write to the Free Software Foundation, Inc., 59  #
# Temple Place, Suite 330, Boston, MA 02111-1307 USA                          #
###############################################################################

import logging

from PyQt4 import QtCore, QtWebKit

from openlp.core.lib import ServiceItem, expand_tags, \
    build_lyrics_format_css, build_lyrics_outline_css, Receiver, \
    ItemCapabilities
from openlp.core.lib.theme import ThemeLevel
from openlp.core.ui import MainDisplay, ScreenList

log = logging.getLogger(__name__)

VERSE = u'The Lord said to {r}Noah{/r}: \n' \
    'There\'s gonna be a {su}floody{/su}, {sb}floody{/sb}\n' \
    'The Lord said to {g}Noah{/g}:\n' \
    'There\'s gonna be a {st}floody{/st}, {it}floody{/it}\n' \
    'Get those children out of the muddy, muddy \n' \
    '{r}C{/r}{b}h{/b}{bl}i{/bl}{y}l{/y}{g}d{/g}{pk}' \
    'r{/pk}{o}e{/o}{pp}n{/pp} of the Lord\n'
FOOTER = [u'Arky Arky (Unknown)', u'Public Domain', u'CCLI 123456']

HTML_END = u'</div></body></html>'

class Renderer(object):
    """
    Class to pull all Renderer interactions into one place. The plugins will
    call helper methods to do the rendering but this class will provide
    display defense code.
    """
    log.info(u'Renderer Loaded')

<<<<<<< HEAD
    def __init__(self, image_manager, theme_manager, plugins):
=======
    def __init__(self, imageManager, themeManager):
>>>>>>> 8d8bba8e
        """
        Initialise the render manager.

    ``imageManager``
        A ImageManager instance which takes care of e. g. caching and resizing
        images.

    ``themeManager``
        The ThemeManager instance, used to get the current theme details.
        """
        log.debug(u'Initialisation started')
<<<<<<< HEAD
        self.theme_manager = theme_manager
        self.image_manager = image_manager
        self.plugins = plugins
=======
        self.themeManager = themeManager
        self.imageManager = imageManager
>>>>>>> 8d8bba8e
        self.screens = ScreenList.get_instance()
        self.service_theme = u''
        self.theme_level = u''
        self.override_background = None
        self.theme_data = None
        self.bg_frame = None
        self.force_page = False
<<<<<<< HEAD
        self.display = MainDisplay(None, self.image_manager, False, self,
            self.plugins)
=======
        self.display = MainDisplay(None, self.imageManager, False)
>>>>>>> 8d8bba8e
        self.display.setup()

    def update_display(self):
        """
        Updates the render manager's information about the current screen.
        """
        log.debug(u'Update Display')
        self._calculate_default(self.screens.current[u'size'])
        if self.display:
            self.display.close()
<<<<<<< HEAD
        self.display = MainDisplay(None, self.image_manager, False, self,
            self.plugins)
=======
        self.display = MainDisplay(None, self.imageManager, False)
>>>>>>> 8d8bba8e
        self.display.setup()
        self.bg_frame = None
        self.theme_data = None

    def set_global_theme(self, global_theme, theme_level=ThemeLevel.Global):
        """
        Set the global-level theme and the theme level.

        ``global_theme``
            The global-level theme to be set.

        ``theme_level``
            Defaults to ``ThemeLevel.Global``. The theme level, can be
            ``ThemeLevel.Global``, ``ThemeLevel.Service`` or
            ``ThemeLevel.Song``.
        """
        self.global_theme = global_theme
        self.theme_level = theme_level
        self.global_theme_data = \
            self.themeManager.getThemeData(self.global_theme)
        self.theme_data = None

    def set_service_theme(self, service_theme):
        """
        Set the service-level theme.

        ``service_theme``
            The service-level theme to be set.
        """
        self.service_theme = service_theme
        self.theme_data = None

    def set_override_theme(self, override_theme, override_levels=False):
        """
        Set the appropriate theme depending on the theme level.
        Called by the service item when building a display frame

        ``theme``
            The name of the song-level theme. None means the service
            item wants to use the given value.

        ``override_levels``
            Used to force the theme data passed in to be used.

        """
        log.debug(u'set override theme to %s', override_theme)
        theme_level = self.theme_level
        if override_levels:
            theme_level = ThemeLevel.Song
        if theme_level == ThemeLevel.Global:
            theme = self.global_theme
        elif theme_level == ThemeLevel.Service:
            if self.service_theme == u'':
                theme = self.global_theme
            else:
                theme = self.service_theme
        else:
            # Images have a theme of -1
            if override_theme and override_theme != -1:
                theme = override_theme
            elif theme_level == ThemeLevel.Song or \
                theme_level == ThemeLevel.Service:
                if self.service_theme == u'':
                    theme = self.global_theme
                else:
                    theme = self.service_theme
            else:
                theme = self.global_theme
        log.debug(u'theme is now %s', theme)
        # Force the theme to be the one passed in.
        if override_levels:
            self.theme_data = override_theme
        else:
            self.theme_data = self.themeManager.getThemeData(theme)
        self._calculate_default(self.screens.current[u'size'])
        self._build_text_rectangle(self.theme_data)
        # if No file do not update cache
        if self.theme_data.background_filename:
            self.imageManager.add_image(self.theme_data.theme_name,
                self.theme_data.background_filename)
        return self._rect, self._rect_footer

    def generate_preview(self, theme_data, force_page=False):
        """
        Generate a preview of a theme.

        ``theme_data``
            The theme to generated a preview for.

        ``force_page``
            Flag to tell message lines per page need to be generated.
        """
        log.debug(u'generate preview')
        # save value for use in format_slide
        self.force_page = force_page
        # set the default image size for previews
        self._calculate_default(self.screens.preview[u'size'])
        # build a service item to generate preview
        serviceItem = ServiceItem()
        serviceItem.theme = theme_data
        if self.force_page:
            # make big page for theme edit dialog to get line count
            serviceItem.add_from_text(u'', VERSE + VERSE + VERSE)
        else:
            self.imageManager.del_image(theme_data.theme_name)
            serviceItem.add_from_text(u'', VERSE)
        serviceItem.renderer = self
        serviceItem.raw_footer = FOOTER
        serviceItem.render(True)
        if not self.force_page:
            self.display.buildHtml(serviceItem)
            raw_html = serviceItem.get_rendered_frame(0)
            preview = self.display.text(raw_html)
            # Reset the real screen size for subsequent render requests
            self._calculate_default(self.screens.current[u'size'])
            return preview
        self.force_page = False

    def format_slide(self, text, item):
        """
        Calculate how much text can fit on a slide.

        ``text``
            The words to go on the slides.

        ``item``
            The :class:`~openlp.core.lib.serviceitem.ServiceItem` item object.
        """
        log.debug(u'format slide')
        # Add line endings after each line of text used for bibles.
        line_end = u'<br>'
        if item.is_capable(ItemCapabilities.NoLineBreaks):
            line_end = u' '
        # Bibles
        if item.is_capable(ItemCapabilities.AllowsWordSplit):
            pages = self._paginate_slide_words(text, line_end)
        else:
            # Clean up line endings.
            lines = self._lines_split(text)
            pages = self._paginate_slide(lines, line_end)
            if len(pages) > 1:
                # Songs and Custom
                if item.is_capable(ItemCapabilities.AllowsVirtualSplit):
                    # Do not forget the line breaks!
                    slides = text.split(u'[---]')
                    pages = []
                    for slide in slides:
                        lines = slide.strip(u'\n').split(u'\n')
                        pages.extend(self._paginate_slide(lines, line_end))
        new_pages = []
        for page in pages:
            while page.endswith(u'<br>'):
                page = page[:-4]
            new_pages.append(page)
        return new_pages

    def _calculate_default(self, screen):
        """
        Calculate the default dimentions of the screen.

        ``screen``
            The screen to calculate the default of.
        """
        log.debug(u'_calculate default %s', screen)
        self.width = screen.width()
        self.height = screen.height()
        self.screen_ratio = float(self.height) / float(self.width)
        log.debug(u'calculate default %d, %d, %f',
            self.width, self.height, self.screen_ratio)
        # 90% is start of footer
        self.footer_start = int(self.height * 0.90)

    def _build_text_rectangle(self, theme):
        """
        Builds a text block using the settings in ``theme``
        and the size of the display screen.height.
        Note the system has a 10 pixel border round the screen

        ``theme``
            The theme to build a text block for.
        """
        log.debug(u'_build_text_rectangle')
        main_rect = None
        footer_rect = None
        if not theme.font_main_override:
            main_rect = QtCore.QRect(10, 0, self.width - 20, self.footer_start)
        else:
            main_rect = QtCore.QRect(theme.font_main_x, theme.font_main_y,
                theme.font_main_width - 1, theme.font_main_height - 1)
        if not theme.font_footer_override:
            footer_rect = QtCore.QRect(10, self.footer_start, self.width - 20,
                self.height - self.footer_start)
        else:
            footer_rect = QtCore.QRect(theme.font_footer_x,
                theme.font_footer_y, theme.font_footer_width - 1,
                theme.font_footer_height - 1)
        self._set_text_rectangle(main_rect, footer_rect)

    def _set_text_rectangle(self, rect_main, rect_footer):
        """
        Sets the rectangle within which text should be rendered.

        ``rect_main``
            The main text block.

        ``rect_footer``
            The footer text block.
        """
        log.debug(u'_set_text_rectangle %s , %s' % (rect_main, rect_footer))
        self._rect = rect_main
        self._rect_footer = rect_footer
        self.page_width = self._rect.width()
        self.page_height = self._rect.height()
        if self.theme_data.font_main_shadow:
            self.page_width -= int(self.theme_data.font_main_shadow_size)
            self.page_height -= int(self.theme_data.font_main_shadow_size)
        self.web = QtWebKit.QWebView()
        self.web.setVisible(False)
        self.web.resize(self.page_width, self.page_height)
        self.web_frame = self.web.page().mainFrame()
        # Adjust width and height to account for shadow. outline done in css
        self.page_shell = u'<!DOCTYPE html><html><head><style>' \
            u'*{margin:0; padding:0; border:0;} '\
            u'#main {position:absolute; top:0px; %s %s}</style></head><body>' \
            u'<div id="main">' % \
            (build_lyrics_format_css(self.theme_data, self.page_width,
            self.page_height), build_lyrics_outline_css(self.theme_data))

    def _paginate_slide(self, lines, line_end):
        """
        Figure out how much text can appear on a slide, using the current
        theme settings.

        ``lines``
            The text to be fitted on the slide split into lines.

        ``line_end``
            The text added after each line. Either ``u' '`` or ``u'<br>``.
        """
        log.debug(u'_paginate_slide - Start')
        formatted = []
        previous_html = u''
        previous_raw = u''
        separator = u'<br>'
        html_lines = map(expand_tags, lines)
        html = self.page_shell + separator.join(html_lines) + HTML_END
        self.web.setHtml(html)
        # Text too long so go to next page.
        if self.web_frame.contentsSize().height() > self.page_height:
            html_text, previous_raw = self._binary_chop(formatted,
                previous_html, previous_raw, html_lines, lines, separator, u'')
        else:
            previous_raw = separator.join(lines)
        if previous_raw:
            formatted.append(previous_raw)
        log.debug(u'_paginate_slide - End')
        return formatted

    def _paginate_slide_words(self, text, line_end):
        """
        Figure out how much text can appear on a slide, using the current
        theme settings. This version is to handle text which needs to be split
        into words to get it to fit.

        ``text``
            The words to be fitted on the slide split into lines.

        ``line_end``
            The text added after each line. Either ``u' '`` or ``u'<br>``.
            This is needed for bibles.
        """
        log.debug(u'_paginate_slide_words - Start')
        formatted = []
        previous_html = u''
        previous_raw = u''
        lines = text.split(u'\n')
        for line in lines:
            line = line.strip()
            html_line = expand_tags(line)
            html = self.page_shell + previous_html + html_line + HTML_END
            self.web.setHtml(html)
            # Text too long so go to next page.
            if self.web_frame.contentsSize().height() > self.page_height:
                # Check if there was a verse before the current one and append
                # it, when it fits on the page.
                if previous_html:
                    html = self.page_shell + previous_html + HTML_END
                    self.web.setHtml(html)
                    if self.web_frame.contentsSize().height() <= \
                        self.page_height:
                        formatted.append(previous_raw)
                        previous_html = u''
                        previous_raw = u''
                        html = self.page_shell + html_line + HTML_END
                        self.web.setHtml(html)
                        # Now check if the current verse will fit, if it does
                        # not we have to start to process the verse word by
                        # word.
                        if self.web_frame.contentsSize().height() <= \
                            self.page_height:
                            previous_html = html_line + line_end
                            previous_raw = line + line_end
                            continue
                # Figure out how many words of the line will fit on screen as
                # the line will not fit as a whole.
                raw_words = self._words_split(line)
                html_words = map(expand_tags, raw_words)
                previous_html, previous_raw = self._binary_chop(
                    formatted, previous_html, previous_raw, html_words,
                    raw_words, u' ', line_end)
            else:
                previous_html += html_line + line_end
                previous_raw += line + line_end
        formatted.append(previous_raw)
        log.debug(u'_paginate_slide_words - End')
        return formatted

    def _binary_chop(self, formatted, previous_html, previous_raw, html_list,
        raw_list, separator, line_end):
        """
        This implements the binary chop algorithm for faster rendering. This
        algorithm works line based (line by line) and word based (word by word).
        It is assumed that this method is **only** called, when the lines/words
        to be rendered do **not** fit as a whole.

        ``formatted``
            The list to append any slides.

        ``previous_html``
            The html text which is know to fit on a slide, but is not yet added
            to the list of slides. (unicode string)

        ``previous_raw``
            The raw text (with display tags) which is know to fit on a slide,
            but is not yet added to the list of slides. (unicode string)

        ``html_list``
            The elements which do not fit on a slide and needs to be processed
            using the binary chop. The text contains html.

        ``raw_list``
            The elements which do not fit on a slide and needs to be processed
            using the binary chop. The elements can contain display tags.

        ``separator``
            The separator for the elements. For lines this is ``u'<br>'`` and
            for words this is ``u' '``.

        ``line_end``
            The text added after each "element line". Either ``u' '`` or
            ``u'<br>``. This is needed for bibles.
        """
        smallest_index = 0
        highest_index = len(html_list) - 1
        index = int(highest_index / 2)
        while True:
            html = self.page_shell + previous_html + \
                separator.join(html_list[:index + 1]).strip() + HTML_END
            self.web.setHtml(html)
            if self.web_frame.contentsSize().height() > self.page_height:
                # We know that it does not fit, so change/calculate the
                # new index and highest_index accordingly.
                highest_index = index
                index = int(index - (index - smallest_index) / 2)
            else:
                smallest_index = index
                index = int(index + (highest_index - index) / 2)
            # We found the number of words which will fit.
            if smallest_index == index or highest_index == index:
                index = smallest_index
                formatted.append(previous_raw.rstrip(u'<br>') +
                    separator.join(raw_list[:index + 1]))
                previous_html = u''
                previous_raw = u''
                # Stop here as the theme line count was requested.
                if self.force_page:
                    Receiver.send_message(u'theme_line_count', index + 1)
                    break
            else:
                continue
            # Check if the remaining elements fit on the slide.
            html = self.page_shell + \
                separator.join(html_list[index + 1:]).strip() + HTML_END
            self.web.setHtml(html)
            if self.web_frame.contentsSize().height() <= self.page_height:
                previous_html = separator.join(
                    html_list[index + 1:]).strip() + line_end
                previous_raw = separator.join(
                    raw_list[index + 1:]).strip() + line_end
                break
            else:
                # The remaining elements do not fit, thus reset the indexes,
                # create a new list and continue.
                raw_list = raw_list[index + 1:]
                html_list = html_list[index + 1:]
                smallest_index = 0
                highest_index = len(html_list) - 1
                index = int(highest_index / 2)
        return previous_html, previous_raw

    def _words_split(self, line):
        """
        Split the slide up by word so can wrap better
        """
        # this parse we are to be wordy
        line = line.replace(u'\n', u' ')
        return line.split(u' ')

    def _lines_split(self, text):
        """
        Split the slide up by physical line
        """
        # this parse we do not want to use this so remove it
        text = text.replace(u'\n[---]', u'')
        text = text.replace(u'[---]', u'')
        return text.split(u'\n')<|MERGE_RESOLUTION|>--- conflicted
+++ resolved
@@ -56,11 +56,7 @@
     """
     log.info(u'Renderer Loaded')
 
-<<<<<<< HEAD
-    def __init__(self, image_manager, theme_manager, plugins):
-=======
-    def __init__(self, imageManager, themeManager):
->>>>>>> 8d8bba8e
+    def __init__(self, imageManager, themeManager, plugins):
         """
         Initialise the render manager.
 
@@ -72,14 +68,9 @@
         The ThemeManager instance, used to get the current theme details.
         """
         log.debug(u'Initialisation started')
-<<<<<<< HEAD
-        self.theme_manager = theme_manager
-        self.image_manager = image_manager
-        self.plugins = plugins
-=======
         self.themeManager = themeManager
         self.imageManager = imageManager
->>>>>>> 8d8bba8e
+        self.plugins = plugins
         self.screens = ScreenList.get_instance()
         self.service_theme = u''
         self.theme_level = u''
@@ -87,12 +78,8 @@
         self.theme_data = None
         self.bg_frame = None
         self.force_page = False
-<<<<<<< HEAD
-        self.display = MainDisplay(None, self.image_manager, False, self,
+        self.display = MainDisplay(None, self.imageManager, False, self,
             self.plugins)
-=======
-        self.display = MainDisplay(None, self.imageManager, False)
->>>>>>> 8d8bba8e
         self.display.setup()
 
     def update_display(self):
@@ -103,12 +90,8 @@
         self._calculate_default(self.screens.current[u'size'])
         if self.display:
             self.display.close()
-<<<<<<< HEAD
-        self.display = MainDisplay(None, self.image_manager, False, self,
+        self.display = MainDisplay(None, self.imageManager, False, self,
             self.plugins)
-=======
-        self.display = MainDisplay(None, self.imageManager, False)
->>>>>>> 8d8bba8e
         self.display.setup()
         self.bg_frame = None
         self.theme_data = None
