--- conflicted
+++ resolved
@@ -86,13 +86,9 @@
         """
         log.debug(u'Update Display')
         self._calculate_default(self.screens.current[u'size'])
-<<<<<<< HEAD
-        self.display = MainDisplay(None, None, self.image_manager, False)
-=======
         if self.display:
             self.display.close()
-        self.display = MainDisplay(None, self.image_manager, False)
->>>>>>> c478f7b2
+        self.display = MainDisplay(None, None, self.image_manager, False)
         self.display.setup()
         self.bg_frame = None
         self.theme_data = None
