# -*- coding: utf-8 -*-
# vim: autoindent shiftwidth=4 expandtab textwidth=120 tabstop=4 softtabstop=4

###############################################################################
# OpenLP - Open Source Lyrics Projection                                      #
# --------------------------------------------------------------------------- #
# Copyright (c) 2008-2013 Raoul Snyman                                        #
# Portions copyright (c) 2008-2013 Tim Bentley, Gerald Britton, Jonathan      #
# Corwin, Samuel Findlay, Michael Gorven, Scott Guerrieri, Matthias Hub,      #
# Meinert Jordan, Armin Köhler, Erik Lundin, Edwin Lunando, Brian T. Meyer.   #
# Joshua Miller, Stevan Pettit, Andreas Preikschat, Mattias Põldaru,          #
# Christian Richter, Philip Ridout, Simon Scudder, Jeffrey Smith,             #
# Maikel Stuivenberg, Martin Thompson, Jon Tibble, Dave Warnock,              #
# Frode Woldsund, Martin Zibricky, Patrick Zimmermann                         #
# --------------------------------------------------------------------------- #
# This program is free software; you can redistribute it and/or modify it     #
# under the terms of the GNU General Public License as published by the Free  #
# Software Foundation; version 2 of the License.                              #
#                                                                             #
# This program is distributed in the hope that it will be useful, but WITHOUT #
# ANY WARRANTY; without even the implied warranty of MERCHANTABILITY or       #
# FITNESS FOR A PARTICULAR PURPOSE. See the GNU General Public License for    #
# more details.                                                               #
#                                                                             #
# You should have received a copy of the GNU General Public License along     #
# with this program; if not, write to the Free Software Foundation, Inc., 59  #
# Temple Place, Suite 330, Boston, MA 02111-1307 USA                          #
###############################################################################
"""
The :mod:`~openlp.plugins.alerts.lib.alertsmanager` module contains the part of
the plugin which manages storing and displaying of alerts.
"""

import logging

from PyQt4 import QtCore

<<<<<<< HEAD
from openlp.core.lib import Receiver, translate, Registry
=======
from openlp.core.lib import Registry, translate
>>>>>>> a3a8957f

log = logging.getLogger(__name__)

class AlertsManager(QtCore.QObject):
    """
    AlertsManager manages the settings of Alerts.
    """
    log.info(u'Alert Manager loaded')

    def __init__(self, parent):
        QtCore.QObject.__init__(self, parent)
        self.screen = None
        self.timer_id = 0
        self.alert_list = []
        Registry().register_function(u'live_display_active', self.generate_alert)
        Registry().register_function(u'alerts_text', self.alert_text)

    def alert_text(self, message):
        """
        Called via a alerts_text event. Message is single element array
        containing text
        """
        if message:
            self.display_alert(message[0])

    def display_alert(self, text=u''):
        """
        Called from the Alert Tab to display an alert

        ``text``
            display text
        """
        log.debug(u'display alert called %s' % text)
        if text:
            self.alert_list.append(text)
            if self.timer_id != 0:
                self.main_window.show_status_message(
                    translate('AlertsPlugin.AlertsManager', 'Alert message created and displayed.'))
                return
            self.main_window.show_status_message(u'')
            self.generate_alert()

    def generate_alert(self):
        """
        Format and request the Alert and start the timer
        """
        log.debug(u'Generate Alert called')
        if not self.alert_list:
            return
        text = self.alert_list.pop(0)
        alertTab = self.parent().settingsTab
        self.live_controller.display.alert(text, alertTab.location)
        # Check to see if we have a timer running.
        if self.timer_id == 0:
            self.timer_id = self.startTimer(int(alertTab.timeout) * 1000)

    def timerEvent(self, event):
        """
        Time has finished so if our time then request the next Alert
        if there is one and reset the timer.

        ``event``
            the QT event that has been triggered.
        """
        log.debug(u'timer event')
        if event.timerId() == self.timer_id:
            alertTab = self.parent().settingsTab
            self.live_controller.display.alert(u'', alertTab.location)
        self.killTimer(self.timer_id)
        self.timer_id = 0
<<<<<<< HEAD
        self.generateAlert()

    def _get_live_controller(self):
        """
        Adds the live controller to the class dynamically
        """
        if not hasattr(self, u'_live_controller'):
            self._live_controller = Registry().get(u'live_controller')
        return self._live_controller

    live_controller = property(_get_live_controller)
=======
        self.generate_alert()

    def _get_main_window(self):
        """
        Adds the main window to the class dynamically
        """
        if not hasattr(self, u'_main_window'):
            self._main_window = Registry().get(u'main_window')
        return self._main_window

    main_window = property(_get_main_window)
>>>>>>> a3a8957f
<|MERGE_RESOLUTION|>--- conflicted
+++ resolved
@@ -35,13 +35,11 @@
 
 from PyQt4 import QtCore
 
-<<<<<<< HEAD
-from openlp.core.lib import Receiver, translate, Registry
-=======
 from openlp.core.lib import Registry, translate
->>>>>>> a3a8957f
+
 
 log = logging.getLogger(__name__)
+
 
 class AlertsManager(QtCore.QObject):
     """
@@ -110,7 +108,6 @@
             self.live_controller.display.alert(u'', alertTab.location)
         self.killTimer(self.timer_id)
         self.timer_id = 0
-<<<<<<< HEAD
         self.generateAlert()
 
     def _get_live_controller(self):
@@ -122,8 +119,6 @@
         return self._live_controller
 
     live_controller = property(_get_live_controller)
-=======
-        self.generate_alert()
 
     def _get_main_window(self):
         """
@@ -133,5 +128,4 @@
             self._main_window = Registry().get(u'main_window')
         return self._main_window
 
-    main_window = property(_get_main_window)
->>>>>>> a3a8957f
+    main_window = property(_get_main_window)