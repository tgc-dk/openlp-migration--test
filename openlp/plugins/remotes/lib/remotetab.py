# -*- coding: utf-8 -*-
# vim: autoindent shiftwidth=4 expandtab textwidth=120 tabstop=4 softtabstop=4

###############################################################################
# OpenLP - Open Source Lyrics Projection                                      #
# --------------------------------------------------------------------------- #
# Copyright (c) 2008-2013 Raoul Snyman                                        #
# Portions copyright (c) 2008-2013 Tim Bentley, Gerald Britton, Jonathan      #
# Corwin, Samuel Findlay, Michael Gorven, Scott Guerrieri, Matthias Hub,      #
# Meinert Jordan, Armin Köhler, Erik Lundin, Edwin Lunando, Brian T. Meyer.   #
# Joshua Miller, Stevan Pettit, Andreas Preikschat, Mattias Põldaru,          #
# Christian Richter, Philip Ridout, Simon Scudder, Jeffrey Smith,             #
# Maikel Stuivenberg, Martin Thompson, Jon Tibble, Dave Warnock,              #
# Frode Woldsund, Martin Zibricky, Patrick Zimmermann                         #
# --------------------------------------------------------------------------- #
# This program is free software; you can redistribute it and/or modify it     #
# under the terms of the GNU General Public License as published by the Free  #
# Software Foundation; version 2 of the License.                              #
#                                                                             #
# This program is distributed in the hope that it will be useful, but WITHOUT #
# ANY WARRANTY; without even the implied warranty of MERCHANTABILITY or       #
# FITNESS FOR A PARTICULAR PURPOSE. See the GNU General Public License for    #
# more details.                                                               #
#                                                                             #
# You should have received a copy of the GNU General Public License along     #
# with this program; if not, write to the Free Software Foundation, Inc., 59  #
# Temple Place, Suite 330, Boston, MA 02111-1307 USA                          #
###############################################################################

import os.path

from PyQt4 import QtCore, QtGui, QtNetwork

from openlp.core.lib import Registry, Settings, SettingsTab, translate
from openlp.core.utils import AppLocation


ZERO_URL = u'0.0.0.0'


class RemoteTab(SettingsTab):
    """
    RemoteTab is the Remotes settings tab in the settings dialog.
    """
    def __init__(self, parent, title, visible_title, icon_path):
        SettingsTab.__init__(self, parent, title, visible_title, icon_path)

    def setupUi(self):
        self.setObjectName(u'RemoteTab')
        SettingsTab.setupUi(self)
        self.server_settings_group_box = QtGui.QGroupBox(self.left_column)
        self.server_settings_group_box.setObjectName(u'server_settings_group_box')
        self.server_settings_layout = QtGui.QFormLayout(self.server_settings_group_box)
        self.server_settings_layout.setObjectName(u'server_settings_layout')
        self.address_label = QtGui.QLabel(self.server_settings_group_box)
        self.address_label.setObjectName(u'address_label')
        self.address_edit = QtGui.QLineEdit(self.server_settings_group_box)
        self.address_edit.setSizePolicy(QtGui.QSizePolicy.Preferred, QtGui.QSizePolicy.Fixed)
        self.address_edit.setValidator(QtGui.QRegExpValidator(QtCore.QRegExp(u'\d{1,3}\.\d{1,3}\.\d{1,3}\.\d{1,3}'),
            self))
        self.address_edit.setObjectName(u'address_edit')
        self.server_settings_layout.addRow(self.address_label, self.address_edit)
        self.twelve_hour_check_box = QtGui.QCheckBox(self.server_settings_group_box)
        self.twelve_hour_check_box.setObjectName(u'twelve_hour_check_box')
        self.server_settings_layout.addRow(self.twelve_hour_check_box)
        self.leftLayout.addWidget(self.server_settings_group_box)
        self.http_settings_group_box = QtGui.QGroupBox(self.leftColumn)
        self.http_settings_group_box.setObjectName(u'http_settings_group_box')
        self.http_setting_layout = QtGui.QFormLayout(self.http_settings_group_box)
        self.http_setting_layout.setObjectName(u'http_setting_layout')
        self.port_label = QtGui.QLabel(self.http_settings_group_box)
        self.port_label.setObjectName(u'port_label')
        self.port_spin_box = QtGui.QSpinBox(self.http_settings_group_box)
        self.port_spin_box.setMaximum(32767)
        self.port_spin_box.setObjectName(u'port_spin_box')
        self.http_setting_layout.addRow(self.port_label, self.port_spin_box)
        self.remote_url_label = QtGui.QLabel(self.http_settings_group_box)
        self.remote_url_label.setObjectName(u'remote_url_label')
        self.remote_url = QtGui.QLabel(self.http_settings_group_box)
        self.remote_url.setObjectName(u'remote_url')
        self.remote_url.setOpenExternalLinks(True)
        self.http_setting_layout.addRow(self.remote_url_label, self.remote_url)
        self.stage_url_label = QtGui.QLabel(self.http_settings_group_box)
        self.stage_url_label.setObjectName(u'stage_url_label')
        self.stage_url = QtGui.QLabel(self.http_settings_group_box)
        self.stage_url.setObjectName(u'stage_url')
        self.stage_url.setOpenExternalLinks(True)
<<<<<<< HEAD
        self.http_setting_layout.addRow(self.stage_url_label, self.stage_url)
        self.leftLayout.addWidget(self.http_settings_group_box)
        self.https_settings_group_box = QtGui.QGroupBox(self.leftColumn)
        self.https_settings_group_box.setCheckable(True)
        self.https_settings_group_box.setChecked(False)
        self.https_settings_group_box.setObjectName(u'https_settings_group_box')
        self.https_settings_layout = QtGui.QFormLayout(self.https_settings_group_box)
        self.https_settings_layout.setObjectName(u'https_settings_layout')
        self.https_error_label = QtGui.QLabel(self.https_settings_group_box)
        self.https_error_label.setVisible(False)
        self.https_error_label.setWordWrap(True)
        self.https_error_label.setObjectName(u'https_error_label')
        self.https_settings_layout.addRow(self.https_error_label)
        self.https_port_label = QtGui.QLabel(self.https_settings_group_box)
        self.https_port_label.setObjectName(u'https_port_label')
        self.https_port_spin_box = QtGui.QSpinBox(self.https_settings_group_box)
        self.https_port_spin_box.setMaximum(32767)
        self.https_port_spin_box.setObjectName(u'https_port_spin_box')
        self.https_settings_layout.addRow(self.https_port_label, self.https_port_spin_box)
        self.remote_https_url = QtGui.QLabel(self.https_settings_group_box)
        self.remote_https_url.setObjectName(u'remote_http_url')
        self.remote_https_url.setOpenExternalLinks(True)
        self.remote_https_url_label = QtGui.QLabel(self.https_settings_group_box)
        self.remote_https_url_label.setObjectName(u'remote_http_url_label')
        self.https_settings_layout.addRow(self.remote_https_url_label, self.remote_https_url)
        self.stage_https_url_label = QtGui.QLabel(self.http_settings_group_box)
        self.stage_https_url_label.setObjectName(u'stage_https_url_label')
        self.stage_https_url = QtGui.QLabel(self.https_settings_group_box)
        self.stage_https_url.setObjectName(u'stage_https_url')
        self.stage_https_url.setOpenExternalLinks(True)
        self.https_settings_layout.addRow(self.stage_https_url_label, self.stage_https_url)
        self.leftLayout.addWidget(self.https_settings_group_box)
        self.user_login_group_box = QtGui.QGroupBox(self.leftColumn)
        self.user_login_group_box.setCheckable(True)
        self.user_login_group_box.setChecked(False)
        self.user_login_group_box.setObjectName(u'user_login_group_box')
        self.user_login_layout = QtGui.QFormLayout(self.user_login_group_box)
        self.user_login_layout.setObjectName(u'user_login_layout')
        self.user_id_label = QtGui.QLabel(self.user_login_group_box)
        self.user_id_label.setObjectName(u'user_id_label')
        self.user_id = QtGui.QLineEdit(self.user_login_group_box)
        self.user_id.setObjectName(u'user_id')
        self.user_login_layout.addRow(self.user_id_label, self.user_id)
        self.password_label = QtGui.QLabel(self.user_login_group_box)
        self.password_label.setObjectName(u'password_label')
        self.password = QtGui.QLineEdit(self.user_login_group_box)
        self.password.setObjectName(u'password')
        self.user_login_layout.addRow(self.password_label, self.password)
        self.leftLayout.addWidget(self.user_login_group_box)
        self.android_app_group_box = QtGui.QGroupBox(self.rightColumn)
=======
        self.server_settings_layout.addRow(self.stage_url_label, self.stage_url)
        self.left_layout.addWidget(self.server_settings_group_box)
        self.android_app_group_box = QtGui.QGroupBox(self.right_column)
>>>>>>> 6ce33e0e
        self.android_app_group_box.setObjectName(u'android_app_group_box')
        self.right_layout.addWidget(self.android_app_group_box)
        self.qr_layout = QtGui.QVBoxLayout(self.android_app_group_box)
        self.qr_layout.setObjectName(u'qr_layout')
        self.qr_code_label = QtGui.QLabel(self.android_app_group_box)
        self.qr_code_label.setPixmap(QtGui.QPixmap(u':/remotes/android_app_qr.png'))
        self.qr_code_label.setAlignment(QtCore.Qt.AlignCenter)
        self.qr_code_label.setObjectName(u'qr_code_label')
        self.qr_layout.addWidget(self.qr_code_label)
        self.qr_description_label = QtGui.QLabel(self.android_app_group_box)
        self.qr_description_label.setObjectName(u'qr_description_label')
        self.qr_description_label.setOpenExternalLinks(True)
        self.qr_description_label.setWordWrap(True)
        self.qr_layout.addWidget(self.qr_description_label)
<<<<<<< HEAD
        self.leftLayout.addStretch()
        self.rightLayout.addStretch()
        self.twelve_hour_check_box.stateChanged.connect(self.on_twelve_hour_check_box_changed)
=======
        self.left_layout.addStretch()
        self.right_layout.addStretch()
        self.twelve_hour_check_box.stateChanged.connect(self.onTwelveHourCheckBoxChanged)
>>>>>>> 6ce33e0e
        self.address_edit.textChanged.connect(self.set_urls)
        self.port_spin_box.valueChanged.connect(self.set_urls)
        self.https_port_spin_box.valueChanged.connect(self.set_urls)

    def retranslateUi(self):
        self.server_settings_group_box.setTitle(translate('RemotePlugin.RemoteTab', 'Server Settings'))
        self.address_label.setText(translate('RemotePlugin.RemoteTab', 'Serve on IP address:'))
        self.port_label.setText(translate('RemotePlugin.RemoteTab', 'Port number:'))
        self.remote_url_label.setText(translate('RemotePlugin.RemoteTab', 'Remote URL:'))
        self.stage_url_label.setText(translate('RemotePlugin.RemoteTab', 'Stage view URL:'))
        self.twelve_hour_check_box.setText(translate('RemotePlugin.RemoteTab', 'Display stage time in 12h format'))
        self.android_app_group_box.setTitle(translate('RemotePlugin.RemoteTab', 'Android App'))
        self.qr_description_label.setText(translate('RemotePlugin.RemoteTab',
            'Scan the QR code or click <a href="https://play.google.com/store/'
            'apps/details?id=org.openlp.android">download</a> to install the '
            'Android app from Google Play.'))
        self.https_settings_group_box.setTitle(translate('RemotePlugin.RemoteTab', 'HTTPS Server'))
        self.https_error_label.setText(translate('RemotePlugin.RemoteTab',
            'Could not find an SSL certificate. The HTTPS server will not be available unless an SSL certificate '
            'is found. Please see the manual for more information.'))
        self.https_port_label.setText(self.port_label.text())
        self.remote_https_url_label.setText(self.remote_url_label.text())
        self.stage_https_url_label.setText(self.stage_url_label.text())
        self.user_login_group_box.setTitle(translate('RemotePlugin.RemoteTab', 'User Authentication'))
        self.user_id_label.setText(translate('RemotePlugin.RemoteTab', 'User id:'))
        self.password_label.setText(translate('RemotePlugin.RemoteTab', 'Password:'))

    def set_urls(self):
        ip_address = u'localhost'
        if self.address_edit.text() == ZERO_URL:
            interfaces = QtNetwork.QNetworkInterface.allInterfaces()
            for interface in interfaces:
                if not interface.isValid():
                    continue
                if not (interface.flags() & (QtNetwork.QNetworkInterface.IsUp | QtNetwork.QNetworkInterface.IsRunning)):
                    continue
                for address in interface.addressEntries():
                    ip = address.ip()
                    if ip.protocol() == 0 and ip != QtNetwork.QHostAddress.LocalHost:
                        ip_address = ip
                        break
        else:
            ip_address = self.address_edit.text()
        http_url = u'http://%s:%s/' % (ip_address, self.port_spin_box.value())
        https_url = u'https://%s:%s/' % (ip_address, self.https_port_spin_box.value())
        self.remote_url.setText(u'<a href="%s">%s</a>' % (http_url, http_url))
        self.remote_https_url.setText(u'<a href="%s">%s</a>' % (https_url, https_url))
        http_url += u'stage'
        https_url += u'stage'
        self.stage_url.setText(u'<a href="%s">%s</a>' % (http_url, http_url))
        self.stage_https_url.setText(u'<a href="%s">%s</a>' % (https_url, https_url))

    def load(self):
<<<<<<< HEAD
        self.port_spin_box.setValue(Settings().value(self.settingsSection + u'/port'))
        self.https_port_spin_box.setValue(Settings().value(self.settingsSection + u'/https port'))
        self.address_edit.setText(Settings().value(self.settingsSection + u'/ip address'))
        self.twelve_hour = Settings().value(self.settingsSection + u'/twelve hour')
=======
        self.port_spin_box.setValue(Settings().value(self.settings_section + u'/port'))
        self.address_edit.setText(Settings().value(self.settings_section + u'/ip address'))
        self.twelve_hour = Settings().value(self.settings_section + u'/twelve hour')
>>>>>>> 6ce33e0e
        self.twelve_hour_check_box.setChecked(self.twelve_hour)
        shared_data = AppLocation.get_directory(AppLocation.SharedData)
        if not os.path.exists(os.path.join(shared_data, u'openlp.crt')) or \
                not os.path.exists(os.path.join(shared_data, u'openlp.key')):
            self.https_settings_group_box.setChecked(False)
            self.https_settings_group_box.setEnabled(False)
            self.https_error_label.setVisible(True)
        else:
            self.https_settings_group_box.setChecked(Settings().value(self.settingsSection + u'/https enabled'))
            self.https_settings_group_box.setEnabled(True)
            self.https_error_label.setVisible(False)
        self.user_login_group_box.setChecked(Settings().value(self.settingsSection + u'/authentication enabled'))
        self.user_id.setText(Settings().value(self.settingsSection + u'/user id'))
        self.password.setText(Settings().value(self.settingsSection + u'/password'))
        self.set_urls()

    def save(self):
        changed = False
<<<<<<< HEAD
        if Settings().value(self.settingsSection + u'/ip address') != self.address_edit.text() or \
                Settings().value(self.settingsSection + u'/port') != self.port_spin_box.value() or \
                Settings().value(self.settingsSection + u'/https port') != self.https_port_spin_box.value() or \
                Settings().value(self.settingsSection + u'/https enabled') != self.https_settings_group_box.isChecked():
            changed = True
        Settings().setValue(self.settingsSection + u'/port', self.port_spin_box.value())
        Settings().setValue(self.settingsSection + u'/https port', self.https_port_spin_box.value())
        Settings().setValue(self.settingsSection + u'/https enabled', self.https_settings_group_box.isChecked())
        Settings().setValue(self.settingsSection + u'/ip address', self.address_edit.text())
        Settings().setValue(self.settingsSection + u'/twelve hour', self.twelve_hour)
        Settings().setValue(self.settingsSection + u'/authentication enabled', self.user_login_group_box.isChecked())
        Settings().setValue(self.settingsSection + u'/user id', self.user_id.text())
        Settings().setValue(self.settingsSection + u'/password', self.password.text())
=======
        if Settings().value(self.settings_section + u'/ip address') != self.address_edit.text() or \
                Settings().value(self.settings_section + u'/port') != self.port_spin_box.value():
            changed = True
        Settings().setValue(self.settings_section + u'/port', self.port_spin_box.value())
        Settings().setValue(self.settings_section + u'/ip address', self.address_edit.text())
        Settings().setValue(self.settings_section + u'/twelve hour', self.twelve_hour)
>>>>>>> 6ce33e0e
        if changed:
            Registry().execute(u'remotes_config_updated')


    def on_twelve_hour_check_box_changed(self, check_state):
        self.twelve_hour = False
        # we have a set value convert to True/False
        if check_state == QtCore.Qt.Checked:
            self.twelve_hour = True<|MERGE_RESOLUTION|>--- conflicted
+++ resolved
@@ -63,8 +63,8 @@
         self.twelve_hour_check_box = QtGui.QCheckBox(self.server_settings_group_box)
         self.twelve_hour_check_box.setObjectName(u'twelve_hour_check_box')
         self.server_settings_layout.addRow(self.twelve_hour_check_box)
-        self.leftLayout.addWidget(self.server_settings_group_box)
-        self.http_settings_group_box = QtGui.QGroupBox(self.leftColumn)
+        self.left_layout.addWidget(self.server_settings_group_box)
+        self.http_settings_group_box = QtGui.QGroupBox(self.left_column)
         self.http_settings_group_box.setObjectName(u'http_settings_group_box')
         self.http_setting_layout = QtGui.QFormLayout(self.http_settings_group_box)
         self.http_setting_layout.setObjectName(u'http_setting_layout')
@@ -85,10 +85,9 @@
         self.stage_url = QtGui.QLabel(self.http_settings_group_box)
         self.stage_url.setObjectName(u'stage_url')
         self.stage_url.setOpenExternalLinks(True)
-<<<<<<< HEAD
         self.http_setting_layout.addRow(self.stage_url_label, self.stage_url)
-        self.leftLayout.addWidget(self.http_settings_group_box)
-        self.https_settings_group_box = QtGui.QGroupBox(self.leftColumn)
+        self.left_layout.addWidget(self.http_settings_group_box)
+        self.https_settings_group_box = QtGui.QGroupBox(self.left_column)
         self.https_settings_group_box.setCheckable(True)
         self.https_settings_group_box.setChecked(False)
         self.https_settings_group_box.setObjectName(u'https_settings_group_box')
@@ -117,8 +116,8 @@
         self.stage_https_url.setObjectName(u'stage_https_url')
         self.stage_https_url.setOpenExternalLinks(True)
         self.https_settings_layout.addRow(self.stage_https_url_label, self.stage_https_url)
-        self.leftLayout.addWidget(self.https_settings_group_box)
-        self.user_login_group_box = QtGui.QGroupBox(self.leftColumn)
+        self.left_layout.addWidget(self.https_settings_group_box)
+        self.user_login_group_box = QtGui.QGroupBox(self.left_column)
         self.user_login_group_box.setCheckable(True)
         self.user_login_group_box.setChecked(False)
         self.user_login_group_box.setObjectName(u'user_login_group_box')
@@ -134,13 +133,8 @@
         self.password = QtGui.QLineEdit(self.user_login_group_box)
         self.password.setObjectName(u'password')
         self.user_login_layout.addRow(self.password_label, self.password)
-        self.leftLayout.addWidget(self.user_login_group_box)
-        self.android_app_group_box = QtGui.QGroupBox(self.rightColumn)
-=======
-        self.server_settings_layout.addRow(self.stage_url_label, self.stage_url)
-        self.left_layout.addWidget(self.server_settings_group_box)
+        self.left_layout.addWidget(self.user_login_group_box)
         self.android_app_group_box = QtGui.QGroupBox(self.right_column)
->>>>>>> 6ce33e0e
         self.android_app_group_box.setObjectName(u'android_app_group_box')
         self.right_layout.addWidget(self.android_app_group_box)
         self.qr_layout = QtGui.QVBoxLayout(self.android_app_group_box)
@@ -155,15 +149,9 @@
         self.qr_description_label.setOpenExternalLinks(True)
         self.qr_description_label.setWordWrap(True)
         self.qr_layout.addWidget(self.qr_description_label)
-<<<<<<< HEAD
-        self.leftLayout.addStretch()
-        self.rightLayout.addStretch()
-        self.twelve_hour_check_box.stateChanged.connect(self.on_twelve_hour_check_box_changed)
-=======
         self.left_layout.addStretch()
         self.right_layout.addStretch()
-        self.twelve_hour_check_box.stateChanged.connect(self.onTwelveHourCheckBoxChanged)
->>>>>>> 6ce33e0e
+        self.twelve_hour_check_box.stateChanged.connect(self.on_twelve_hour_check_box_changed)
         self.address_edit.textChanged.connect(self.set_urls)
         self.port_spin_box.valueChanged.connect(self.set_urls)
         self.https_port_spin_box.valueChanged.connect(self.set_urls)
@@ -217,16 +205,10 @@
         self.stage_https_url.setText(u'<a href="%s">%s</a>' % (https_url, https_url))
 
     def load(self):
-<<<<<<< HEAD
-        self.port_spin_box.setValue(Settings().value(self.settingsSection + u'/port'))
-        self.https_port_spin_box.setValue(Settings().value(self.settingsSection + u'/https port'))
-        self.address_edit.setText(Settings().value(self.settingsSection + u'/ip address'))
-        self.twelve_hour = Settings().value(self.settingsSection + u'/twelve hour')
-=======
         self.port_spin_box.setValue(Settings().value(self.settings_section + u'/port'))
+        self.https_port_spin_box.setValue(Settings().value(self.settings_section + u'/https port'))
         self.address_edit.setText(Settings().value(self.settings_section + u'/ip address'))
         self.twelve_hour = Settings().value(self.settings_section + u'/twelve hour')
->>>>>>> 6ce33e0e
         self.twelve_hour_check_box.setChecked(self.twelve_hour)
         shared_data = AppLocation.get_directory(AppLocation.SharedData)
         if not os.path.exists(os.path.join(shared_data, u'openlp.crt')) or \
@@ -235,38 +217,30 @@
             self.https_settings_group_box.setEnabled(False)
             self.https_error_label.setVisible(True)
         else:
-            self.https_settings_group_box.setChecked(Settings().value(self.settingsSection + u'/https enabled'))
+            self.https_settings_group_box.setChecked(Settings().value(self.settings_section + u'/https enabled'))
             self.https_settings_group_box.setEnabled(True)
             self.https_error_label.setVisible(False)
-        self.user_login_group_box.setChecked(Settings().value(self.settingsSection + u'/authentication enabled'))
-        self.user_id.setText(Settings().value(self.settingsSection + u'/user id'))
-        self.password.setText(Settings().value(self.settingsSection + u'/password'))
+        self.user_login_group_box.setChecked(Settings().value(self.settings_section + u'/authentication enabled'))
+        self.user_id.setText(Settings().value(self.settings_section + u'/user id'))
+        self.password.setText(Settings().value(self.settings_section + u'/password'))
         self.set_urls()
 
     def save(self):
         changed = False
-<<<<<<< HEAD
-        if Settings().value(self.settingsSection + u'/ip address') != self.address_edit.text() or \
-                Settings().value(self.settingsSection + u'/port') != self.port_spin_box.value() or \
-                Settings().value(self.settingsSection + u'/https port') != self.https_port_spin_box.value() or \
-                Settings().value(self.settingsSection + u'/https enabled') != self.https_settings_group_box.isChecked():
-            changed = True
-        Settings().setValue(self.settingsSection + u'/port', self.port_spin_box.value())
-        Settings().setValue(self.settingsSection + u'/https port', self.https_port_spin_box.value())
-        Settings().setValue(self.settingsSection + u'/https enabled', self.https_settings_group_box.isChecked())
-        Settings().setValue(self.settingsSection + u'/ip address', self.address_edit.text())
-        Settings().setValue(self.settingsSection + u'/twelve hour', self.twelve_hour)
-        Settings().setValue(self.settingsSection + u'/authentication enabled', self.user_login_group_box.isChecked())
-        Settings().setValue(self.settingsSection + u'/user id', self.user_id.text())
-        Settings().setValue(self.settingsSection + u'/password', self.password.text())
-=======
         if Settings().value(self.settings_section + u'/ip address') != self.address_edit.text() or \
-                Settings().value(self.settings_section + u'/port') != self.port_spin_box.value():
+                Settings().value(self.settings_section + u'/port') != self.port_spin_box.value() or \
+                Settings().value(self.settings_section + u'/https port') != self.https_port_spin_box.value() or \
+                Settings().value(self.settings_section + u'/https enabled') != \
+                        self.https_settings_group_box.isChecked():
             changed = True
         Settings().setValue(self.settings_section + u'/port', self.port_spin_box.value())
+        Settings().setValue(self.settings_section + u'/https port', self.https_port_spin_box.value())
+        Settings().setValue(self.settings_section + u'/https enabled', self.https_settings_group_box.isChecked())
         Settings().setValue(self.settings_section + u'/ip address', self.address_edit.text())
         Settings().setValue(self.settings_section + u'/twelve hour', self.twelve_hour)
->>>>>>> 6ce33e0e
+        Settings().setValue(self.settings_section + u'/authentication enabled', self.user_login_group_box.isChecked())
+        Settings().setValue(self.settings_section + u'/user id', self.user_id.text())
+        Settings().setValue(self.settings_section + u'/password', self.password.text())
         if changed:
             Registry().execute(u'remotes_config_updated')
 
