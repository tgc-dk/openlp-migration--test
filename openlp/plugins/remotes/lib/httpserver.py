--- conflicted
+++ resolved
@@ -388,13 +388,8 @@
         result = {
             u'service': self.parent.plugin.serviceManager.service_id,
             u'slide': self.parent.current_slide or 0,
-<<<<<<< HEAD
             u'item': self.parent.current_item.unique_identifier if self.parent.current_item else u'',
-            u'twelve':Settings().value(u'remotes/twelve hour', True),
-=======
-            u'item': self.parent.current_item._uuid if self.parent.current_item else u'',
             u'twelve':Settings().value(u'remotes/twelve hour'),
->>>>>>> fcec9cec
             u'blank': self.parent.plugin.liveController.blankScreen.isChecked(),
             u'theme': self.parent.plugin.liveController.themeScreen.isChecked(),
             u'display': self.parent.plugin.liveController.desktopScreen.isChecked()
