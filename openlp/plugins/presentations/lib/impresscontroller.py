--- conflicted
+++ resolved
@@ -62,21 +62,12 @@
         when required.
         """
         log.debug(u'start Openoffice')
-<<<<<<< HEAD
         if os.name != u'nt':
             # -headless
             cmd = u'openoffice.org -nologo -norestore -minimized -invisible ' + u'"' + u'-accept=socket,host=localhost,port=2002;urp;'+ u'"'
             self.process = QtCore.QProcess()
             self.process.startDetached(cmd)
             self.process.waitForStarted()
-=======
-        # -headless
-        cmd = u'openoffice.org -nologo -norestore -minimized -invisible ' + \
-            u'"' + u'-accept=socket,host=localhost,port=2002;urp;'+ u'"'
-        self.process = QtCore.QProcess()
-        self.process.startDetached(cmd)
-        self.process.waitForStarted()
->>>>>>> 803aa621
 
     def kill(self):
         """
@@ -108,12 +99,14 @@
         try:
             properties = []
             properties = tuple(properties)
-            self.document = desktop.loadComponentFromURL(url, "_blank", 0, properties)
+            self.document = desktop.loadComponentFromURL(
+                url, "_blank", 0, properties)
             self.presentation = self.document.getPresentation()
             self.presentation.start()
-            self.xSlideShowController =  desktop.getCurrentComponent().Presentation.getController()
+            self.xSlideShowController = \
+                desktop.getCurrentComponent().Presentation.getController()
         except:
-            log.error(u'Failed reason %s' % sys.exc_info())
+            log.exception(u'Failed to load presentation')
 
     def getUNODesktop(self):
         log.debug(u'getUNODesktop')
@@ -130,11 +123,11 @@
                 loop += 1
         try:
             smgr = ctx.ServiceManager
-<<<<<<< HEAD
-            desktop = smgr.createInstanceWithContext( "com.sun.star.frame.Desktop", ctx )
+            desktop = smgr.createInstanceWithContext(
+                "com.sun.star.frame.Desktop", ctx )
             return desktop
         except:
-            log.error(u'Failed reason %s' % sys.exc_info())
+            log.exception(u'Failed to get UNO desktop')
             return None
 
     def getCOMDesktop(self):
@@ -144,23 +137,8 @@
             desktop = smgr.createInstance( "com.sun.star.frame.Desktop")
             return desktop
         except:
-            log.error(u'Failed reason %s' % sys.exc_info())
+            log.exception(u'Failed to get COM desktop')
             return None
-=======
-            desktop = smgr.createInstanceWithContext(
-                "com.sun.star.frame.Desktop", ctx)
-            url = uno.systemPathToFileUrl(presentation)
-            properties = []
-            properties = tuple(properties)
-            self.document = desktop.loadComponentFromURL(
-                url, "_blank", 0, properties)
-            self.presentation = self.document.getPresentation()
-            self.presentation.start()
-            self.xSlideShowController = \
-                desktop.getCurrentComponent().Presentation.getController()
-        except:
-            log.exception(u'Failed to load presentation')
->>>>>>> 803aa621
 
     def closePresentation(self):
         """
