--- conflicted
+++ resolved
@@ -92,39 +92,11 @@
             for doc in self.docs:
                 doc.close_presentation()
 
-<<<<<<< HEAD
-        def load_presentation(self, presentation):
-            """
-            Called when a presentation is added to the SlideController.
-            It builds the environment, starts communcations with the background
-            OpenOffice task started earlier.  If OpenOffice is not present is is
-            started.  Once the environment is available the presentation is loaded
-            and started.
-
-            ``presentation``
-            The file name of the presentations to run.
-            """
-            log.debug(u'LoadPresentation')
-            self.store_filename(presentation)
-            if self.pptid >= 0:
-                self.close_presentation()
-            rendermanager = self.plugin.render_manager
-            rect = rendermanager.screens.current[u'size']
-            rect = RECT(rect.x(), rect.y(), rect.right(), rect.bottom())
-            filepath = str(presentation.replace(u'/', u'\\'))
-            try:
-                self.pptid = self.process.OpenPPT(filepath, None, rect,
-                    str(os.path.join(self.thumbnailpath, self.thumbnailprefix)))
-                self.stop_presentation()
-            except:
-                log.exception(u'Failed to load presentation')
-=======
         def add_doc(self, name):
             log.debug(u'Add Doc PPTView')
             doc = PptviewDocument(self,  name)
             self.docs.append(doc)
             return doc
->>>>>>> e0acec12
 
 class PptviewDocument(PresentationDocument):
 
