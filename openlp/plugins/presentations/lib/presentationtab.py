--- conflicted
+++ resolved
@@ -114,19 +114,13 @@
         for key in self.controllers:
             controller = self.controllers[key]
             checkbox = self.PresenterCheckboxes[controller.name]
-<<<<<<< HEAD
             checkbox.setText(controller.name)
-=======
-            checkbox.setText(
-                u'%s %s' % (controller.name,
-                translate('PresentationPlugin.PresentationTab', 'available')))
         self.AdvancedGroupBox.setTitle(
             translate('PresentationPlugin.PresentationTab',
             'Advanced'))
         self.OverrideAppCheckBox.setText(
             translate('PresentationPlugin.PresentationTab',
             'Allow presentation application to be overriden'))
->>>>>>> c1ddaa2d
 
     def load(self):
         """
