# -*- coding: utf-8 -*-
# vim: autoindent shiftwidth=4 expandtab textwidth=120 tabstop=4 softtabstop=4

###############################################################################
# OpenLP - Open Source Lyrics Projection                                      #
# --------------------------------------------------------------------------- #
# Copyright (c) 2008-2013 Raoul Snyman                                        #
# Portions copyright (c) 2008-2013 Tim Bentley, Gerald Britton, Jonathan      #
# Corwin, Samuel Findlay, Michael Gorven, Scott Guerrieri, Matthias Hub,      #
# Meinert Jordan, Armin Köhler, Erik Lundin, Edwin Lunando, Brian T. Meyer.   #
# Joshua Miller, Stevan Pettit, Andreas Preikschat, Mattias Põldaru,          #
# Christian Richter, Philip Ridout, Simon Scudder, Jeffrey Smith,             #
# Maikel Stuivenberg, Martin Thompson, Jon Tibble, Dave Warnock,              #
# Frode Woldsund, Martin Zibricky, Patrick Zimmermann                         #
# --------------------------------------------------------------------------- #
# This program is free software; you can redistribute it and/or modify it     #
# under the terms of the GNU General Public License as published by the Free  #
# Software Foundation; version 2 of the License.                              #
#                                                                             #
# This program is distributed in the hope that it will be useful, but WITHOUT #
# ANY WARRANTY; without even the implied warranty of MERCHANTABILITY or       #
# FITNESS FOR A PARTICULAR PURPOSE. See the GNU General Public License for    #
# more details.                                                               #
#                                                                             #
# You should have received a copy of the GNU General Public License along     #
# with this program; if not, write to the Free Software Foundation, Inc., 59  #
# Temple Place, Suite 330, Boston, MA 02111-1307 USA                          #
###############################################################################

from PyQt4 import QtGui

<<<<<<< HEAD
from openlp.core.lib import Settings, SettingsTab, UiStrings, translate, build_icon
from openlp.core.lib.ui import critical_error_message_box
from .pdfcontroller import PdfController
#from openlp.plugins.presentations.lib.pdfcontroller import PdfController
#from pdfcontroller import check_binary
=======
from openlp.core.common import Settings, UiStrings, translate
from openlp.core.lib import SettingsTab

>>>>>>> 875fa00b

class PresentationTab(SettingsTab):
    """
    PresentationsTab is the Presentations settings tab in the settings dialog.
    """
    def __init__(self, parent, title, visible_title, controllers, icon_path):
        """
        Constructor
        """
        self.parent = parent
        self.controllers = controllers
        super(PresentationTab, self).__init__(parent, title, visible_title, icon_path)
        self.activated = False

    def setupUi(self):
        """
        Create the controls for the settings tab
        """
        self.setObjectName('PresentationTab')
        super(PresentationTab, self).setupUi()
        self.controllers_group_box = QtGui.QGroupBox(self.left_column)
        self.controllers_group_box.setObjectName('controllers_group_box')
        self.controllers_layout = QtGui.QVBoxLayout(self.controllers_group_box)
        self.controllers_layout.setObjectName('ccontrollers_layout')
        self.presenter_check_boxes = {}
        for key in self.controllers:
            controller = self.controllers[key]
            checkbox = QtGui.QCheckBox(self.controllers_group_box)
            checkbox.setObjectName(controller.name + 'CheckBox')
            self.presenter_check_boxes[controller.name] = checkbox
            self.controllers_layout.addWidget(checkbox)
        self.left_layout.addWidget(self.controllers_group_box)
        # Advanced
        self.advanced_group_box = QtGui.QGroupBox(self.left_column)
        self.advanced_group_box.setObjectName('advanced_group_box')
        self.advanced_layout = QtGui.QVBoxLayout(self.advanced_group_box)
        self.advanced_layout.setObjectName('advanced_layout')
        self.override_app_check_box = QtGui.QCheckBox(self.advanced_group_box)
        self.override_app_check_box.setObjectName('override_app_check_box')
        self.advanced_layout.addWidget(self.override_app_check_box)

        # Pdf options
        self.pdf_group_box = QtGui.QGroupBox(self.left_column)
        self.pdf_group_box.setObjectName('pdf_group_box')
        self.pdf_layout = QtGui.QFormLayout(self.pdf_group_box)
        self.pdf_layout.setObjectName('pdf_layout')
        self.pdf_program_check_box = QtGui.QCheckBox(self.pdf_group_box)
        self.pdf_program_check_box.setObjectName('pdf_program_check_box')
        self.pdf_layout.addWidget(self.pdf_program_check_box)
        self.pdf_program_path_layout = QtGui.QHBoxLayout()
        self.pdf_program_path_layout.setObjectName('pdf_program_path_layout')
        self.pdf_program_path = QtGui.QLineEdit(self.pdf_group_box)
        self.pdf_program_path.setObjectName('pdf_program_path')
        self.pdf_program_path.setReadOnly(True)
        self.pdf_program_path.setPalette(self.get_grey_text_palette(True))
        self.pdf_program_path_layout.addWidget(self.pdf_program_path)
        self.pdf_program_browse_button = QtGui.QToolButton(self.pdf_group_box)
        self.pdf_program_browse_button.setObjectName('pdf_program_browse_button')
        self.pdf_program_browse_button.setIcon(build_icon(':/general/general_open.png'))
        self.pdf_program_browse_button.setEnabled(False)
        self.pdf_program_path_layout.addWidget(self.pdf_program_browse_button)
        self.pdf_layout.addRow(self.pdf_program_path_layout)
        self.pdf_program_path.editingFinished.connect(self.on_pdf_program_path_edit_finished)
        self.pdf_program_browse_button.clicked.connect(self.on_pdf_program_browse_button_clicked)
        self.pdf_program_check_box.clicked.connect(self.on_pdf_program_check_box_clicked)
        self.left_layout.addWidget(self.advanced_group_box)
        self.left_layout.addWidget(self.pdf_group_box)
        self.left_layout.addStretch()
        self.right_layout.addStretch()

    def retranslateUi(self):
        """
        Make any translation changes
        """
        self.controllers_group_box.setTitle(translate('PresentationPlugin.PresentationTab', 'Available Controllers'))
        for key in self.controllers:
            controller = self.controllers[key]
            checkbox = self.presenter_check_boxes[controller.name]
            self.set_controller_text(checkbox, controller)
        self.advanced_group_box.setTitle(UiStrings().Advanced)
        self.pdf_group_box.setTitle(translate('PresentationPlugin.PresentationTab', 'PDF options'))
        self.override_app_check_box.setText(
            translate('PresentationPlugin.PresentationTab', 'Allow presentation application to be overridden'))
        self.pdf_program_check_box.setText(
            translate('PresentationPlugin.PresentationTab', 'Use given full path for mudraw or ghostscript binary:'))


    def set_controller_text(self, checkbox, controller):
        if checkbox.isEnabled():
            checkbox.setText(controller.name)
        else:
            checkbox.setText(translate('PresentationPlugin.PresentationTab', '%s (unavailable)') % controller.name)

    def load(self):
        """
        Load the settings.
        """
        for key in self.controllers:
            controller = self.controllers[key]
            checkbox = self.presenter_check_boxes[controller.name]
            checkbox.setChecked(Settings().value(self.settings_section + '/' + controller.name))
        self.override_app_check_box.setChecked(Settings().value(self.settings_section + '/override app'))
        # load pdf-program settings
        enable_pdf_program = Settings().value(self.settings_section + '/enable_pdf_program')
        self.pdf_program_check_box.setChecked(enable_pdf_program)
        self.pdf_program_path.setReadOnly(not enable_pdf_program)
        self.pdf_program_path.setPalette(self.get_grey_text_palette(not enable_pdf_program))
        self.pdf_program_browse_button.setEnabled(enable_pdf_program)
        pdf_program = Settings().value(self.settings_section + '/pdf_program')
        if pdf_program:
            self.pdf_program_path.setText(pdf_program)

    def save(self):
        """
        Save the settings. If the tab hasn't been made visible to the user then there is nothing to do, so exit. This
        removes the need to start presentation applications unnecessarily.
        """
        if not self.activated:
            return
        changed = False
        for key in self.controllers:
            controller = self.controllers[key]
            if controller.is_available():
                checkbox = self.presenter_check_boxes[controller.name]
                setting_key = self.settings_section + '/' + controller.name
                if Settings().value(setting_key) != checkbox.checkState():
                    changed = True
                    Settings().setValue(setting_key, checkbox.checkState())
                    if checkbox.isChecked():
                        controller.start_process()
                    else:
                        controller.kill()
        setting_key = self.settings_section + '/override app'
        if Settings().value(setting_key) != self.override_app_check_box.checkState():
            Settings().setValue(setting_key, self.override_app_check_box.checkState())
            changed = True
        
        # Save pdf-settings
        pdf_program = self.pdf_program_path.text()
        enable_pdf_program = self.pdf_program_check_box.checkState()
        # If the given program is blank disable using the program
        if pdf_program == '':
            enable_pdf_program = 0
        if pdf_program != Settings().value(self.settings_section + '/pdf_program'):
            Settings().setValue(self.settings_section + '/pdf_program',  pdf_program)
            changed = True
        if enable_pdf_program != Settings().value(self.settings_section + '/enable_pdf_program'):
            Settings().setValue(self.settings_section + '/enable_pdf_program',  enable_pdf_program)
            changed = True
        
        if changed:
            self.settings_form.register_post_process('mediaitem_suffix_reset')
            self.settings_form.register_post_process('mediaitem_presentation_rebuild')
            self.settings_form.register_post_process('mediaitem_suffixes')

    def tab_visible(self):
        """
        Tab has just been made visible to the user
        """
        self.activated = True
        for key in self.controllers:
            controller = self.controllers[key]
            checkbox = self.presenter_check_boxes[controller.name]
            checkbox.setEnabled(controller.is_available())
            self.set_controller_text(checkbox, controller)
        
    def on_pdf_program_path_edit_finished(self):
        """
        After selecting/typing in a program it is validated that it is a actually ghostscript or mudraw
        """
        type = None 
        if self.pdf_program_path.text() != '':
            type = PdfController.check_binary(self.pdf_program_path.text())
            if not type:
                critical_error_message_box(UiStrings().Error, 
                        translate('PresentationPlugin.PresentationTab', 'The program is not ghostscript or mudraw which is required.'))
                self.pdf_program_path.setFocus()

    def on_pdf_program_browse_button_clicked(self):
        """
        Select the mudraw or ghostscript binary that should be used.
        """
        filename = QtGui.QFileDialog.getOpenFileName(self, translate('PresentationPlugin.PresentationTab', 'Select mudraw or ghostscript binary.'))
        if filename:
            self.pdf_program_path.setText(filename)
        self.pdf_program_path.setFocus()

    def on_pdf_program_check_box_clicked(self, checked):
        """
        When checkbox for manual entering pdf-program is clicked,
        enable or disable the textbox for the programpath and the browse-button.
        """
        self.pdf_program_path.setReadOnly(not checked)
        self.pdf_program_path.setPalette(self.get_grey_text_palette(not checked))
        self.pdf_program_browse_button.setEnabled(checked)

    def get_grey_text_palette(self, greyed):
        """
        Returns a QPalette with greyed out text as used for placeholderText.
        """
        palette = QtGui.QPalette()
        color = self.palette().color(QtGui.QPalette.Active, QtGui.QPalette.Text)
        if greyed:
            color.setAlpha(128)
        palette.setColor(QtGui.QPalette.Active, QtGui.QPalette.Text, color)
        return palette<|MERGE_RESOLUTION|>--- conflicted
+++ resolved
@@ -29,17 +29,10 @@
 
 from PyQt4 import QtGui
 
-<<<<<<< HEAD
-from openlp.core.lib import Settings, SettingsTab, UiStrings, translate, build_icon
+from openlp.core.common import Settings, UiStrings, translate
+from openlp.core.lib import SettingsTab, build_icon
 from openlp.core.lib.ui import critical_error_message_box
 from .pdfcontroller import PdfController
-#from openlp.plugins.presentations.lib.pdfcontroller import PdfController
-#from pdfcontroller import check_binary
-=======
-from openlp.core.common import Settings, UiStrings, translate
-from openlp.core.lib import SettingsTab
-
->>>>>>> 875fa00b
 
 class PresentationTab(SettingsTab):
     """
