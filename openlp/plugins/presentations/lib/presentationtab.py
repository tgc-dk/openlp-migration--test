--- conflicted
+++ resolved
@@ -30,7 +30,6 @@
 
 from openlp.core.lib import Receiver, Settings, SettingsTab, translate
 from openlp.core.lib.ui import UiStrings
-from openlp.core.lib.settings import Settings
 
 class PresentationTab(SettingsTab):
     """
@@ -106,16 +105,9 @@
             checkbox = self.PresenterCheckboxes[controller.name]
             checkbox.setChecked(Settings().value(
                 self.settingsSection + u'/' + controller.name,
-<<<<<<< HEAD
                 QtCore.Qt.Checked))
         self.OverrideAppCheckBox.setChecked(Settings().value(
             self.settingsSection + u'/override app', QtCore.Qt.Unchecked))
-=======
-                QtCore.QVariant(QtCore.Qt.Checked)).toInt()[0])
-        self.OverrideAppCheckBox.setChecked(Settings().value(
-            self.settingsSection + u'/override app',
-            QtCore.QVariant(QtCore.Qt.Unchecked)).toInt()[0])
->>>>>>> b1cfabc4
 
     def save(self):
         """
@@ -134,12 +126,7 @@
                 if Settings().value(setting_key) != \
                     checkbox.checkState():
                     changed = True
-                    Settings().setValue(setting_key,
-<<<<<<< HEAD
-                        checkbox.checkState())
-=======
-                        QtCore.QVariant(checkbox.checkState()))
->>>>>>> b1cfabc4
+                    Settings().setValue(setting_key, checkbox.checkState())
                     if checkbox.isChecked():
                         controller.start_process()
                     else:
@@ -148,11 +135,7 @@
         if Settings().value(setting_key) != \
             self.OverrideAppCheckBox.checkState():
             Settings().setValue(setting_key,
-<<<<<<< HEAD
                 self.OverrideAppCheckBox.checkState())
-=======
-                QtCore.QVariant(self.OverrideAppCheckBox.checkState()))
->>>>>>> b1cfabc4
             changed = True
         if changed:
             Receiver.send_message(u'mediaitem_presentation_rebuild')
