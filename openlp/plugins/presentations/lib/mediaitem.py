--- conflicted
+++ resolved
@@ -37,7 +37,6 @@
     validate_thumb, Settings
 from openlp.core.lib.ui import UiStrings, critical_error_message_box, \
     create_horizontal_adjusting_combo_box
-from openlp.core.lib.settings import Settings
 from openlp.plugins.presentations.lib import MessageListener
 
 log = logging.getLogger(__name__)
@@ -152,11 +151,7 @@
             self.displayTypeComboBox.insertItem(0, self.Automatic)
             self.displayTypeComboBox.setCurrentIndex(0)
         if Settings().value(self.settingsSection + u'/override app',
-<<<<<<< HEAD
             QtCore.Qt.Unchecked) == QtCore.Qt.Checked:
-=======
-            QtCore.QVariant(QtCore.Qt.Unchecked)) == QtCore.Qt.Checked:
->>>>>>> b1cfabc4
             self.presentationWidget.show()
         else:
             self.presentationWidget.hide()
