--- conflicted
+++ resolved
@@ -32,13 +32,8 @@
 from PyQt4 import QtCore, QtGui
 from sqlalchemy.sql import or_, func, and_
 
-<<<<<<< HEAD
-from openlp.core.lib import Registry, MediaManagerItem, Receiver, ItemCapabilities, check_item_selected, translate, \
-    ServiceItemContext, Settings, PluginStatus, UiStrings
-=======
-from openlp.core.lib import MediaManagerItem, Receiver, ItemCapabilities, ServiceItemContext, Settings, PluginStatus, \
-    UiStrings, check_item_selected, translate
->>>>>>> a8323775
+from openlp.core.lib import Registry, MediaManagerItem, Receiver, ItemCapabilities, ServiceItemContext, Settings, \
+    PluginStatus, UiStrings, check_item_selected, translate
 from openlp.plugins.custom.forms import EditCustomForm
 from openlp.plugins.custom.lib import CustomXMLParser, CustomXMLBuilder
 from openlp.plugins.custom.lib.db import CustomSlide
