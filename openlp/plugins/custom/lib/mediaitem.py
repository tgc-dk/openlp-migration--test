--- conflicted
+++ resolved
@@ -35,7 +35,6 @@
 from openlp.core.lib import MediaManagerItem, Receiver, ItemCapabilities, \
     check_item_selected, translate, Settings
 from openlp.core.lib.ui import UiStrings
-from openlp.core.lib.settings import Settings
 from openlp.plugins.custom.forms import EditCustomForm
 from openlp.plugins.custom.lib import CustomXMLParser
 from openlp.plugins.custom.lib.db import CustomSlide
@@ -102,12 +101,7 @@
         self.loadList(self.manager.get_all_objects(
             CustomSlide, order_by_ref=CustomSlide.title))
         self.searchTextEdit.setCurrentSearchType(Settings().value(
-<<<<<<< HEAD
             u'%s/last search type' % self.settingsSection, CustomSearch.Titles))
-=======
-            u'%s/last search type' % self.settingsSection,
-            QtCore.QVariant(CustomSearch.Titles)).toInt()[0])
->>>>>>> b1cfabc4
 
     def loadList(self, custom_slides):
         # Sort out what custom we want to select after loading the list.
@@ -219,17 +213,10 @@
         raw_slides = [verse[1] for verse in verse_list]
         service_item.title = title
         for slide in raw_slides:
-<<<<<<< HEAD
-            service_item.add_from_text(slide[:30], slide)
+            service_item.add_from_text(slide)
         if Settings().value(self.settingsSection + u'/display footer',
             True) or credit:
-            raw_footer.append(title + u' ' + credit)
-=======
-            service_item.add_from_text(slide)
-        if Settings().value(self.settingsSection + u'/display footer',
-            QtCore.QVariant(True)).toBool() or credit:
             service_item.raw_footer.append(u' '.join([title, credit]))
->>>>>>> b1cfabc4
         else:
             service_item.raw_footer.append(u'')
         return True
@@ -237,12 +224,7 @@
     def onSearchTextButtonClicked(self):
         # Save the current search type to the configuration.
         Settings().setValue(u'%s/last search type' %
-<<<<<<< HEAD
             self.settingsSection, self.searchTextEdit.currentSearchType())
-=======
-            self.settingsSection,
-            QtCore.QVariant(self.searchTextEdit.currentSearchType()))
->>>>>>> b1cfabc4
         # Reload the list considering the new search type.
         search_keywords = self.searchTextEdit.displayText()
         search_results = []
