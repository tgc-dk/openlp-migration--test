--- conflicted
+++ resolved
@@ -32,13 +32,8 @@
 from PyQt4 import QtCore, QtGui
 from sqlalchemy.sql import or_, func, and_
 
-<<<<<<< HEAD
 from openlp.core.lib import MediaManagerItem, Receiver, ItemCapabilities, check_item_selected, translate, \
-    ServiceItemContext, PluginStatus
-=======
-from openlp.core.lib import MediaManagerItem, Receiver, ItemCapabilities, \
-    check_item_selected, translate, ServiceItemContext, Settings
->>>>>>> 11310511
+    ServiceItemContext, Settings, PluginStatus
 from openlp.core.lib.ui import UiStrings
 from openlp.plugins.custom.forms import EditCustomForm
 from openlp.plugins.custom.lib import CustomXMLParser, CustomXMLBuilder
@@ -113,13 +108,8 @@
         self.loadList(self.manager.get_all_objects(
             CustomSlide, order_by_ref=CustomSlide.title))
         self.searchTextEdit.setCurrentSearchType(Settings().value(
-<<<<<<< HEAD
-            u'%s/last search type' % self.settingsSection,
-            QtCore.QVariant(CustomSearch.Titles)).toInt()[0])
+            u'%s/last search type' % self.settingsSection, CustomSearch.Titles))
         self.config_updated()
-=======
-            u'%s/last search type' % self.settingsSection, CustomSearch.Titles))
->>>>>>> 11310511
 
     def loadList(self, custom_slides):
         # Sort out what custom we want to select after loading the list.
