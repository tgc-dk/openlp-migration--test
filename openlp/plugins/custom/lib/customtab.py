--- conflicted
+++ resolved
@@ -75,33 +75,20 @@
             self.displayFooter = True
 
     def on_add_from_service_check_box_changed(self, check_state):
-        self.update_load = False
-        # we have a set value convert to True/False
-        if check_state == QtCore.Qt.Checked:
-            self.update_load = True
+        self.update_load = (check_state == QtCore.Qt.Checked)
 
     def load(self):
-<<<<<<< HEAD
         settings = Settings()
         settings.beginGroup(self.settingsSection)
-        self.displayFooter = settings.value(u'/display footer', QtCore.QVariant(True)).toBool()
-        self.update_load = settings.value(u'add custom from service', QtCore.QVariant(True)).toBool()
-=======
-        self.displayFooter = Settings().value(
-            self.settingsSection + u'/display footer', True)
->>>>>>> 11310511
+        self.displayFooter = settings.value(u'display footer', True)
+        self.update_load = settings.value(u'add custom from service', True)
         self.displayFooterCheckBox.setChecked(self.displayFooter)
         self.add_from_service_checkbox.setChecked(self.update_load)
         settings.endGroup()
 
     def save(self):
-<<<<<<< HEAD
         settings = Settings()
         settings.beginGroup(self.settingsSection)
-        settings.setValue(self.settingsSection + u'/display footer', QtCore.QVariant(self.displayFooter))
-        settings.setValue(u'add custom from service', QtCore.QVariant(self.update_load))
-        settings.endGroup()
-=======
-        Settings().setValue(self.settingsSection + u'/display footer',
-            self.displayFooter)
->>>>>>> 11310511
+        settings.setValue(u'display footer', self.displayFooter)
+        settings.setValue(u'add custom from service', self.update_load)
+        settings.endGroup()