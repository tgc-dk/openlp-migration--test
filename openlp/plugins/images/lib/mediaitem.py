--- conflicted
+++ resolved
@@ -106,11 +106,7 @@
                     delete_file(os.path.join(self.servicePath, text.text()))
                 self.listView.takeItem(row)
                 self.main_window.incrementProgressBar()
-<<<<<<< HEAD
-            AppLocation.setValue(self.settingsSection + u'/images files', self.getFileList())
-=======
             Settings.setValue(self.settingsSection + u'/images files', self.getFileList())
->>>>>>> 7b0b14f9
             self.main_window.finishedProgressBar()
             self.application.set_normal_cursor()
         self.listView.blockSignals(False)
