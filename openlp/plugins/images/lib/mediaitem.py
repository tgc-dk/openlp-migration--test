--- conflicted
+++ resolved
@@ -59,19 +59,14 @@
         self.PluginNameVisible = translate(u'ImagePlugin.MediaItem', u'Image')
 
     def retranslateUi(self):
-<<<<<<< HEAD
-        self.OnNewPrompt = translate(u'ImagePlugin.MediaItem',
+        self.OnNewPrompt = translate(u'ImagePlugin.MediaItem', 
             u'Select Image(s)')
-        self.OnNewFileMasks = translate(u'ImagePlugin.MediaItem',
-            u'Images (*.jpg *.jpeg *.gif *.png *.bmp);; All files (*)')
-=======
-        self.OnNewPrompt = self.trUtf8('Select Image(s)')
         file_formats = u''
         for file_format in QtGui.QImageReader.supportedImageFormats():
             file_formats += u'*.%s ' % file_format
         self.OnNewFileMasks = unicode(
-            self.trUtf8('Images (%s);; All files (*)')) % file_formats
->>>>>>> c481cf5c
+            translate(u'ImagePlugin.MediaItem', 
+                u'Images (%s);; All files (*)')) % file_formats
 
     def requiredIcons(self):
         MediaManagerItem.requiredIcons(self)
