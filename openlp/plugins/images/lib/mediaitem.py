--- conflicted
+++ resolved
@@ -209,21 +209,12 @@
                 self.parent.liveController.display.directImage(name, filename)
                 self.resetAction.setVisible(True)
             else:
-<<<<<<< HEAD
-                QtGui.QMessageBox.critical(self,
-                    translate('ImagePlugin.MediaItem', 'Live Background Could '
-                    'Not Be Replaced'),
-                    unicode(translate('ImagePlugin.MediaItem',
-                    'The image %s no longer exists.')) % filename)
-=======
                 Receiver.send_message(u'openlp_error_message', {
                     u'title':  translate('ImagePlugin.MediaItem',
                     'Live Background Error'),
                     u'message': unicode(translate('ImagePlugin.MediaItem',
                     'There was a problem replacing your background, '
                     'the image file %s no longer exists.')) % filename})
-        self.resetButton.setVisible(True)
->>>>>>> 787b4e2a
 
     def onPreviewClick(self):
         MediaManagerItem.onPreviewClick(self)