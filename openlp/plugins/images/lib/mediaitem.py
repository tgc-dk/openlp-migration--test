--- conflicted
+++ resolved
@@ -30,13 +30,8 @@
 from PyQt4 import QtCore, QtGui
 
 from openlp.core.lib import MediaManagerItem, BaseListWithDnD, build_icon, \
-<<<<<<< HEAD
-    context_menu_action, ItemCapabilities, SettingsManager, translate, \
-    check_item_selected, Receiver, checkDirectoryExists
-
-=======
-    ItemCapabilities, SettingsManager, translate, check_item_selected, Receiver
->>>>>>> 0be64426
+    ItemCapabilities, SettingsManager, translate, check_item_selected, \
+    Receiver, checkDirectoryExists
 from openlp.core.utils import AppLocation, get_images_filter
 
 log = logging.getLogger(__name__)
