# -*- coding: utf-8 -*-
# vim: autoindent shiftwidth=4 expandtab textwidth=80 tabstop=4 softtabstop=4

###############################################################################
# OpenLP - Open Source Lyrics Projection                                      #
# --------------------------------------------------------------------------- #
# Copyright (c) 2008-2012 Raoul Snyman                                        #
# Portions copyright (c) 2008-2012 Tim Bentley, Gerald Britton, Jonathan      #
# Corwin, Samuel Findlay, Michael Gorven, Scott Guerrieri, Matthias Hub,      #
# Meinert Jordan, Armin Köhler, Edwin Lunando, Joshua Miller, Stevan Pettit,  #
# Andreas Preikschat, Mattias Põldaru, Christian Richter, Philip Ridout,      #
# Simon Scudder, Jeffrey Smith, Maikel Stuivenberg, Martin Thompson, Jon      #
# Tibble, Dave Warnock, Frode Woldsund                                        #
# --------------------------------------------------------------------------- #
# This program is free software; you can redistribute it and/or modify it     #
# under the terms of the GNU General Public License as published by the Free  #
# Software Foundation; version 2 of the License.                              #
#                                                                             #
# This program is distributed in the hope that it will be useful, but WITHOUT #
# ANY WARRANTY; without even the implied warranty of MERCHANTABILITY or       #
# FITNESS FOR A PARTICULAR PURPOSE. See the GNU General Public License for    #
# more details.                                                               #
#                                                                             #
# You should have received a copy of the GNU General Public License along     #
# with this program; if not, write to the Free Software Foundation, Inc., 59  #
# Temple Place, Suite 330, Boston, MA 02111-1307 USA                          #
###############################################################################

import logging
import os
import locale

from PyQt4 import QtCore, QtGui

from openlp.core.lib import MediaManagerItem, build_icon, ItemCapabilities, \
    SettingsManager, translate, check_item_selected, check_directory_exists, \
    Receiver, create_thumb, validate_thumb, Settings
from openlp.core.lib.ui import UiStrings, critical_error_message_box
from openlp.core.lib.settings import Settings
from openlp.core.utils import AppLocation, delete_file, get_images_filter

log = logging.getLogger(__name__)

class ImageMediaItem(MediaManagerItem):
    """
    This is the custom media manager item for images.
    """
    log.info(u'Image Media Item loaded')

    def __init__(self, parent, plugin, icon):
        self.IconPath = u'images/image'
        MediaManagerItem.__init__(self, parent, plugin, icon)
        self.quickPreviewAllowed = True
        self.hasSearch = True
        QtCore.QObject.connect(Receiver.get_receiver(),
            QtCore.SIGNAL(u'live_theme_changed'), self.liveThemeChanged)
        # Allow DnD from the desktop
        self.listView.activateDnD()

    def retranslateUi(self):
        self.onNewPrompt = translate('ImagePlugin.MediaItem',
            'Select Image(s)')
        file_formats = get_images_filter()
        self.onNewFileMasks = u'%s;;%s (*.*) (*)' % (file_formats,
            UiStrings().AllFiles)
        self.replaceAction.setText(UiStrings().ReplaceBG)
        self.replaceAction.setToolTip(UiStrings().ReplaceLiveBG)
        self.resetAction.setText(UiStrings().ResetBG)
        self.resetAction.setToolTip(UiStrings().ResetLiveBG)

    def requiredIcons(self):
        MediaManagerItem.requiredIcons(self)
        self.hasFileIcon = True
        self.hasNewIcon = False
        self.hasEditIcon = False
        self.addToServiceItem = True

    def initialise(self):
        log.debug(u'initialise')
        self.listView.clear()
        self.listView.setIconSize(QtCore.QSize(88, 50))
        self.servicePath = os.path.join(
            AppLocation.get_section_data_path(self.settingsSection),
            u'thumbnails')
        check_directory_exists(self.servicePath)
        self.loadList(SettingsManager.load_list(
            self.settingsSection, u'images'), True)

    def addListViewToToolBar(self):
        MediaManagerItem.addListViewToToolBar(self)
        self.listView.addAction(self.replaceAction)

    def addEndHeaderBar(self):
        self.replaceAction = self.toolbar.addToolbarAction(u'replaceAction',
            icon=u':/slides/slide_blank.png', triggers=self.onReplaceClick)
        self.resetAction = self.toolbar.addToolbarAction(u'resetAction',
            icon=u':/system/system_close.png', visible=False,
            triggers=self.onResetClick)

    def onDeleteClick(self):
        """
        Remove an image item from the list
        """
        # Turn off auto preview triggers.
        self.listView.blockSignals(True)
        if check_item_selected(self.listView, translate('ImagePlugin.MediaItem',
            'You must select an image to delete.')):
            row_list = [item.row() for item in self.listView.selectedIndexes()]
            row_list.sort(reverse=True)
            Receiver.send_message(u'cursor_busy')
            self.plugin.formParent.displayProgressBar(len(row_list))
            for row in row_list:
                text = self.listView.item(row)
                if text:
                    delete_file(os.path.join(self.servicePath, text.text()))
                self.listView.takeItem(row)
                self.plugin.formParent.incrementProgressBar()
            SettingsManager.set_list(self.settingsSection,
                u'images', self.getFileList())
            self.plugin.formParent.finishedProgressBar()
            Receiver.send_message(u'cursor_normal')
        self.listView.blockSignals(False)

    def loadList(self, images, initialLoad=False):
        if not initialLoad:
            Receiver.send_message(u'cursor_busy')
            self.plugin.formParent.displayProgressBar(len(images))
        # Sort the themes by its filename considering language specific
        # characters. lower() is needed for windows!
        images.sort(cmp=locale.strcoll,
            key=lambda filename: os.path.split(unicode(filename))[1].lower())
        for imageFile in images:
            filename = os.path.split(unicode(imageFile))[1]
            thumb = os.path.join(self.servicePath, filename)
            if not os.path.exists(unicode(imageFile)):
                icon = build_icon(u':/general/general_delete.png')
            else:
                if validate_thumb(unicode(imageFile), thumb):
                    icon = build_icon(thumb)
                else:
                    icon = create_thumb(unicode(imageFile), thumb)
            item_name = QtGui.QListWidgetItem(filename)
            item_name.setIcon(icon)
            item_name.setToolTip(imageFile)
            item_name.setData(QtCore.Qt.UserRole, imageFile)
            self.listView.addItem(item_name)
            if not initialLoad:
                self.plugin.formParent.incrementProgressBar()
        if not initialLoad:
            self.plugin.formParent.finishedProgressBar()
            Receiver.send_message(u'cursor_normal')

    def generateSlideData(self, service_item, item=None, xmlVersion=False,
        remote=False):
        background = QtGui.QColor(Settings().value(self.settingsSection
<<<<<<< HEAD
            + u'/background color', u'#000000'))
=======
            + u'/background color', QtCore.QVariant(u'#000000')))
>>>>>>> b1cfabc4
        if item:
            items = [item]
        else:
            items = self.listView.selectedItems()
            if not items:
                return False
        service_item.title = unicode(self.plugin.nameStrings[u'plural'])
        service_item.add_capability(ItemCapabilities.CanMaintain)
        service_item.add_capability(ItemCapabilities.CanPreview)
        service_item.add_capability(ItemCapabilities.CanLoop)
        service_item.add_capability(ItemCapabilities.CanAppend)
        # force a nonexistent theme
        service_item.theme = -1
        missing_items = []
        missing_items_filenames = []
        for bitem in items:
            filename = bitem.data(QtCore.Qt.UserRole)
            if not os.path.exists(filename):
                missing_items.append(bitem)
                missing_items_filenames.append(filename)
        for item in missing_items:
            items.remove(item)
        # We cannot continue, as all images do not exist.
        if not items:
            if not remote:
                critical_error_message_box(
                    translate('ImagePlugin.MediaItem', 'Missing Image(s)'),
                    translate('ImagePlugin.MediaItem',
                    'The following image(s) no longer exist: %s') %
                    u'\n'.join(missing_items_filenames))
            return False
        # We have missing as well as existing images. We ask what to do.
        elif missing_items and QtGui.QMessageBox.question(self,
            translate('ImagePlugin.MediaItem', 'Missing Image(s)'),
            translate('ImagePlugin.MediaItem', 'The following '
            'image(s) no longer exist: %s\nDo you want to add the other '
            'images anyway?') % u'\n'.join(missing_items_filenames),
            QtGui.QMessageBox.StandardButtons(QtGui.QMessageBox.No |
            QtGui.QMessageBox.Yes)) == QtGui.QMessageBox.No:
            return False
        # Continue with the existing images.
        for bitem in items:
            filename = bitem.data(QtCore.Qt.UserRole)
            name = os.path.split(filename)[1]
            service_item.add_from_image(filename, name, background)
        return True

    def onResetClick(self):
        """
        Called to reset the Live backgound with the image selected,
        """
        self.resetAction.setVisible(False)
        self.plugin.liveController.display.resetImage()

    def liveThemeChanged(self):
        """
        Triggered by the change of theme in the slide controller
        """
        self.resetAction.setVisible(False)

    def onReplaceClick(self):
        """
        Called to replace Live backgound with the image selected.
        """
        if check_item_selected(self.listView,
            translate('ImagePlugin.MediaItem',
            'You must select an image to replace the background with.')):
            background = QtGui.QColor(Settings().value(
<<<<<<< HEAD
                self.settingsSection + u'/background color', u'#000000'))
=======
                self.settingsSection + u'/background color',
                QtCore.QVariant(u'#000000')))
>>>>>>> b1cfabc4
            item = self.listView.selectedIndexes()[0]
            bitem = self.listView.item(item.row())
            filename = bitem.data(QtCore.Qt.UserRole)
            if os.path.exists(filename):
                if self.plugin.liveController.display.directImage(
                    filename, background):
                    self.resetAction.setVisible(True)
                else:
                    critical_error_message_box(UiStrings().LiveBGError,
                        translate('ImagePlugin.MediaItem',
                        'There was no display item to amend.'))
            else:
                critical_error_message_box(UiStrings().LiveBGError,
                    translate('ImagePlugin.MediaItem',
                    'There was a problem replacing your background, '
                    'the image file "%s" no longer exists.') % filename)

    def search(self, string, showError):
        files = SettingsManager.load_list(self.settingsSection, u'images')
        results = []
        string = string.lower()
        for file in files:
            filename = os.path.split(unicode(file))[1]
            if filename.lower().find(string) > -1:
                results.append([file, filename])
        return results<|MERGE_RESOLUTION|>--- conflicted
+++ resolved
@@ -36,7 +36,6 @@
     SettingsManager, translate, check_item_selected, check_directory_exists, \
     Receiver, create_thumb, validate_thumb, Settings
 from openlp.core.lib.ui import UiStrings, critical_error_message_box
-from openlp.core.lib.settings import Settings
 from openlp.core.utils import AppLocation, delete_file, get_images_filter
 
 log = logging.getLogger(__name__)
@@ -153,11 +152,7 @@
     def generateSlideData(self, service_item, item=None, xmlVersion=False,
         remote=False):
         background = QtGui.QColor(Settings().value(self.settingsSection
-<<<<<<< HEAD
             + u'/background color', u'#000000'))
-=======
-            + u'/background color', QtCore.QVariant(u'#000000')))
->>>>>>> b1cfabc4
         if item:
             items = [item]
         else:
@@ -226,12 +221,7 @@
             translate('ImagePlugin.MediaItem',
             'You must select an image to replace the background with.')):
             background = QtGui.QColor(Settings().value(
-<<<<<<< HEAD
                 self.settingsSection + u'/background color', u'#000000'))
-=======
-                self.settingsSection + u'/background color',
-                QtCore.QVariant(u'#000000')))
->>>>>>> b1cfabc4
             item = self.listView.selectedIndexes()[0]
             bitem = self.listView.item(item.row())
             filename = bitem.data(QtCore.Qt.UserRole)
