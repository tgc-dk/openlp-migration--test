# -*- coding: utf-8 -*-
# vim: autoindent shiftwidth=4 expandtab textwidth=80 tabstop=4 softtabstop=4

###############################################################################
# OpenLP - Open Source Lyrics Projection                                      #
# --------------------------------------------------------------------------- #
# Copyright (c) 2008-2010 Raoul Snyman                                        #
# Portions copyright (c) 2008-2010 Tim Bentley, Jonathan Corwin, Michael      #
# Gorven, Scott Guerrieri, Christian Richter, Maikel Stuivenberg, Martin      #
# Thompson, Jon Tibble, Carsten Tinggaard                                     #
# --------------------------------------------------------------------------- #
# This program is free software; you can redistribute it and/or modify it     #
# under the terms of the GNU General Public License as published by the Free  #
# Software Foundation; version 2 of the License.                              #
#                                                                             #
# This program is distributed in the hope that it will be useful, but WITHOUT #
# ANY WARRANTY; without even the implied warranty of MERCHANTABILITY or       #
# FITNESS FOR A PARTICULAR PURPOSE. See the GNU General Public License for    #
# more details.                                                               #
#                                                                             #
# You should have received a copy of the GNU General Public License along     #
# with this program; if not, write to the Free Software Foundation, Inc., 59  #
# Temple Place, Suite 330, Boston, MA 02111-1307 USA                          #
###############################################################################

import logging
import os

from PyQt4 import QtCore, QtGui

from openlp.core.lib import MediaManagerItem, BaseListWithDnD, build_icon, \
    contextMenuAction, ItemCapabilities, SettingsManager
from openlp.core.utils import AppLocation

log = logging.getLogger(__name__)

# We have to explicitly create separate classes for each plugin
# in order for DnD to the Service manager to work correctly.
class ImageListView(BaseListWithDnD):
    def __init__(self, parent=None):
        self.PluginName = u'Images'
        BaseListWithDnD.__init__(self, parent)

class ImageMediaItem(MediaManagerItem):
    """
    This is the custom media manager item for images.
    """
    log.info(u'Image Media Item loaded')

    def __init__(self, parent, icon, title):
        self.PluginNameShort = u'Image'
        self.IconPath = u'images/image'
        # this next is a class, not an instance of a class - it will
        # be instanced by the base MediaManagerItem
        self.ListViewWithDnD_class = ImageListView
        MediaManagerItem.__init__(self, parent, icon, title)

    def initPluginNameVisible(self):
        self.PluginNameVisible = self.trUtf8('Image')

    def retranslateUi(self):
        self.OnNewPrompt = self.trUtf8('Select Image(s)')
        self.OnNewFileMasks = self.trUtf8(
            'Images (*.jpg *.jpeg *.gif *.png *.bmp);; All files (*)')

    def requiredIcons(self):
        MediaManagerItem.requiredIcons(self)
        self.hasFileIcon = True
        self.hasNewIcon = False
        self.hasEditIcon = False
        self.addToServiceItem = True

    def initialise(self):
        log.debug(u'initialise')
        self.ListView.clear()
        self.ListView.setSelectionMode(
            QtGui.QAbstractItemView.ExtendedSelection)
        self.ListView.setIconSize(QtCore.QSize(88,50))
        self.servicePath = os.path.join(
<<<<<<< HEAD
            AppLocation.get_section_data_path(self.SettingsSection),
            u'thumbnails')
=======
            AppLocation.get_section_data_path(self.settings_section),
            u'.thumbnails')
>>>>>>> d7aa575d
        if not os.path.exists(self.servicePath):
            os.mkdir(self.servicePath)
        self.loadList(SettingsManager.load_list(
            self.settings_section, self.settings_section))

    def addListViewToToolBar(self):
        MediaManagerItem.addListViewToToolBar(self)
        self.ListView.setContextMenuPolicy(QtCore.Qt.ActionsContextMenu)
        self.ListView.addAction(
            contextMenuAction(
                self.ListView, u':/slides/slide_blank.png',
                self.trUtf8('Replace Live Background'),
                self.onReplaceClick))

    def addEndHeaderBar(self):
        self.ImageWidget = QtGui.QWidget(self)
        sizePolicy = QtGui.QSizePolicy(
            QtGui.QSizePolicy.Expanding, QtGui.QSizePolicy.Minimum)
        sizePolicy.setHorizontalStretch(0)
        sizePolicy.setVerticalStretch(0)
        sizePolicy.setHeightForWidth(
            self.ImageWidget.sizePolicy().hasHeightForWidth())
        self.ImageWidget.setSizePolicy(sizePolicy)
        self.ImageWidget.setObjectName(u'ImageWidget')
        self.blankButton = self.Toolbar.addToolbarButton(
            u'Replace Background', u':/slides/slide_blank.png',
            self.trUtf8('Replace Live Background'), self.onReplaceClick, False)
        # Add the song widget to the page layout
        self.PageLayout.addWidget(self.ImageWidget)

    def onDeleteClick(self):
        items = self.ListView.selectedIndexes()
        if items:
            for item in items:
                text = self.ListView.item(item.row())
                try:
                    os.remove(
                        os.path.join(self.servicePath, unicode(text.text())))
                except:
                    #if not present do not worry
                    pass
                self.ListView.takeItem(item.row())
<<<<<<< HEAD
                SettingsManager.set_list(self.SettingsSection,\
                    self.SettingsSection, self.getFileList())
=======
                SettingsManager.set_list(self.settings_section,
                    self.settings_section, self.getFileList())
>>>>>>> d7aa575d

    def loadList(self, list):
        for file in list:
            (path, filename) = os.path.split(unicode(file))
            thumb = os.path.join(self.servicePath, filename)
            if os.path.exists(thumb):
                if self.validate(file, thumb):
                    icon = build_icon(thumb)
                else:
                    icon = build_icon(u':/general/general_delete.png')
            else:
                icon = self.IconFromFile(file, thumb)
            item_name = QtGui.QListWidgetItem(filename)
            item_name.setIcon(icon)
            item_name.setData(QtCore.Qt.UserRole, QtCore.QVariant(file))
            self.ListView.addItem(item_name)

    def generateSlideData(self, service_item, item=None):
        items = self.ListView.selectedIndexes()
        if items:
            service_item.title = self.trUtf8('Image(s)')
            service_item.add_capability(ItemCapabilities.AllowsMaintain)
            service_item.add_capability(ItemCapabilities.AllowsPreview)
            service_item.add_capability(ItemCapabilities.AllowsLoop)
            for item in items:
                bitem = self.ListView.item(item.row())
                filename = unicode((bitem.data(QtCore.Qt.UserRole)).toString())
                frame = QtGui.QImage(unicode(filename))
                (path, name) = os.path.split(filename)
                service_item.add_from_image(path, name, frame)
            return True
        else:
            return False

    def onReplaceClick(self):
        if not self.ListView.selectedIndexes():
            QtGui.QMessageBox.information(self,
                self.trUtf8('No item selected'),
                self.trUtf8('You must select one item'))
        items = self.ListView.selectedIndexes()
        for item in items:
            bitem = self.ListView.item(item.row())
            filename = unicode((bitem.data(QtCore.Qt.UserRole)).toString())
            frame = QtGui.QImage(unicode(filename))
            self.parent.maindisplay.addImageWithText(frame)

    def onPreviewClick(self):
        MediaManagerItem.onPreviewClick(self)<|MERGE_RESOLUTION|>--- conflicted
+++ resolved
@@ -77,13 +77,8 @@
             QtGui.QAbstractItemView.ExtendedSelection)
         self.ListView.setIconSize(QtCore.QSize(88,50))
         self.servicePath = os.path.join(
-<<<<<<< HEAD
-            AppLocation.get_section_data_path(self.SettingsSection),
+            AppLocation.get_section_data_path(self.settings_section),
             u'thumbnails')
-=======
-            AppLocation.get_section_data_path(self.settings_section),
-            u'.thumbnails')
->>>>>>> d7aa575d
         if not os.path.exists(self.servicePath):
             os.mkdir(self.servicePath)
         self.loadList(SettingsManager.load_list(
@@ -126,13 +121,8 @@
                     #if not present do not worry
                     pass
                 self.ListView.takeItem(item.row())
-<<<<<<< HEAD
-                SettingsManager.set_list(self.SettingsSection,\
-                    self.SettingsSection, self.getFileList())
-=======
                 SettingsManager.set_list(self.settings_section,
                     self.settings_section, self.getFileList())
->>>>>>> d7aa575d
 
     def loadList(self, list):
         for file in list:
