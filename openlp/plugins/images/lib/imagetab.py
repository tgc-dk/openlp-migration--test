--- conflicted
+++ resolved
@@ -31,12 +31,8 @@
     ImageTab is the Image settings tab in the settings dialog.
     """
     def __init__(self):
-<<<<<<< HEAD
-        #SettingsTab.__init__(self, self.trUtf8(u'Images'), u'Image')
-        SettingsTab.__init__(self, u'Images', u'Image')
-=======
-        SettingsTab.__init__(self, translate(u'ImageTab', u'Images'), u'Images')
->>>>>>> 21882cd1
+        #SettingsTab.__init__(self, self.trUtf8(u'Images'), u'Images')
+        SettingsTab.__init__(self, u'Images', u'Images')
 
     def setupUi(self):
         self.setObjectName(u'ImageTab')
