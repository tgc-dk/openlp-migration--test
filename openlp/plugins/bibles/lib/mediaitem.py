--- conflicted
+++ resolved
@@ -406,11 +406,10 @@
             The bible to initialise (unicode).
         """
         log.debug(u'initialiseAdvancedBible %s', bible)
-<<<<<<< HEAD
-        book_data = self.parent.manager.get_books(bible)
+        book_data = self.plugin.manager.get_books(bible)
         secondbible = unicode(self.advancedSecondComboBox.currentText())
         if secondbible != u'':
-            secondbook_data = self.parent.manager.get_books(secondbible)
+            secondbook_data = self.plugin.manager.get_books(secondbible)
             book_data_temp = []
             for book in book_data:
                 for secondbook in secondbook_data:
@@ -418,9 +417,6 @@
                         secondbook['book_reference_id']:
                         book_data_temp.append(book)
             book_data = book_data_temp
-=======
-        book_data = self.plugin.manager.get_books(bible)
->>>>>>> 6c870f7f
         self.advancedBookComboBox.clear()
         first = True
         for book in book_data:
