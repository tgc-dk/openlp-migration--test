--- conflicted
+++ resolved
@@ -34,7 +34,6 @@
 from openlp.core.lib import MediaManagerItem, Receiver, ItemCapabilities, \
     translate, create_separated_list, Settings
 from openlp.core.lib.searchedit import SearchEdit
-from openlp.core.lib.settings import Settings
 from openlp.core.lib.ui import UiStrings, set_case_insensitive_completer, \
     create_horizontal_adjusting_combo_box, critical_error_message_box, \
     find_and_set_in_combo_box, build_icon
@@ -292,12 +291,7 @@
 
     def configUpdated(self):
         log.debug(u'configUpdated')
-        if Settings().value(self.settingsSection + u'/second bibles',
-<<<<<<< HEAD
-            True):
-=======
-            QtCore.QVariant(True)).toBool():
->>>>>>> b1cfabc4
+        if Settings().value(self.settingsSection + u'/second bibles', True):
             self.advancedSecondLabel.setVisible(True)
             self.advancedSecondComboBox.setVisible(True)
             self.quickSecondLabel.setVisible(True)
@@ -388,26 +382,15 @@
         self.advancedVersionComboBox.addItems(bibles)
         self.advancedSecondComboBox.addItems(bibles)
         # set the default value
-<<<<<<< HEAD
         bible = Settings().value(self.settingsSection + u'/advanced bible', u'')
-=======
-        bible = Settings().value(
-            self.settingsSection + u'/advanced bible',
-            QtCore.QVariant(u'')).toString()
->>>>>>> b1cfabc4
         if bible in bibles:
             find_and_set_in_combo_box(self.advancedVersionComboBox, bible)
             self.initialiseAdvancedBible(unicode(bible))
         elif bibles:
             self.initialiseAdvancedBible(bibles[0])
         bible = Settings().value(
-<<<<<<< HEAD
             self.settingsSection + u'/quick bible',
             self.quickVersionComboBox.currentText())
-=======
-            self.settingsSection + u'/quick bible', QtCore.QVariant(
-            self.quickVersionComboBox.currentText())).toString()
->>>>>>> b1cfabc4
         find_and_set_in_combo_box(self.quickVersionComboBox, bible)
 
     def reloadBibles(self, process=False):
@@ -509,18 +492,10 @@
         log.debug(u'updateAutoCompleter')
         # Save the current search type to the configuration.
         Settings().setValue(u'%s/last search type' %
-<<<<<<< HEAD
             self.settingsSection, self.quickSearchEdit.currentSearchType())
         # Save the current bible to the configuration.
         Settings().setValue(self.settingsSection + u'/quick bible',
             self.quickVersionComboBox.currentText())
-=======
-            self.settingsSection,
-            QtCore.QVariant(self.quickSearchEdit.currentSearchType()))
-        # Save the current bible to the configuration.
-        Settings().setValue(self.settingsSection + u'/quick bible',
-            QtCore.QVariant(self.quickVersionComboBox.currentText()))
->>>>>>> b1cfabc4
         books = []
         # We have to do a 'Reference Search'.
         if self.quickSearchEdit.currentSearchType() == BibleSearch.Reference:
@@ -584,15 +559,10 @@
             bible = self.advancedVersionComboBox.currentText()
         if bible:
             if QtGui.QMessageBox.question(self, UiStrings().ConfirmDelete,
-<<<<<<< HEAD
                 translate('BiblesPlugin.MediaItem',
-                'Are you sure you want to delete "%s"?') % bible,
-=======
-                unicode(translate('BiblesPlugin.MediaItem',
                 'Are you sure you want to completely delete "%s" Bible from '
                 'OpenLP?\n\nYou will need to re-import this Bible to use it '
-                'again.'))% bible,
->>>>>>> b1cfabc4
+                'again.') % bible,
                 QtGui.QMessageBox.StandardButtons(QtGui.QMessageBox.Yes |
                 QtGui.QMessageBox.No),
                 QtGui.QMessageBox.Yes) == QtGui.QMessageBox.No:
@@ -636,14 +606,8 @@
 
     def onAdvancedVersionComboBox(self):
         Settings().setValue(self.settingsSection + u'/advanced bible',
-<<<<<<< HEAD
             self.advancedVersionComboBox.currentText())
         self.initialiseAdvancedBible(self.advancedVersionComboBox.currentText(),
-=======
-            QtCore.QVariant(self.advancedVersionComboBox.currentText()))
-        self.initialiseAdvancedBible(
-            unicode(self.advancedVersionComboBox.currentText()),
->>>>>>> b1cfabc4
             self.advancedBookComboBox.itemData(
                 int(self.advancedBookComboBox.currentIndex())))
 
