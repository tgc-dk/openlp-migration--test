# -*- coding: utf-8 -*-
# vim: autoindent shiftwidth=4 expandtab textwidth=120 tabstop=4 softtabstop=4

###############################################################################
# OpenLP - Open Source Lyrics Projection                                      #
# --------------------------------------------------------------------------- #
# Copyright (c) 2008-2013 Raoul Snyman                                        #
# Portions copyright (c) 2008-2013 Tim Bentley, Gerald Britton, Jonathan      #
# Corwin, Samuel Findlay, Michael Gorven, Scott Guerrieri, Matthias Hub,      #
# Meinert Jordan, Armin Köhler, Erik Lundin, Edwin Lunando, Brian T. Meyer.   #
# Joshua Miller, Stevan Pettit, Andreas Preikschat, Mattias Põldaru,          #
# Christian Richter, Philip Ridout, Simon Scudder, Jeffrey Smith,             #
# Maikel Stuivenberg, Martin Thompson, Jon Tibble, Dave Warnock,              #
# Frode Woldsund, Martin Zibricky, Patrick Zimmermann                         #
# --------------------------------------------------------------------------- #
# This program is free software; you can redistribute it and/or modify it     #
# under the terms of the GNU General Public License as published by the Free  #
# Software Foundation; version 2 of the License.                              #
#                                                                             #
# This program is distributed in the hope that it will be useful, but WITHOUT #
# ANY WARRANTY; without even the implied warranty of MERCHANTABILITY or       #
# FITNESS FOR A PARTICULAR PURPOSE. See the GNU General Public License for    #
# more details.                                                               #
#                                                                             #
# You should have received a copy of the GNU General Public License along     #
# with this program; if not, write to the Free Software Foundation, Inc., 59  #
# Temple Place, Suite 330, Boston, MA 02111-1307 USA                          #
###############################################################################

import logging

from PyQt4 import QtCore, QtGui

from openlp.core.lib import Registry, MediaManagerItem, ItemCapabilities, ServiceItemContext, Settings, UiStrings, \
    create_separated_list, translate
from openlp.core.lib.searchedit import SearchEdit
from openlp.core.lib.ui import set_case_insensitive_completer, create_horizontal_adjusting_combo_box, \
    critical_error_message_box, find_and_set_in_combo_box, build_icon
from openlp.core.utils import get_locale_key
from openlp.plugins.bibles.forms import BibleImportForm, EditBibleForm
from openlp.plugins.bibles.lib import LayoutStyle, DisplayStyle, VerseReferenceList, get_reference_separator, \
    LanguageSelection, BibleStrings
from openlp.plugins.bibles.lib.db import BiblesResourcesDB

log = logging.getLogger(__name__)


class BibleSearch(object):
    """
    Enumeration class for the different search methods for the "quick search".
    """
    Reference = 1
    Text = 2


class BibleMediaItem(MediaManagerItem):
    """
    This is the custom media manager item for Bibles.
    """
    log.info('Bible Media Item loaded')

    def __init__(self, parent, plugin):
        self.icon_path = 'songs/song'
        self.lock_icon = build_icon(':/bibles/bibles_search_lock.png')
        self.unlock_icon = build_icon(':/bibles/bibles_search_unlock.png')
        MediaManagerItem.__init__(self, parent, plugin)
        # Place to store the search results for both bibles.
        self.settings = self.plugin.settings_tab
        self.quick_preview_allowed = True
        self.has_search = True
        self.search_results = {}
        self.second_search_results = {}
        self.check_search_result()
        Registry().register_function('bibles_load_list', self.reload_bibles)

    def __check_second_bible(self, bible, second_bible):
        """
        Check if the first item is a second bible item or not.
        """
        bitem = self.list_view.item(0)
        if not bitem.flags() & QtCore.Qt.ItemIsSelectable:
            # The item is the "No Search Results" item.
            self.list_view.clear()
            self.displayResults(bible, second_bible)
            return
        else:
            item_second_bible = self._decode_qt_object(bitem, 'second_bible')
        if item_second_bible and second_bible or not item_second_bible and not second_bible:
            self.displayResults(bible, second_bible)
        elif critical_error_message_box(
            message=translate('BiblesPlugin.MediaItem',
                'You cannot combine single and dual Bible verse search results. '
                'Do you want to delete your search results and start a new search?'),
            parent=self, question=True) == QtGui.QMessageBox.Yes:
            self.list_view.clear()
            self.displayResults(bible, second_bible)

    def _decode_qt_object(self, bitem, key):
        reference = bitem.data(QtCore.Qt.UserRole)
        obj = reference[str(key)]
        return str(obj).strip()

    def required_icons(self):
        """
        Set which icons the media manager tab should show
        """
        MediaManagerItem.required_icons(self)
        self.has_import_icon = True
        self.has_new_icon = False
        self.has_edit_icon = True
        self.has_delete_icon = True
        self.add_to_service_item = False

    def addSearchTab(self, prefix, name):
        self.searchTabBar.addTab(name)
        tab = QtGui.QWidget()
        tab.setObjectName(prefix + 'Tab')
        tab.setSizePolicy(QtGui.QSizePolicy.Minimum, QtGui.QSizePolicy.Minimum)
        layout = QtGui.QGridLayout(tab)
        layout.setObjectName(prefix + 'Layout')
        setattr(self, prefix + 'Tab', tab)
        setattr(self, prefix + 'Layout', layout)

    def addSearchFields(self, prefix, name):
        """
        Creates and adds generic search tab.

        ``prefix``
            The prefix of the tab, this is either ``quick`` or ``advanced``.

        ``name``
            The translated string to display.
        """
        if prefix == 'quick':
            idx = 2
        else:
            idx = 5
        tab = getattr(self, prefix + 'Tab')
        layout = getattr(self, prefix + 'Layout')
        versionLabel = QtGui.QLabel(tab)
        versionLabel.setObjectName(prefix + 'VersionLabel')
        layout.addWidget(versionLabel, idx, 0, QtCore.Qt.AlignRight)
        versionComboBox = create_horizontal_adjusting_combo_box(tab, prefix + 'VersionComboBox')
        versionLabel.setBuddy(versionComboBox)
        layout.addWidget(versionComboBox, idx, 1, 1, 2)
        secondLabel = QtGui.QLabel(tab)
        secondLabel.setObjectName(prefix + 'SecondLabel')
        layout.addWidget(secondLabel, idx + 1, 0, QtCore.Qt.AlignRight)
        secondComboBox = create_horizontal_adjusting_combo_box(tab, prefix + 'SecondComboBox')
        versionLabel.setBuddy(secondComboBox)
        layout.addWidget(secondComboBox, idx + 1, 1, 1, 2)
        styleLabel = QtGui.QLabel(tab)
        styleLabel.setObjectName(prefix + 'StyleLabel')
        layout.addWidget(styleLabel, idx + 2, 0, QtCore.Qt.AlignRight)
        styleComboBox = create_horizontal_adjusting_combo_box(tab, prefix + 'StyleComboBox')
        styleComboBox.addItems(['', '', ''])
        layout.addWidget(styleComboBox, idx + 2, 1, 1, 2)
        search_button_layout = QtGui.QHBoxLayout()
        search_button_layout.setObjectName(prefix + 'search_button_layout')
        search_button_layout.addStretch()
        lockButton = QtGui.QToolButton(tab)
        lockButton.setIcon(self.unlock_icon)
        lockButton.setCheckable(True)
        lockButton.setObjectName(prefix + 'LockButton')
        search_button_layout.addWidget(lockButton)
        searchButton = QtGui.QPushButton(tab)
        searchButton.setObjectName(prefix + 'SearchButton')
        search_button_layout.addWidget(searchButton)
        layout.addLayout(search_button_layout, idx + 3, 1, 1, 2)
        self.page_layout.addWidget(tab)
        tab.setVisible(False)
        lockButton.toggled.connect(self.onLockButtonToggled)
        setattr(self, prefix + 'VersionLabel', versionLabel)
        setattr(self, prefix + 'VersionComboBox', versionComboBox)
        setattr(self, prefix + 'SecondLabel', secondLabel)
        setattr(self, prefix + 'SecondComboBox', secondComboBox)
        setattr(self, prefix + 'StyleLabel', styleLabel)
        setattr(self, prefix + 'StyleComboBox', styleComboBox)
        setattr(self, prefix + 'LockButton', lockButton)
        setattr(self, prefix + 'SearchButtonLayout', search_button_layout)
        setattr(self, prefix + 'SearchButton', searchButton)

    def add_end_header_bar(self):
        self.searchTabBar = QtGui.QTabBar(self)
        self.searchTabBar.setExpanding(False)
        self.searchTabBar.setObjectName('searchTabBar')
        self.page_layout.addWidget(self.searchTabBar)
        # Add the Quick Search tab.
        self.addSearchTab('quick', translate('BiblesPlugin.MediaItem', 'Quick'))
        self.quickSearchLabel = QtGui.QLabel(self.quickTab)
        self.quickSearchLabel.setObjectName('quickSearchLabel')
        self.quickLayout.addWidget(self.quickSearchLabel, 0, 0, QtCore.Qt.AlignRight)
        self.quickSearchEdit = SearchEdit(self.quickTab)
        self.quickSearchEdit.setSizePolicy(QtGui.QSizePolicy.Ignored, QtGui.QSizePolicy.Fixed)
        self.quickSearchEdit.setObjectName('quickSearchEdit')
        self.quickSearchLabel.setBuddy(self.quickSearchEdit)
        self.quickLayout.addWidget(self.quickSearchEdit, 0, 1, 1, 2)
        self.addSearchFields('quick', translate('BiblesPlugin.MediaItem', 'Quick'))
        self.quickTab.setVisible(True)
        # Add the Advanced Search tab.
        self.addSearchTab('advanced', UiStrings().Advanced)
        self.advancedBookLabel = QtGui.QLabel(self.advancedTab)
        self.advancedBookLabel.setObjectName('advancedBookLabel')
        self.advancedLayout.addWidget(self.advancedBookLabel, 0, 0, QtCore.Qt.AlignRight)
        self.advancedBookComboBox = create_horizontal_adjusting_combo_box(self.advancedTab, 'advancedBookComboBox')
        self.advancedBookLabel.setBuddy(self.advancedBookComboBox)
        self.advancedLayout.addWidget(self.advancedBookComboBox, 0, 1, 1, 2)
        self.advancedChapterLabel = QtGui.QLabel(self.advancedTab)
        self.advancedChapterLabel.setObjectName('advancedChapterLabel')
        self.advancedLayout.addWidget(self.advancedChapterLabel, 1, 1, 1, 2)
        self.advancedVerseLabel = QtGui.QLabel(self.advancedTab)
        self.advancedVerseLabel.setObjectName('advancedVerseLabel')
        self.advancedLayout.addWidget(self.advancedVerseLabel, 1, 2)
        self.advancedFromLabel = QtGui.QLabel(self.advancedTab)
        self.advancedFromLabel.setObjectName('advancedFromLabel')
        self.advancedLayout.addWidget(self.advancedFromLabel, 3, 0, QtCore.Qt.AlignRight)
        self.advancedFromChapter = QtGui.QComboBox(self.advancedTab)
        self.advancedFromChapter.setObjectName('advancedFromChapter')
        self.advancedLayout.addWidget(self.advancedFromChapter, 3, 1)
        self.advancedFromVerse = QtGui.QComboBox(self.advancedTab)
        self.advancedFromVerse.setObjectName('advancedFromVerse')
        self.advancedLayout.addWidget(self.advancedFromVerse, 3, 2)
        self.advancedToLabel = QtGui.QLabel(self.advancedTab)
        self.advancedToLabel.setObjectName('advancedToLabel')
        self.advancedLayout.addWidget(self.advancedToLabel, 4, 0, QtCore.Qt.AlignRight)
        self.advancedToChapter = QtGui.QComboBox(self.advancedTab)
        self.advancedToChapter.setObjectName('advancedToChapter')
        self.advancedLayout.addWidget(self.advancedToChapter, 4, 1)
        self.advancedToVerse = QtGui.QComboBox(self.advancedTab)
        self.advancedToVerse.setObjectName('advancedToVerse')
        self.advancedLayout.addWidget(self.advancedToVerse, 4, 2)
        self.addSearchFields('advanced', UiStrings().Advanced)
        # Combo Boxes
        self.quickVersionComboBox.activated.connect(self.updateAutoCompleter)
        self.quickSecondComboBox.activated.connect(self.updateAutoCompleter)
        self.advancedVersionComboBox.activated.connect(self.onAdvancedVersionComboBox)
        self.advancedSecondComboBox.activated.connect(self.onAdvancedSecondComboBox)
        self.advancedBookComboBox.activated.connect(self.onAdvancedBookComboBox)
        self.advancedFromChapter.activated.connect(self.onAdvancedFromChapter)
        self.advancedFromVerse.activated.connect(self.onAdvancedFromVerse)
        self.advancedToChapter.activated.connect(self.onAdvancedToChapter)
        QtCore.QObject.connect(self.quickSearchEdit, QtCore.SIGNAL('searchTypeChanged(int)'), self.updateAutoCompleter)
        self.quickVersionComboBox.activated.connect(self.updateAutoCompleter)
        self.quickStyleComboBox.activated.connect(self.onQuickStyleComboBoxChanged)
        self.advancedStyleComboBox.activated.connect(self.onAdvancedStyleComboBoxChanged)
        # Buttons
        self.advancedSearchButton.clicked.connect(self.onAdvancedSearchButton)
        self.quickSearchButton.clicked.connect(self.onQuickSearchButton)
        # Other stuff
        self.quickSearchEdit.returnPressed.connect(self.onQuickSearchButton)
        self.searchTabBar.currentChanged.connect(self.onSearchTabBarCurrentChanged)

    def on_focus(self):
        if self.quickTab.isVisible():
            self.quickSearchEdit.setFocus()
        else:
            self.advancedBookComboBox.setFocus()

    def config_update(self):
        log.debug('config_update')
        if Settings().value(self.settings_section + '/second bibles'):
            self.advancedSecondLabel.setVisible(True)
            self.advancedSecondComboBox.setVisible(True)
            self.quickSecondLabel.setVisible(True)
            self.quickSecondComboBox.setVisible(True)
        else:
            self.advancedSecondLabel.setVisible(False)
            self.advancedSecondComboBox.setVisible(False)
            self.quickSecondLabel.setVisible(False)
            self.quickSecondComboBox.setVisible(False)
        self.quickStyleComboBox.setCurrentIndex(self.settings.layout_style)
        self.advancedStyleComboBox.setCurrentIndex(self.settings.layout_style)

    def retranslateUi(self):
        log.debug('retranslateUi')
        self.quickSearchLabel.setText(translate('BiblesPlugin.MediaItem', 'Find:'))
        self.quickVersionLabel.setText('%s:' % UiStrings().Version)
        self.quickSecondLabel.setText(translate('BiblesPlugin.MediaItem', 'Second:'))
        self.quickStyleLabel.setText(UiStrings().LayoutStyle)
        self.quickStyleComboBox.setItemText(LayoutStyle.VersePerSlide, UiStrings().VersePerSlide)
        self.quickStyleComboBox.setItemText(LayoutStyle.VersePerLine, UiStrings().VersePerLine)
        self.quickStyleComboBox.setItemText(LayoutStyle.Continuous, UiStrings().Continuous)
        self.quickLockButton.setToolTip(translate('BiblesPlugin.MediaItem',
            'Toggle to keep or clear the previous results.'))
        self.quickSearchButton.setText(UiStrings().Search)
        self.advancedBookLabel.setText(translate('BiblesPlugin.MediaItem', 'Book:'))
        self.advancedChapterLabel.setText(translate('BiblesPlugin.MediaItem', 'Chapter:'))
        self.advancedVerseLabel.setText(translate('BiblesPlugin.MediaItem', 'Verse:'))
        self.advancedFromLabel.setText(translate('BiblesPlugin.MediaItem', 'From:'))
        self.advancedToLabel.setText(translate('BiblesPlugin.MediaItem', 'To:'))
        self.advancedVersionLabel.setText('%s:' % UiStrings().Version)
        self.advancedSecondLabel.setText(translate('BiblesPlugin.MediaItem', 'Second:'))
        self.advancedStyleLabel.setText(UiStrings().LayoutStyle)
        self.advancedStyleComboBox.setItemText(LayoutStyle.VersePerSlide, UiStrings().VersePerSlide)
        self.advancedStyleComboBox.setItemText(LayoutStyle.VersePerLine, UiStrings().VersePerLine)
        self.advancedStyleComboBox.setItemText(LayoutStyle.Continuous, UiStrings().Continuous)
        self.advancedLockButton.setToolTip(translate('BiblesPlugin.MediaItem',
            'Toggle to keep or clear the previous results.'))
        self.advancedSearchButton.setText(UiStrings().Search)

    def initialise(self):
        log.debug('bible manager initialise')
        self.plugin.manager.media = self
        self.loadBibles()
        self.quickSearchEdit.set_search_types([
            (BibleSearch.Reference, ':/bibles/bibles_search_reference.png',
                translate('BiblesPlugin.MediaItem', 'Scripture Reference'),
                translate('BiblesPlugin.MediaItem', 'Search Scripture Reference...')),
            (BibleSearch.Text, ':/bibles/bibles_search_text.png',
                translate('BiblesPlugin.MediaItem', 'Text Search'),
                translate('BiblesPlugin.MediaItem', 'Search Text...'))
        ])
        self.quickSearchEdit.set_current_search_type(Settings().value('%s/last search type' % self.settings_section))
        self.config_update()
        log.debug('bible manager initialise complete')

    def loadBibles(self):
        log.debug('Loading Bibles')
        self.quickVersionComboBox.clear()
        self.quickSecondComboBox.clear()
        self.advancedVersionComboBox.clear()
        self.advancedSecondComboBox.clear()
        self.quickSecondComboBox.addItem('')
        self.advancedSecondComboBox.addItem('')
        # Get all bibles and sort the list.
        bibles = list(self.plugin.manager.get_bibles().keys())
        bibles = [_f for _f in bibles if _f]
        bibles.sort(key=get_locale_key)
        # Load the bibles into the combo boxes.
        self.quickVersionComboBox.addItems(bibles)
        self.quickSecondComboBox.addItems(bibles)
        self.advancedVersionComboBox.addItems(bibles)
        self.advancedSecondComboBox.addItems(bibles)
        # set the default value
        bible = Settings().value(self.settings_section + '/advanced bible')
        if bible in bibles:
            find_and_set_in_combo_box(self.advancedVersionComboBox, bible)
            self.initialiseAdvancedBible(str(bible))
        elif bibles:
            self.initialiseAdvancedBible(bibles[0])
        bible = Settings().value(self.settings_section + '/quick bible')
        find_and_set_in_combo_box(self.quickVersionComboBox, bible)

    def reload_bibles(self, process=False):
        log.debug('Reloading Bibles')
        self.plugin.manager.reload_bibles()
        self.loadBibles()
        # If called from first time wizard re-run, process any new bibles.
        if process:
            self.plugin.app_startup()
        self.updateAutoCompleter()

    def initialiseAdvancedBible(self, bible, last_book_id=None):
        """
        This initialises the given bible, which means that its book names and
        their chapter numbers is added to the combo boxes on the
        'Advanced Search' Tab. This is not of any importance of the
        'Quick Search' Tab.

        ``bible``
            The bible to initialise (unicode).

        ``last_book_id``
            The "book reference id" of the book which is choosen at the moment.
            (int)
        """
        log.debug('initialiseAdvancedBible %s, %s', bible, last_book_id)
        book_data = self.plugin.manager.get_books(bible)
        secondbible = self.advancedSecondComboBox.currentText()
        if secondbible != '':
            secondbook_data = self.plugin.manager.get_books(secondbible)
            book_data_temp = []
            for book in book_data:
                for secondbook in secondbook_data:
                    if book['book_reference_id'] == \
                        secondbook['book_reference_id']:
                        book_data_temp.append(book)
            book_data = book_data_temp
        self.advancedBookComboBox.clear()
        first = True
        initialise_chapter_verse = False
        language_selection = self.plugin.manager.get_language_selection(bible)
        book_names = BibleStrings().BookNames
        for book in book_data:
            row = self.advancedBookComboBox.count()
            if language_selection == LanguageSelection.Bible:
                self.advancedBookComboBox.addItem(book['name'])
            elif language_selection == LanguageSelection.Application:
                data = BiblesResourcesDB.get_book_by_id(book['book_reference_id'])
                self.advancedBookComboBox.addItem(book_names[data['abbreviation']])
            elif language_selection == LanguageSelection.English:
                data = BiblesResourcesDB.get_book_by_id(book['book_reference_id'])
                self.advancedBookComboBox.addItem(data['name'])
            self.advancedBookComboBox.setItemData(row, book['book_reference_id'])
            if first:
                first = False
                first_book = book
                initialise_chapter_verse = True
            if last_book_id and last_book_id == int(book['book_reference_id']):
                index = self.advancedBookComboBox.findData(book['book_reference_id'])
                if index == -1:
                    # Not Found.
                    index = 0
                self.advancedBookComboBox.setCurrentIndex(index)
                initialise_chapter_verse = False
        if initialise_chapter_verse:
            self.initialiseChapterVerse(bible, first_book['name'],
                first_book['book_reference_id'])

    def initialiseChapterVerse(self, bible, book, book_ref_id):
        log.debug('initialiseChapterVerse %s, %s, %s', bible, book, book_ref_id)
        book = self.plugin.manager.get_book_by_id(bible, book_ref_id)
        self.chapter_count = self.plugin.manager.get_chapter_count(bible, book)
        verse_count = self.plugin.manager.get_verse_count_by_book_ref_id(bible, book_ref_id, 1)
        if verse_count == 0:
            self.advancedSearchButton.setEnabled(False)
            critical_error_message_box(message=translate('BiblesPlugin.MediaItem', 'Bible not fully loaded.'))
        else:
            self.advancedSearchButton.setEnabled(True)
            self.adjustComboBox(1, self.chapter_count, self.advancedFromChapter)
            self.adjustComboBox(1, self.chapter_count, self.advancedToChapter)
            self.adjustComboBox(1, verse_count, self.advancedFromVerse)
            self.adjustComboBox(1, verse_count, self.advancedToVerse)

    def updateAutoCompleter(self):
        """
        This updates the bible book completion list for the search field. The
        completion depends on the bible. It is only updated when we are doing a
        reference search, otherwise the auto completion list is removed.
        """
        log.debug('updateAutoCompleter')
        # Save the current search type to the configuration.
        Settings().setValue('%s/last search type' % self.settings_section, self.quickSearchEdit.current_search_type())
        # Save the current bible to the configuration.
        Settings().setValue(self.settings_section + '/quick bible', self.quickVersionComboBox.currentText())
        books = []
        # We have to do a 'Reference Search'.
        if self.quickSearchEdit.current_search_type() == BibleSearch.Reference:
            bibles = self.plugin.manager.get_bibles()
            bible = self.quickVersionComboBox.currentText()
            if bible:
                book_data = bibles[bible].get_books()
                secondbible = self.quickSecondComboBox.currentText()
                if secondbible != '':
                    secondbook_data = bibles[secondbible].get_books()
                    book_data_temp = []
                    for book in book_data:
                        for secondbook in secondbook_data:
                            if book.book_reference_id == secondbook.book_reference_id:
                                book_data_temp.append(book)
                    book_data = book_data_temp
                language_selection = self.plugin.manager.get_language_selection(bible)
                if language_selection == LanguageSelection.Bible:
                    books = [book.name + ' ' for book in book_data]
                elif language_selection == LanguageSelection.Application:
                    book_names = BibleStrings().BookNames
                    for book in book_data:
                        data = BiblesResourcesDB.get_book_by_id(book.book_reference_id)
                        books.append(str(book_names[data['abbreviation']]) + ' ')
                elif language_selection == LanguageSelection.English:
                    for book in book_data:
                        data = BiblesResourcesDB.get_book_by_id(book.book_reference_id)
                        books.append(data['name'] + ' ')
                books.sort(key=get_locale_key)
        set_case_insensitive_completer(books, self.quickSearchEdit)

    def on_import_click(self):
        if not hasattr(self, 'import_wizard'):
            self.import_wizard = BibleImportForm(self, self.plugin.manager, self.plugin)
        # If the import was not cancelled then reload.
        if self.import_wizard.exec_():
            self.reload_bibles()

    def on_edit_click(self):
        if self.quickTab.isVisible():
            bible = self.quickVersionComboBox.currentText()
        elif self.advancedTab.isVisible():
            bible = self.advancedVersionComboBox.currentText()
        if bible:
            self.editBibleForm = EditBibleForm(self, self.main_window, self.plugin.manager)
            self.editBibleForm.loadBible(bible)
            if self.editBibleForm.exec_():
                self.reload_bibles()

    def on_delete_click(self):
        if self.quickTab.isVisible():
            bible = self.quickVersionComboBox.currentText()
        elif self.advancedTab.isVisible():
            bible = self.advancedVersionComboBox.currentText()
        if bible:
            if QtGui.QMessageBox.question(self, UiStrings().ConfirmDelete,
                translate('BiblesPlugin.MediaItem', 'Are you sure you want to completely delete "%s" Bible from '
                    'OpenLP?\n\nYou will need to re-import this Bible to use it again.') % bible,
                QtGui.QMessageBox.StandardButtons(QtGui.QMessageBox.Yes | QtGui.QMessageBox.No),
                QtGui.QMessageBox.Yes) == QtGui.QMessageBox.No:
                return
            self.plugin.manager.delete_bible(bible)
            self.reload_bibles()

    def onSearchTabBarCurrentChanged(self, index):
        if index == 0:
            self.advancedTab.setVisible(False)
            self.quickTab.setVisible(True)
            self.quickSearchEdit.setFocus()
        else:
            self.quickTab.setVisible(False)
            self.advancedTab.setVisible(True)
            self.advancedBookComboBox.setFocus()

    def onLockButtonToggled(self, checked):
        if checked:
            self.sender().setIcon(self.lock_icon)
        else:
            self.sender().setIcon(self.unlock_icon)

    def onQuickStyleComboBoxChanged(self):
        self.settings.layout_style = self.quickStyleComboBox.currentIndex()
        self.advancedStyleComboBox.setCurrentIndex(self.settings.layout_style)
        self.settings.layout_style_combo_box.setCurrentIndex(self.settings.layout_style)
        Settings().setValue(self.settings_section + '/verse layout style', self.settings.layout_style)

    def onAdvancedStyleComboBoxChanged(self):
        self.settings.layout_style = self.advancedStyleComboBox.currentIndex()
        self.quickStyleComboBox.setCurrentIndex(self.settings.layout_style)
        self.settings.layout_style_combo_box.setCurrentIndex(self.settings.layout_style)
        Settings().setValue(self.settings_section + '/verse layout style', self.settings.layout_style)

    def onAdvancedVersionComboBox(self):
        Settings().setValue(self.settings_section + '/advanced bible', self.advancedVersionComboBox.currentText())
        self.initialiseAdvancedBible(self.advancedVersionComboBox.currentText(),
            self.advancedBookComboBox.itemData(int(self.advancedBookComboBox.currentIndex())))

    def onAdvancedSecondComboBox(self):
        self.initialiseAdvancedBible(self.advancedVersionComboBox.currentText(),
            self.advancedBookComboBox.itemData(int(self.advancedBookComboBox.currentIndex())))

    def onAdvancedBookComboBox(self):
        item = int(self.advancedBookComboBox.currentIndex())
        self.initialiseChapterVerse(
            self.advancedVersionComboBox.currentText(),
            self.advancedBookComboBox.currentText(),
            self.advancedBookComboBox.itemData(item))

    def onAdvancedFromVerse(self):
        chapter_from = int(self.advancedFromChapter.currentText())
        chapter_to = int(self.advancedToChapter.currentText())
        if chapter_from == chapter_to:
            bible = self.advancedVersionComboBox.currentText()
            book_ref_id = self.advancedBookComboBox.itemData(int(self.advancedBookComboBox.currentIndex()))
            verse_from = int(self.advancedFromVerse.currentText())
            verse_count = self.plugin.manager.get_verse_count_by_book_ref_id(bible, book_ref_id, chapter_to)
            self.adjustComboBox(verse_from, verse_count, self.advancedToVerse, True)

    def onAdvancedToChapter(self):
        bible = self.advancedVersionComboBox.currentText()
        book_ref_id = self.advancedBookComboBox.itemData(int(self.advancedBookComboBox.currentIndex()))
        chapter_from = int(self.advancedFromChapter.currentText())
        chapter_to = int(self.advancedToChapter.currentText())
        verse_from = int(self.advancedFromVerse.currentText())
        verse_to = int(self.advancedToVerse.currentText())
        verse_count = self.plugin.manager.get_verse_count_by_book_ref_id(bible, book_ref_id, chapter_to)
        if chapter_from == chapter_to and verse_from > verse_to:
            self.adjustComboBox(verse_from, verse_count, self.advancedToVerse)
        else:
            self.adjustComboBox(1, verse_count, self.advancedToVerse)

    def onAdvancedFromChapter(self):
        bible = self.advancedVersionComboBox.currentText()
        book_ref_id = self.advancedBookComboBox.itemData(
            int(self.advancedBookComboBox.currentIndex()))
        chapter_from = int(self.advancedFromChapter.currentText())
        chapter_to = int(self.advancedToChapter.currentText())
        verse_count = self.plugin.manager.get_verse_count_by_book_ref_id(bible, book_ref_id, chapter_from)
        self.adjustComboBox(1, verse_count, self.advancedFromVerse)
        if chapter_from > chapter_to:
            self.adjustComboBox(1, verse_count, self.advancedToVerse)
            self.adjustComboBox(chapter_from, self.chapter_count, self.advancedToChapter)
        elif chapter_from == chapter_to:
            self.adjustComboBox(chapter_from, self.chapter_count, self.advancedToChapter)
            self.adjustComboBox(1, verse_count, self.advancedToVerse, True)
        else:
            self.adjustComboBox(chapter_from, self.chapter_count, self.advancedToChapter, True)

    def adjustComboBox(self, range_from, range_to, combo, restore=False):
        """
        Adjusts the given como box to the given values.

        ``range_from``
            The first number of the range (int).

        ``range_to``
            The last number of the range (int).

        ``combo``
            The combo box itself (QComboBox).

        ``restore``
            If True, then the combo's currentText will be restored after
            adjusting (if possible).
        """
        log.debug('adjustComboBox %s, %s, %s', combo, range_from, range_to)
        if restore:
            old_text = combo.currentText()
        combo.clear()
        combo.addItems(list(map(str, list(range(range_from, range_to + 1)))))
        if restore and combo.findText(old_text) != -1:
            combo.setCurrentIndex(combo.findText(old_text))

    def onAdvancedSearchButton(self):
        """
        Does an advanced search and saves the search results.
        """
        log.debug('Advanced Search Button clicked')
        self.advancedSearchButton.setEnabled(False)
        self.application.process_events()
        bible = self.advancedVersionComboBox.currentText()
        second_bible = self.advancedSecondComboBox.currentText()
        book = self.advancedBookComboBox.currentText()
        book_ref_id = self.advancedBookComboBox.itemData(int(self.advancedBookComboBox.currentIndex()))
        chapter_from = self.advancedFromChapter.currentText()
        chapter_to = self.advancedToChapter.currentText()
        verse_from = self.advancedFromVerse.currentText()
        verse_to = self.advancedToVerse.currentText()
        verse_separator = get_reference_separator('sep_v_display')
        range_separator = get_reference_separator('sep_r_display')
        verse_range = chapter_from + verse_separator + verse_from + range_separator + chapter_to + \
            verse_separator + verse_to
        versetext = '%s %s' % (book, verse_range)
        self.application.set_busy_cursor()
        self.search_results = self.plugin.manager.get_verses(bible, versetext, book_ref_id)
        if second_bible:
            self.second_search_results = self.plugin.manager.get_verses(second_bible, versetext, book_ref_id)
        if not self.advancedLockButton.isChecked():
            self.list_view.clear()
        if self.list_view.count() != 0:
            self.__check_second_bible(bible, second_bible)
        elif self.search_results:
            self.displayResults(bible, second_bible)
        self.advancedSearchButton.setEnabled(True)
        self.check_search_result()
        self.application.set_normal_cursor()

    def onQuickSearchButton(self):
        """
        Does a quick search and saves the search results. Quick search can
        either be "Reference Search" or "Text Search".
        """
        log.debug('Quick Search Button clicked')
        self.quickSearchButton.setEnabled(False)
        self.application.process_events()
        bible = self.quickVersionComboBox.currentText()
        second_bible = self.quickSecondComboBox.currentText()
        text = self.quickSearchEdit.text()
        if self.quickSearchEdit.current_search_type() == BibleSearch.Reference:
            # We are doing a 'Reference Search'.
            self.search_results = self.plugin.manager.get_verses(bible, text)
            if second_bible and self.search_results:
                self.second_search_results = self.plugin.manager.get_verses(second_bible, text,
                    self.search_results[0].book.book_reference_id)
        else:
            # We are doing a 'Text Search'.
            self.application.set_busy_cursor()
            bibles = self.plugin.manager.get_bibles()
            self.search_results = self.plugin.manager.verse_search(bible, second_bible, text)
            if second_bible and self.search_results:
                text = []
                new_search_results = []
                count = 0
                passage_not_found = False
                for verse in self.search_results:
                    db_book = bibles[second_bible].get_book_by_book_ref_id(verse.book.book_reference_id)
                    if not db_book:
                        log.debug('Passage "%s %d:%d" not found in Second Bible' %
                            (verse.book.name, verse.chapter, verse.verse))
                        passage_not_found = True
                        count += 1
                        continue
                    new_search_results.append(verse)
                    text.append((verse.book.book_reference_id, verse.chapter,
                        verse.verse, verse.verse))
                if passage_not_found:
                    QtGui.QMessageBox.information(self, translate('BiblesPlugin.MediaItem', 'Information'),
                        translate('BiblesPlugin.MediaItem', 'The second Bible does not contain all the verses '
                            'that are in the main Bible. Only verses found in both Bibles will be shown. %d verses '
                            'have not been included in the results.') % count,
                        QtGui.QMessageBox.StandardButtons(QtGui.QMessageBox.Ok))
                self.search_results = new_search_results
                self.second_search_results = bibles[second_bible].get_verses(text)
        if not self.quickLockButton.isChecked():
            self.list_view.clear()
        if self.list_view.count() != 0 and self.search_results:
            self.__check_second_bible(bible, second_bible)
        elif self.search_results:
            self.displayResults(bible, second_bible)
        self.quickSearchButton.setEnabled(True)
        self.check_search_result()
        self.application.set_normal_cursor()

    def displayResults(self, bible, second_bible=''):
        """
        Displays the search results in the media manager. All data needed for
        further action is saved for/in each row.
        """
        items = self.buildDisplayResults(bible, second_bible, self.search_results)
        for bible_verse in items:
            self.list_view.addItem(bible_verse)
        self.list_view.selectAll()
        self.search_results = {}
        self.second_search_results = {}

    def buildDisplayResults(self, bible, second_bible, search_results):
        """
        Displays the search results in the media manager. All data needed for
        further action is saved for/in each row.
        """
        verse_separator = get_reference_separator('sep_v_display')
        version = self.plugin.manager.get_meta_data(bible, 'name').value
        copyright = self.plugin.manager.get_meta_data(bible, 'copyright').value
        permissions = self.plugin.manager.get_meta_data(bible, 'permissions').value
        second_version = ''
        second_copyright = ''
        second_permissions = ''
        if second_bible:
            second_version = self.plugin.manager.get_meta_data(second_bible, 'name').value
            second_copyright = self.plugin.manager.get_meta_data(second_bible, 'copyright').value
            second_permissions = self.plugin.manager.get_meta_data(second_bible, 'permissions').value
        items = []
        language_selection = self.plugin.manager.get_language_selection(bible)
        for count, verse in enumerate(search_results):
            book = None
            if language_selection == LanguageSelection.Bible:
                book = verse.book.name
            elif language_selection == LanguageSelection.Application:
                book_names = BibleStrings().BookNames
                data = BiblesResourcesDB.get_book_by_id(verse.book.book_reference_id)
                book = str(book_names[data['abbreviation']])
            elif language_selection == LanguageSelection.English:
                data = BiblesResourcesDB.get_book_by_id(verse.book.book_reference_id)
                book = data['name']
            data = {
                'book': book,
                'chapter': verse.chapter,
                'verse': verse.verse,
                'bible': bible,
                'version': version,
                'copyright': copyright,
                'permissions': permissions,
                'text': verse.text,
                'second_bible': second_bible,
                'second_version': second_version,
                'second_copyright': second_copyright,
                'second_permissions': second_permissions,
                'second_text': ''
            }
            if second_bible:
                try:
                    data['second_text'] = self.second_search_results[count].text
                except IndexError:
                    log.exception('The second_search_results does not have as many verses as the search_results.')
                    break
                bible_text = '%s %d%s%d (%s, %s)' % (book, verse.chapter, verse_separator, verse.verse, version,
                    second_version)
            else:
                bible_text = '%s %d%s%d (%s)' % (book, verse.chapter, verse_separator, verse.verse, version)
            bible_verse = QtGui.QListWidgetItem(bible_text)
            bible_verse.setData(QtCore.Qt.UserRole, data)
            items.append(bible_verse)
        return items

    def generate_slide_data(self, service_item, item=None, xmlVersion=False,
        remote=False, context=ServiceItemContext.Service):
        """
        Generates and formats the slides for the service item as well as the
        service item's title.
        """
        log.debug('generating slide data')
        if item:
            items = item
        else:
            items = self.list_view.selectedItems()
        if not items:
            return False
        bible_text = ''
        old_item = None
        old_chapter = -1
        raw_slides = []
        raw_title = []
        verses = VerseReferenceList()
        for bitem in items:
            book = self._decode_qt_object(bitem, 'book')
            chapter = int(self._decode_qt_object(bitem, 'chapter'))
            verse = int(self._decode_qt_object(bitem, 'verse'))
            bible = self._decode_qt_object(bitem, 'bible')
            version = self._decode_qt_object(bitem, 'version')
            copyright = self._decode_qt_object(bitem, 'copyright')
            permissions = self._decode_qt_object(bitem, 'permissions')
            text = self._decode_qt_object(bitem, 'text')
            second_bible = self._decode_qt_object(bitem, 'second_bible')
            second_version = self._decode_qt_object(bitem, 'second_version')
            second_copyright = self._decode_qt_object(bitem, 'second_copyright')
            second_permissions = self._decode_qt_object(bitem, 'second_permissions')
            second_text = self._decode_qt_object(bitem, 'second_text')
            verses.add(book, chapter, verse, version, copyright, permissions)
            verse_text = self.formatVerse(old_chapter, chapter, verse)
            if second_bible:
                bible_text = '%s&nbsp;%s\n\n%s&nbsp;%s' % (verse_text, text, verse_text, second_text)
                raw_slides.append(bible_text.rstrip())
                bible_text = ''
            # If we are 'Verse Per Slide' then create a new slide.
            elif self.settings.layout_style == LayoutStyle.VersePerSlide:
                bible_text = '%s&nbsp;%s' % (verse_text, text)
                raw_slides.append(bible_text.rstrip())
                bible_text = ''
            # If we are 'Verse Per Line' then force a new line.
            elif self.settings.layout_style == LayoutStyle.VersePerLine:
                bible_text = '%s%s&nbsp;%s\n' % (bible_text, verse_text, text)
            # We have to be 'Continuous'.
            else:
                bible_text = '%s %s&nbsp;%s\n' % (bible_text, verse_text, text)
            bible_text = bible_text.strip(' ')
            if not old_item:
                start_item = bitem
            elif self.checkTitle(bitem, old_item):
                raw_title.append(self.formatTitle(start_item, old_item))
                start_item = bitem
            old_item = bitem
            old_chapter = chapter
        # Add footer
        service_item.raw_footer.append(verses.format_verses())
        if second_bible:
            verses.add_version(second_version, second_copyright, second_permissions)
        service_item.raw_footer.append(verses.format_versions())
        raw_title.append(self.formatTitle(start_item, bitem))
        # If there are no more items we check whether we have to add bible_text.
        if bible_text:
            raw_slides.append(bible_text.lstrip())
            bible_text = ''
        # Service Item: Capabilities
        if self.settings.layout_style == LayoutStyle.Continuous and not second_bible:
            # Split the line but do not replace line breaks in renderer.
            service_item.add_capability(ItemCapabilities.NoLineBreaks)
        service_item.add_capability(ItemCapabilities.CanPreview)
        service_item.add_capability(ItemCapabilities.CanLoop)
        service_item.add_capability(ItemCapabilities.CanWordSplit)
        # Service Item: Title
        service_item.title = create_separated_list(raw_title)
        # Service Item: Theme
        if not self.settings.bible_theme:
            service_item.theme = None
        else:
            service_item.theme = self.settings.bible_theme
        for slide in raw_slides:
            service_item.add_from_text(slide)
        return True

    def formatTitle(self, start_bitem, old_bitem):
        """
        This method is called, when we have to change the title, because
        we are at the end of a verse range. E. g. if we want to add
        Genesis 1:1-6 as well as Daniel 2:14.

        ``start_item``
            The first item of a range.

        ``old_item``
            The last item of a range.
        """
        verse_separator = get_reference_separator('sep_v_display')
        range_separator = get_reference_separator('sep_r_display')
        old_chapter = self._decode_qt_object(old_bitem, 'chapter')
        old_verse = self._decode_qt_object(old_bitem, 'verse')
        start_book = self._decode_qt_object(start_bitem, 'book')
        start_chapter = self._decode_qt_object(start_bitem, 'chapter')
        start_verse = self._decode_qt_object(start_bitem, 'verse')
        start_bible = self._decode_qt_object(start_bitem, 'bible')
        start_second_bible = self._decode_qt_object(start_bitem, 'second_bible')
        if start_second_bible:
            bibles = '%s, %s' % (start_bible, start_second_bible)
        else:
            bibles = start_bible
        if start_chapter == old_chapter:
            if start_verse == old_verse:
                verse_range = start_chapter + verse_separator + start_verse
            else:
                verse_range = start_chapter + verse_separator + start_verse + range_separator + old_verse
        else:
            verse_range = start_chapter + verse_separator + start_verse + \
                range_separator + old_chapter + verse_separator + old_verse
        return '%s %s (%s)' % (start_book, verse_range, bibles)

    def checkTitle(self, bitem, old_bitem):
        """
        This method checks if we are at the end of an verse range. If that is
        the case, we return True, otherwise False. E. g. if we added
        Genesis 1:1-6, but the next verse is Daniel 2:14, we return True.

        ``item``
            The item we are dealing with at the moment.

        ``old_item``
            The item we were previously dealing with.
        """
        # Get all the necessary meta data.
        book = self._decode_qt_object(bitem, 'book')
        chapter = int(self._decode_qt_object(bitem, 'chapter'))
        verse = int(self._decode_qt_object(bitem, 'verse'))
        bible = self._decode_qt_object(bitem, 'bible')
        second_bible = self._decode_qt_object(bitem, 'second_bible')
        old_book = self._decode_qt_object(old_bitem, 'book')
        old_chapter = int(self._decode_qt_object(old_bitem, 'chapter'))
        old_verse = int(self._decode_qt_object(old_bitem, 'verse'))
        old_bible = self._decode_qt_object(old_bitem, 'bible')
        old_second_bible = self._decode_qt_object(old_bitem, 'second_bible')
        if old_bible != bible or old_second_bible != second_bible or old_book != book:
            # The bible, second bible or book has changed.
            return True
        elif old_verse + 1 != verse and old_chapter == chapter:
            # We are still in the same chapter, but a verse has been skipped.
            return True
        elif old_chapter + 1 == chapter and (verse != 1 or
            old_verse != self.plugin.manager.get_verse_count(old_bible, old_book, old_chapter)):
            # We are in the following chapter, but the last verse was not the
            # last verse of the chapter or the current verse is not the
            # first one of the chapter.
            return True
        return False

    def formatVerse(self, old_chapter, chapter, verse):
        """
        Formats and returns the text, each verse starts with, for the given
        chapter and verse. The text is either surrounded by round, square,
        curly brackets or no brackets at all. For example::

            u'{su}1:1{/su}'

        ``old_chapter``
            The previous verse's chapter number (int).

        ``chapter``
            The chapter number (int).

        ``verse``
            The verse number (int).
        """
<<<<<<< HEAD
        verse_separator = get_reference_separator(u'sep_v_display')
        if not self.settings.is_verse_number_visible:
            return u''
=======
        verse_separator = get_reference_separator('sep_v_display')
>>>>>>> 880a548e
        if not self.settings.show_new_chapters or old_chapter != chapter:
            verse_text = str(chapter) + verse_separator + str(verse)
        else:
            verse_text = str(verse)
        if self.settings.display_style == DisplayStyle.Round:
<<<<<<< HEAD
            return u'{su}(%s){/su}' % verse_text
        elif self.settings.display_style == DisplayStyle.Curly:
            return u'{su}{%s}{/su}' % verse_text
        elif self.settings.display_style == DisplayStyle.Square:
            return u'{su}[%s]{/su}' % verse_text
        return u'{su}%s{/su}' % verse_text
=======
            return '{su}(%s){/su}' % verse_text
        if self.settings.display_style == DisplayStyle.Curly:
            return '{su}{%s}{/su}' % verse_text
        if self.settings.display_style == DisplayStyle.Square:
            return '{su}[%s]{/su}' % verse_text
        return '{su}%s{/su}' % verse_text
>>>>>>> 880a548e

    def search(self, string, showError):
        """
        Search for some Bible verses (by reference).
        """
        bible = self.quickVersionComboBox.currentText()
        search_results = self.plugin.manager.get_verses(bible, string, False, showError)
        if search_results:
            versetext = ' '.join([verse.text for verse in search_results])
            return [[string, versetext]]
        return []

    def create_item_from_id(self, item_id):
        """
        Create a media item from an item id.
        """
        item = QtGui.QListWidgetItem()
        bible = self.quickVersionComboBox.currentText()
        search_results = self.plugin.manager.get_verses(bible, item_id, False)
        items = self.buildDisplayResults(bible, '', search_results)
        return items<|MERGE_RESOLUTION|>--- conflicted
+++ resolved
@@ -942,33 +942,20 @@
         ``verse``
             The verse number (int).
         """
-<<<<<<< HEAD
-        verse_separator = get_reference_separator(u'sep_v_display')
+        verse_separator = get_reference_separator('sep_v_display')
         if not self.settings.is_verse_number_visible:
             return u''
-=======
-        verse_separator = get_reference_separator('sep_v_display')
->>>>>>> 880a548e
         if not self.settings.show_new_chapters or old_chapter != chapter:
             verse_text = str(chapter) + verse_separator + str(verse)
         else:
             verse_text = str(verse)
         if self.settings.display_style == DisplayStyle.Round:
-<<<<<<< HEAD
-            return u'{su}(%s){/su}' % verse_text
-        elif self.settings.display_style == DisplayStyle.Curly:
-            return u'{su}{%s}{/su}' % verse_text
-        elif self.settings.display_style == DisplayStyle.Square:
-            return u'{su}[%s]{/su}' % verse_text
-        return u'{su}%s{/su}' % verse_text
-=======
             return '{su}(%s){/su}' % verse_text
         if self.settings.display_style == DisplayStyle.Curly:
             return '{su}{%s}{/su}' % verse_text
         if self.settings.display_style == DisplayStyle.Square:
             return '{su}[%s]{/su}' % verse_text
-        return '{su}%s{/su}' % verse_text
->>>>>>> 880a548e
+        return u'{su}%s{/su}' % verse_text
 
     def search(self, string, showError):
         """
