# -*- coding: utf-8 -*-
# vim: autoindent shiftwidth=4 expandtab textwidth=80 tabstop=4 softtabstop=4

###############################################################################
# OpenLP - Open Source Lyrics Projection                                      #
# --------------------------------------------------------------------------- #
# Copyright (c) 2008-2011 Raoul Snyman                                        #
# Portions copyright (c) 2008-2011 Tim Bentley, Jonathan Corwin, Michael      #
# Gorven, Scott Guerrieri, Meinert Jordan, Andreas Preikschat, Christian      #
# Richter, Philip Ridout, Maikel Stuivenberg, Martin Thompson, Jon Tibble,    #
# Carsten Tinggaard, Frode Woldsund                                           #
# --------------------------------------------------------------------------- #
# This program is free software; you can redistribute it and/or modify it     #
# under the terms of the GNU General Public License as published by the Free  #
# Software Foundation; version 2 of the License.                              #
#                                                                             #
# This program is distributed in the hope that it will be useful, but WITHOUT #
# ANY WARRANTY; without even the implied warranty of MERCHANTABILITY or       #
# FITNESS FOR A PARTICULAR PURPOSE. See the GNU General Public License for    #
# more details.                                                               #
#                                                                             #
# You should have received a copy of the GNU General Public License along     #
# with this program; if not, write to the Free Software Foundation, Inc., 59  #
# Temple Place, Suite 330, Boston, MA 02111-1307 USA                          #
###############################################################################

import logging

from PyQt4 import QtCore, QtGui

from openlp.core.lib import MediaManagerItem, Receiver, ItemCapabilities, \
    translate
from openlp.core.lib.searchedit import SearchEdit
from openlp.core.lib.ui import UiStrings, add_widget_completer, \
    media_item_combo_box, critical_error_message_box
from openlp.plugins.bibles.forms import BibleImportForm
from openlp.plugins.bibles.lib import get_reference_match

log = logging.getLogger(__name__)

class BibleSearch(object):
    """
    Enumeration class for the different search methods for the "quick search".
    """
    Reference = 1
    Text = 2


class BibleMediaItem(MediaManagerItem):
    """
    This is the custom media manager item for Bibles.
    """
    log.info(u'Bible Media Item loaded')

    def __init__(self, parent, plugin, icon):
        self.IconPath = u'songs/song'
        MediaManagerItem.__init__(self, parent, plugin, icon)
        # Place to store the search results for both bibles.
        self.search_results = {}
        self.second_search_results = {}
        QtCore.QObject.connect(Receiver.get_receiver(),
            QtCore.SIGNAL(u'bibles_load_list'), self.reloadBibles)

    def requiredIcons(self):
        MediaManagerItem.requiredIcons(self)
        self.hasImportIcon = True
        self.hasNewIcon = False
        self.hasEditIcon = False
        self.hasDeleteIcon = False
        self.addToServiceItem = False

    def addEndHeaderBar(self):
        self.searchTabWidget = QtGui.QTabWidget(self)
        self.searchTabWidget.setSizePolicy(
            QtGui.QSizePolicy.Minimum, QtGui.QSizePolicy.Minimum)
        self.searchTabWidget.setObjectName(u'SearchTabWidget')
        # Add the Quick Search tab.
        self.quickTab = QtGui.QWidget()
        self.quickTab.setObjectName(u'quickTab')
        self.quickLayout = QtGui.QFormLayout(self.quickTab)
        self.quickLayout.setObjectName(u'quickLayout')
        self.quickVersionLabel = QtGui.QLabel(self.quickTab)
        self.quickVersionLabel.setObjectName(u'quickVersionLabel')
        self.quickVersionComboBox = media_item_combo_box(self.quickTab,
            u'quickVersionComboBox')
        self.quickVersionLabel.setBuddy(self.quickVersionComboBox)
        self.quickLayout.addRow(self.quickVersionLabel,
            self.quickVersionComboBox)
        self.quickSecondLabel = QtGui.QLabel(self.quickTab)
        self.quickSecondLabel.setObjectName(u'quickSecondLabel')
        self.quickSecondComboBox = media_item_combo_box(self.quickTab,
            u'quickSecondComboBox')
        self.quickSecondLabel.setBuddy(self.quickSecondComboBox)
        self.quickLayout.addRow(self.quickSecondLabel, self.quickSecondComboBox)
        self.quickSearchLabel = QtGui.QLabel(self.quickTab)
        self.quickSearchLabel.setObjectName(u'quickSearchLabel')
        self.quickSearchEdit = SearchEdit(self.quickTab)
        self.quickSearchEdit.setObjectName(u'quickSearchEdit')
        self.quickSearchLabel.setBuddy(self.quickSearchEdit)
        self.quickSearchEdit.setSearchTypes([
            (BibleSearch.Reference, u':/bibles/bibles_search_reference.png',
            translate('BiblesPlugin.MediaItem', 'Scripture Reference')),
            (BibleSearch.Text, u':/bibles/bibles_search_text.png',
            translate('BiblesPlugin.MediaItem', 'Text Search'))
        ])
        self.quickLayout.addRow(self.quickSearchLabel, self.quickSearchEdit)
        self.quickClearLabel = QtGui.QLabel(self.quickTab)
        self.quickClearLabel.setObjectName(u'quickClearLabel')
        self.quickClearComboBox = media_item_combo_box(self.quickTab,
            u'quickClearComboBox')
        self.quickLayout.addRow(self.quickClearLabel, self.quickClearComboBox)
        self.quickSearchButtonLayout = QtGui.QHBoxLayout()
        self.quickSearchButtonLayout.setObjectName(u'quickSearchButtonLayout')
        self.quickSearchButtonLayout.addStretch()
        self.quickSearchButton = QtGui.QPushButton(self.quickTab)
        self.quickSearchButton.setObjectName(u'quickSearchButton')
        self.quickSearchButtonLayout.addWidget(self.quickSearchButton)
        self.quickLayout.addRow(self.quickSearchButtonLayout)
        self.searchTabWidget.addTab(self.quickTab,
            translate('BiblesPlugin.MediaItem', 'Quick'))
        # Add the Advanced Search tab.
        self.advancedTab = QtGui.QWidget()
        self.advancedTab.setObjectName(u'advancedTab')
        self.advancedLayout = QtGui.QGridLayout(self.advancedTab)
        self.advancedLayout.setObjectName(u'advancedLayout')
        self.advancedVersionLabel = QtGui.QLabel(self.advancedTab)
        self.advancedVersionLabel.setObjectName(u'advancedVersionLabel')
        self.advancedLayout.addWidget(self.advancedVersionLabel, 0, 0,
            QtCore.Qt.AlignRight)
        self.advancedVersionComboBox = media_item_combo_box(self.advancedTab,
            u'advancedVersionComboBox')
        self.advancedVersionLabel.setBuddy(self.advancedVersionComboBox)
        self.advancedLayout.addWidget(self.advancedVersionComboBox, 0, 1, 1, 2)
        self.advancedSecondLabel = QtGui.QLabel(self.advancedTab)
        self.advancedSecondLabel.setObjectName(u'advancedSecondLabel')
        self.advancedLayout.addWidget(self.advancedSecondLabel, 1, 0,
            QtCore.Qt.AlignRight)
        self.advancedSecondComboBox = media_item_combo_box(self.advancedTab,
            u'advancedSecondComboBox')
        self.advancedSecondLabel.setBuddy(self.advancedSecondComboBox)
        self.advancedLayout.addWidget(self.advancedSecondComboBox, 1, 1, 1, 2)
        self.advancedBookLabel = QtGui.QLabel(self.advancedTab)
        self.advancedBookLabel.setObjectName(u'advancedBookLabel')
        self.advancedLayout.addWidget(self.advancedBookLabel, 2, 0,
            QtCore.Qt.AlignRight)
        self.advancedBookComboBox = media_item_combo_box(self.advancedTab,
            u'advancedBookComboBox')
        self.advancedBookLabel.setBuddy(self.advancedBookComboBox)
        self.advancedLayout.addWidget(self.advancedBookComboBox, 2, 1, 1, 2)
        self.advancedChapterLabel = QtGui.QLabel(self.advancedTab)
        self.advancedChapterLabel.setObjectName(u'advancedChapterLabel')
        self.advancedLayout.addWidget(self.advancedChapterLabel, 3, 1)
        self.advancedVerseLabel = QtGui.QLabel(self.advancedTab)
        self.advancedVerseLabel.setObjectName(u'advancedVerseLabel')
        self.advancedLayout.addWidget(self.advancedVerseLabel, 3, 2)
        self.advancedFromLabel = QtGui.QLabel(self.advancedTab)
        self.advancedFromLabel.setObjectName(u'advancedFromLabel')
        self.advancedLayout.addWidget(self.advancedFromLabel, 4, 0,
            QtCore.Qt.AlignRight)
        self.advancedFromChapter = QtGui.QComboBox(self.advancedTab)
        self.advancedFromChapter.setObjectName(u'advancedFromChapter')
        self.advancedLayout.addWidget(self.advancedFromChapter, 4, 1)
        self.advancedFromVerse = QtGui.QComboBox(self.advancedTab)
        self.advancedFromVerse.setObjectName(u'advancedFromVerse')
        self.advancedLayout.addWidget(self.advancedFromVerse, 4, 2)
        self.advancedToLabel = QtGui.QLabel(self.advancedTab)
        self.advancedToLabel.setObjectName(u'advancedToLabel')
        self.advancedLayout.addWidget(self.advancedToLabel, 5, 0,
            QtCore.Qt.AlignRight)
        self.advancedToChapter = QtGui.QComboBox(self.advancedTab)
        self.advancedToChapter.setObjectName(u'advancedToChapter')
        self.advancedLayout.addWidget(self.advancedToChapter, 5, 1)
        self.advancedToVerse = QtGui.QComboBox(self.advancedTab)
        self.advancedToVerse.setObjectName(u'advancedToVerse')
        self.advancedLayout.addWidget(self.advancedToVerse, 5, 2)
        self.advancedClearLabel = QtGui.QLabel(self.quickTab)
        self.advancedClearLabel.setObjectName(u'advancedClearLabel')
        self.advancedLayout.addWidget(self.advancedClearLabel, 6, 0,
            QtCore.Qt.AlignRight)
        self.advancedClearComboBox = media_item_combo_box(self.quickTab,
            u'advancedClearComboBox')
        self.advancedClearLabel.setBuddy(self.advancedClearComboBox)
        self.advancedLayout.addWidget(self.advancedClearComboBox, 6, 1, 1, 2)
        self.advancedSearchButtonLayout = QtGui.QHBoxLayout()
        self.advancedSearchButtonLayout.setObjectName(
            u'advancedSearchButtonLayout')
        self.advancedSearchButtonLayout.addStretch()
        self.advancedSearchButton = QtGui.QPushButton(self.advancedTab)
        self.advancedSearchButton.setObjectName(u'advancedSearchButton')
        self.advancedSearchButtonLayout.addWidget(self.advancedSearchButton)
        self.advancedLayout.addLayout(
            self.advancedSearchButtonLayout, 7, 0, 1, 3)
        self.searchTabWidget.addTab(self.advancedTab, UiStrings.Advanced)
        # Add the search tab widget to the page layout.
        self.pageLayout.addWidget(self.searchTabWidget)
        # Combo Boxes
        QtCore.QObject.connect(self.advancedVersionComboBox,
            QtCore.SIGNAL(u'activated(int)'), self.onAdvancedVersionComboBox)
        QtCore.QObject.connect(self.advancedBookComboBox,
            QtCore.SIGNAL(u'activated(int)'), self.onAdvancedBookComboBox)
        QtCore.QObject.connect(self.advancedFromChapter,
            QtCore.SIGNAL(u'activated(int)'), self.onAdvancedFromChapter)
        QtCore.QObject.connect(self.advancedFromVerse,
            QtCore.SIGNAL(u'activated(int)'), self.onAdvancedFromVerse)
        QtCore.QObject.connect(self.advancedToChapter,
            QtCore.SIGNAL(u'activated(int)'), self.onAdvancedToChapter)
        QtCore.QObject.connect(self.quickSearchEdit,
            QtCore.SIGNAL(u'searchTypeChanged(int)'), self.updateAutoCompleter)
        QtCore.QObject.connect(self.quickVersionComboBox,
            QtCore.SIGNAL(u'activated(int)'), self.updateAutoCompleter)
        # Buttons
        QtCore.QObject.connect(self.advancedSearchButton,
            QtCore.SIGNAL(u'pressed()'), self.onAdvancedSearchButton)
        QtCore.QObject.connect(self.quickSearchButton,
            QtCore.SIGNAL(u'pressed()'), self.onQuickSearchButton)
        QtCore.QObject.connect(Receiver.get_receiver(),
            QtCore.SIGNAL(u'config_updated'), self.configUpdated)
        # Other stuff
        QtCore.QObject.connect(self.quickSearchEdit,
            QtCore.SIGNAL(u'returnPressed()'), self.onQuickSearchButton)

    def configUpdated(self):
        log.debug(u'configUpdated')
        if QtCore.QSettings().value(self.settingsSection + u'/second bibles',
            QtCore.QVariant(True)).toBool():
            self.advancedSecondLabel.setVisible(True)
            self.advancedSecondComboBox.setVisible(True)
            self.quickSecondLabel.setVisible(True)
            self.quickSecondComboBox.setVisible(True)
        else:
            self.advancedSecondLabel.setVisible(False)
            self.advancedSecondComboBox.setVisible(False)
            self.quickSecondLabel.setVisible(False)
            self.quickSecondComboBox.setVisible(False)

    def retranslateUi(self):
        log.debug(u'retranslateUi')
        self.quickVersionLabel.setText(u'%s:' % UiStrings.Version)
        self.quickSecondLabel.setText(
            translate('BiblesPlugin.MediaItem', 'Second:'))
        self.quickSearchLabel.setText(
            translate('BiblesPlugin.MediaItem', 'Find:'))
        self.quickSearchButton.setText(UiStrings.Search)
        self.quickClearLabel.setText(
            translate('BiblesPlugin.MediaItem', 'Results:'))
        self.advancedVersionLabel.setText(u'%s:' % UiStrings.Version)
        self.advancedSecondLabel.setText(
            translate('BiblesPlugin.MediaItem', 'Second:'))
        self.advancedBookLabel.setText(
            translate('BiblesPlugin.MediaItem', 'Book:'))
        self.advancedChapterLabel.setText(
            translate('BiblesPlugin.MediaItem', 'Chapter:'))
        self.advancedVerseLabel.setText(
            translate('BiblesPlugin.MediaItem', 'Verse:'))
        self.advancedFromLabel.setText(
            translate('BiblesPlugin.MediaItem', 'From:'))
        self.advancedToLabel.setText(
            translate('BiblesPlugin.MediaItem', 'To:'))
        self.advancedClearLabel.setText(
            translate('BiblesPlugin.MediaItem', 'Results:'))
<<<<<<< HEAD
        self.advancedSearchButton.setText(UiStrings.Search)
        self.quickSearchComboBox.addItem(
            translate('BiblesPlugin.MediaItem', 'Verse Search'))
        self.quickSearchComboBox.addItem(
            translate('BiblesPlugin.MediaItem', 'Text Search'))
=======
        self.advancedSearchButton.setText(
            translate('BiblesPlugin.MediaItem', 'Search'))
>>>>>>> bf307ad6
        self.quickClearComboBox.addItem(
            translate('BiblesPlugin.MediaItem', 'Clear'))
        self.quickClearComboBox.addItem(
            translate('BiblesPlugin.MediaItem', 'Keep'))
        self.advancedClearComboBox.addItem(
            translate('BiblesPlugin.MediaItem', 'Clear'))
        self.advancedClearComboBox.addItem(
            translate('BiblesPlugin.MediaItem', 'Keep'))

    def initialise(self):
        log.debug(u'bible manager initialise')
        self.parent.manager.media = self
        self.loadBibles()
        self.updateAutoCompleter()
        self.configUpdated()
        log.debug(u'bible manager initialise complete')

    def onImportClick(self):
        if not hasattr(self, u'import_wizard'):
            self.import_wizard = BibleImportForm(self, self.parent.manager,
                self.parent)
        # If the import was not cancelled then reload.
        if self.import_wizard.exec_():
            self.reloadBibles()

    def loadBibles(self):
        log.debug(u'Loading Bibles')
        self.quickVersionComboBox.clear()
        self.quickSecondComboBox.clear()
        self.advancedVersionComboBox.clear()
        self.advancedSecondComboBox.clear()
        self.quickSecondComboBox.addItem(u'')
        self.advancedSecondComboBox.addItem(u'')
        # Get all bibles and sort the list.
        bibles = self.parent.manager.get_bibles().keys()
        bibles.sort()
        # Load the bibles into the combo boxes.
        first = True
        for bible in bibles:
            if bible:
                self.quickVersionComboBox.addItem(bible)
                self.quickSecondComboBox.addItem(bible)
                self.advancedVersionComboBox.addItem(bible)
                self.advancedSecondComboBox.addItem(bible)
                if first:
                    first = False
                    self.initialiseBible(bible)

    def reloadBibles(self):
        log.debug(u'Reloading Bibles')
        self.parent.manager.reload_bibles()
        self.loadBibles()

    def initialiseBible(self, bible):
        """
        This initialises the given bible, which means that its book names and
        their chapter numbers is added to the combo boxes on the
        'Advanced Search' Tab. This is not of any importance of the
        'Quick Search' Tab.

        ``bible``
            The bible to initialise (unicode).
        """
        log.debug(u'initialiseBible %s', bible)
        book_data = self.parent.manager.get_books(bible)
        self.advancedBookComboBox.clear()
        first = True
        for book in book_data:
            row = self.advancedBookComboBox.count()
            self.advancedBookComboBox.addItem(book[u'name'])
            self.advancedBookComboBox.setItemData(
                row, QtCore.QVariant(book[u'chapters']))
            if first:
                first = False
                self.initialiseChapterVerse(bible, book[u'name'],
                    book[u'chapters'])

    def initialiseChapterVerse(self, bible, book, chapter_count):
        log.debug(u'initialiseChapterVerse %s, %s', bible, book)
        self.chapter_count = chapter_count
        verse_count = self.parent.manager.get_verse_count(bible, book, 1)
        if verse_count == 0:
            self.advancedSearchButton.setEnabled(False)
            critical_error_message_box(
                message=translate('BiblePlugin.MediaItem',
                'Bible not fully loaded'))
        else:
            self.advancedSearchButton.setEnabled(True)
            self.adjustComboBox(1, self.chapter_count, self.advancedFromChapter)
            self.adjustComboBox(1, self.chapter_count, self.advancedToChapter)
            self.adjustComboBox(1, verse_count, self.advancedFromVerse)
            self.adjustComboBox(1, verse_count, self.advancedToVerse)

    def updateAutoCompleter(self):
        """
        This updates the bible book completion list for the search field. The
        completion depends on the bible. It is only updated when we are doing a
        reference search, otherwise the auto completion list is removed.
        """
        books = []
        # We have to do a 'Reference Search'.
        if self.quickSearchEdit.currentSearchType() == BibleSearch.Reference:
            bibles = self.parent.manager.get_bibles()
            bible = unicode(self.quickVersionComboBox.currentText())
            if bible:
                book_data = bibles[bible].get_books()
                books = [book.name for book in book_data]
                books.sort()
        add_widget_completer(books, self.quickSearchEdit)

    def onAdvancedVersionComboBox(self):
        self.initialiseBible(
            unicode(self.advancedVersionComboBox.currentText()))

    def onAdvancedBookComboBox(self):
        item = int(self.advancedBookComboBox.currentIndex())
        self.initialiseChapterVerse(
            unicode(self.advancedVersionComboBox.currentText()),
            unicode(self.advancedBookComboBox.currentText()),
            self.advancedBookComboBox.itemData(item).toInt()[0])

    def onAdvancedFromVerse(self):
        chapter_from = int(self.advancedFromChapter.currentText())
        chapter_to = int(self.advancedToChapter.currentText())
        if chapter_from == chapter_to:
            bible = unicode(self.advancedVersionComboBox.currentText())
            book = unicode(self.advancedBookComboBox.currentText())
            verse_from = int(self.advancedFromVerse.currentText())
            verse_count = self.parent.manager.get_verse_count(bible, book,
                chapter_to)
            self.adjustComboBox(verse_from, verse_count,
                self.advancedToVerse, True)

    def onAdvancedToChapter(self):
        bible = unicode(self.advancedVersionComboBox.currentText())
        book = unicode(self.advancedBookComboBox.currentText())
        chapter_from = int(self.advancedFromChapter.currentText())
        chapter_to = int(self.advancedToChapter.currentText())
        verse_from = int(self.advancedFromVerse.currentText())
        verse_to = int(self.advancedToVerse.currentText())
        verse_count = self.parent.manager.get_verse_count(bible, book,
            chapter_to)
        if chapter_from == chapter_to and verse_from > verse_to:
            self.adjustComboBox(verse_from, verse_count, self.advancedToVerse)
        else:
            self.adjustComboBox(1, verse_count, self.advancedToVerse)

    def onAdvancedFromChapter(self):
        bible = unicode(self.advancedVersionComboBox.currentText())
        book = unicode(self.advancedBookComboBox.currentText())
        chapter_from = int(self.advancedFromChapter.currentText())
        chapter_to = int(self.advancedToChapter.currentText())
        verse_count = self.parent.manager.get_verse_count(bible, book,
            chapter_from)
        self.adjustComboBox(1, verse_count, self.advancedFromVerse)
        if chapter_from > chapter_to:
            self.adjustComboBox(1, verse_count, self.advancedToVerse)
            self.adjustComboBox(chapter_from, self.chapter_count,
                self.advancedToChapter)
        elif chapter_from == chapter_to:
            self.adjustComboBox(chapter_from, self.chapter_count,
                self.advancedToChapter)
            self.adjustComboBox(1, verse_count, self.advancedToVerse, True)
        else:
            self.adjustComboBox(chapter_from, self.chapter_count,
                self.advancedToChapter, True)

    def adjustComboBox(self, range_from, range_to, combo, restore=False):
        """
        Adjusts the given como box to the given values.

        ``range_from``
            The first number of the range (int).

        ``range_to``
            The last number of the range (int).

        ``combo``
            The combo box itself (QComboBox).

        ``restore``
            If True, then the combo's currentText will be restored after
            adjusting (if possible).
        """
        log.debug(u'adjustComboBox %s, %s, %s', combo, range_from, range_to)
        if restore:
            old_text = unicode(combo.currentText())
        combo.clear()
        for i in range(range_from, range_to + 1):
            combo.addItem(unicode(i))
        if restore and combo.findText(old_text) != -1:
            combo.setCurrentIndex(combo.findText(old_text))

    def onAdvancedSearchButton(self):
        """
        Does an advanced search and saves the search results.
        """
        log.debug(u'Advanced Search Button pressed')
        self.advancedSearchButton.setEnabled(False)
        Receiver.send_message(u'openlp_process_events')
        bible = unicode(self.advancedVersionComboBox.currentText())
        second_bible = unicode(self.advancedSecondComboBox.currentText())
        book = unicode(self.advancedBookComboBox.currentText())
        chapter_from = self.advancedFromChapter.currentText()
        chapter_to = self.advancedToChapter.currentText()
        verse_from = self.advancedFromVerse.currentText()
        verse_to = self.advancedToVerse.currentText()
        verse_separator = get_reference_match(u'sep_v_display')
        range_separator = get_reference_match(u'sep_r_display')
        verse_range = chapter_from + verse_separator + verse_from + \
            range_separator + chapter_to + verse_separator + verse_to
        versetext = u'%s %s' % (book, verse_range)
        Receiver.send_message(u'cursor_busy')
        self.search_results = self.parent.manager.get_verses(bible, versetext)
        if second_bible:
            self.second_search_results = self.parent.manager.get_verses(
                second_bible, versetext)
        if self.advancedClearComboBox.currentIndex() == 0:
            self.listView.clear()
        if self.listView.count() != 0:
            self.__checkSecondBible(bible, second_bible)
        else:
            self.displayResults(bible, second_bible)
        Receiver.send_message(u'cursor_normal')
        self.advancedSearchButton.setEnabled(True)
        Receiver.send_message(u'openlp_process_events')

    def onQuickSearchButton(self):
        """
        Does a quick search and saves the search results. Quick search can
        either be "Reference Search" or "Text Search".
        """
        log.debug(u'Quick Search Button pressed')
        self.quickSearchButton.setEnabled(False)
        Receiver.send_message(u'openlp_process_events')
        bible = unicode(self.quickVersionComboBox.currentText())
        second_bible = unicode(self.quickSecondComboBox.currentText())
        text = unicode(self.quickSearchEdit.text())
        if self.quickSearchEdit.currentSearchType() == BibleSearch.Reference:
            # We are doing a 'Reference Search'.
            self.search_results = self.parent.manager.get_verses(bible, text)
            if second_bible and self.search_results:
                self.second_search_results = self.parent.manager.get_verses(
                    second_bible, text)
        else:
            # We are doing a 'Text Search'.
            Receiver.send_message(u'cursor_busy')
            bibles = self.parent.manager.get_bibles()
            self.search_results = self.parent.manager.verse_search(bible,
                second_bible, text)
            if second_bible and self.search_results:
                text = []
                for verse in self.search_results:
                    text.append((verse.book.name, verse.chapter, verse.verse,
                        verse.verse))
                self.second_search_results = \
                    bibles[second_bible].get_verses(text)
        if self.quickClearComboBox.currentIndex() == 0:
            self.listView.clear()
        if self.listView.count() != 0 and self.search_results:
            self.__checkSecondBible(bible, second_bible)
        elif self.search_results:
            self.displayResults(bible, second_bible)
        self.quickSearchButton.setEnabled(True)
        Receiver.send_message(u'cursor_normal')
        Receiver.send_message(u'openlp_process_events')

    def __checkSecondBible(self, bible, second_bible):
        """
        Check if the first item is a second bible item or not.
        """
        bitem = self.listView.item(0)
        item_second_bible = self._decodeQtObject(bitem, 'second_bible')
        if item_second_bible and second_bible or not item_second_bible and \
            not second_bible:
            self.displayResults(bible, second_bible)
        elif critical_error_message_box(
            message=translate('BiblePlugin.MediaItem',
            'You cannot combine single and second bible verses. Do you '
            'want to delete your search results and start a new search?'),
            parent=self, question=True) == QtGui.QMessageBox.Yes:
            self.listView.clear()
            self.displayResults(bible, second_bible)

    def displayResults(self, bible, second_bible=u''):
        """
        Displays the search results in the media manager. All data needed for
        further action is saved for/in each row.
        """
        verse_separator = get_reference_match(u'sep_v_display')
        version = self.parent.manager.get_meta_data(bible, u'Version')
        copyright = self.parent.manager.get_meta_data(bible, u'Copyright')
        permissions = self.parent.manager.get_meta_data(bible, u'Permissions')
        if second_bible:
            second_version = self.parent.manager.get_meta_data(second_bible,
                u'Version')
            second_copyright = self.parent.manager.get_meta_data(second_bible,
                u'Copyright')
            second_permissions = self.parent.manager.get_meta_data(second_bible,
                u'Permissions')
            if not second_permissions:
                second_permissions = u''
        for count, verse in enumerate(self.search_results):
            if second_bible:
                try:
                    vdict = {
                        'book': QtCore.QVariant(verse.book.name),
                        'chapter': QtCore.QVariant(verse.chapter),
                        'verse': QtCore.QVariant(verse.verse),
                        'bible': QtCore.QVariant(bible),
                        'version': QtCore.QVariant(version.value),
                        'copyright': QtCore.QVariant(copyright.value),
                        'permissions': QtCore.QVariant(permissions.value),
                        'text': QtCore.QVariant(verse.text),
                        'second_bible': QtCore.QVariant(second_bible),
                        'second_version': QtCore.QVariant(second_version.value),
                        'second_copyright': QtCore.QVariant(
                            second_copyright.value),
                        'second_permissions': QtCore.QVariant(
                            second_permissions.value),
                        'second_text': QtCore.QVariant(
                            self.second_search_results[count].text)
                    }
                except IndexError:
                    break
                bible_text = u' %s %d%s%d (%s, %s)' % (verse.book.name,
                    verse.chapter, verse_separator, verse.verse, version.value,
                    second_version.value)
            else:
                vdict = {
                    'book': QtCore.QVariant(verse.book.name),
                    'chapter': QtCore.QVariant(verse.chapter),
                    'verse': QtCore.QVariant(verse.verse),
                    'bible': QtCore.QVariant(bible),
                    'version': QtCore.QVariant(version.value),
                    'copyright': QtCore.QVariant(copyright.value),
                    'permissions': QtCore.QVariant(permissions.value),
                    'text': QtCore.QVariant(verse.text),
                    'second_bible': QtCore.QVariant(u''),
                    'second_version': QtCore.QVariant(u''),
                    'second_copyright': QtCore.QVariant(u''),
                    'second_permissions': QtCore.QVariant(u''),
                    'second_text': QtCore.QVariant(u'')
                }
                bible_text = u'%s %d%s%d (%s)' % (verse.book.name,
                    verse.chapter, verse_separator, verse.verse, version.value)
            bible_verse = QtGui.QListWidgetItem(bible_text)
            bible_verse.setData(QtCore.Qt.UserRole, QtCore.QVariant(vdict))
            self.listView.addItem(bible_verse)
        self.listView.selectAll()
        self.search_results = {}
        self.second_search_results = {}

    def _decodeQtObject(self, bitem, key):
        reference = bitem.data(QtCore.Qt.UserRole)
        if isinstance(reference, QtCore.QVariant):
            reference = reference.toPyObject()
        obj = reference[QtCore.QString(key)]
        if isinstance(obj, QtCore.QVariant):
            obj = obj.toPyObject()
        return unicode(obj).strip()

    def generateSlideData(self, service_item, item=None, xmlVersion=False):
        """
        Generates and formats the slides for the service item as well as the
        service item's title.
        """
        log.debug(u'generating slide data')
        items = self.listView.selectedIndexes()
        if len(items) == 0:
            return False
        bible_text = u''
        old_item = None
        old_chapter = -1
        raw_footer = []
        raw_slides = []
        raw_title = []
        for item in items:
            bitem = self.listView.item(item.row())
            book = self._decodeQtObject(bitem, 'book')
            chapter = int(self._decodeQtObject(bitem, 'chapter'))
            verse = int(self._decodeQtObject(bitem, 'verse'))
            bible = self._decodeQtObject(bitem, 'bible')
            version = self._decodeQtObject(bitem, 'version')
            copyright = self._decodeQtObject(bitem, 'copyright')
            permissions = self._decodeQtObject(bitem, 'permissions')
            text = self._decodeQtObject(bitem, 'text')
            second_bible = self._decodeQtObject(bitem, 'second_bible')
            second_version = self._decodeQtObject(bitem, 'second_version')
            second_copyright = self._decodeQtObject(bitem, 'second_copyright')
            second_permissions = \
                self._decodeQtObject(bitem, 'second_permissions')
            second_text = self._decodeQtObject(bitem, 'second_text')
            verse_text = self.formatVerse(old_chapter, chapter, verse)
            footer = u'%s (%s %s %s)' % (book, version, copyright, permissions)
            if footer not in raw_footer:
                raw_footer.append(footer)
            if second_bible:
                footer = u'%s (%s %s %s)' % (book, second_version,
                    second_copyright, second_permissions)
                if footer not in raw_footer:
                    raw_footer.append(footer)
                bible_text = u'%s&nbsp;%s\n\n%s&nbsp;%s' % (verse_text, text,
                    verse_text, second_text)
                raw_slides.append(bible_text.rstrip())
                bible_text = u''
            # If we are 'Verse Per Slide' then create a new slide.
            elif self.parent.settings_tab.layout_style == 0:
                bible_text = u'%s&nbsp;%s' % (verse_text, text)
                raw_slides.append(bible_text.rstrip())
                bible_text = u''
            # If we are 'Verse Per Line' then force a new line.
            elif self.parent.settings_tab.layout_style == 1:
                bible_text = u'%s %s&nbsp;%s\n' % (bible_text, verse_text, text)
            # We have to be 'Continuous'.
            else:
                bible_text = u'%s %s&nbsp;%s\n' % (bible_text, verse_text, text)
            if not old_item:
                start_item = item
            elif self.checkTitle(item, old_item):
                raw_title.append(self.formatTitle(start_item, old_item))
                start_item = item
            old_item = item
            old_chapter = chapter
        raw_title.append(self.formatTitle(start_item, item))
        # If there are no more items we check whether we have to add bible_text.
        if bible_text:
            raw_slides.append(bible_text.lstrip())
            bible_text = u''
        # Service Item: Capabilities
        if self.parent.settings_tab.layout_style == 2 and not second_bible:
            # Split the line but do not replace line breaks in renderer.
            service_item.add_capability(ItemCapabilities.NoLineBreaks)
        service_item.add_capability(ItemCapabilities.AllowsPreview)
        service_item.add_capability(ItemCapabilities.AllowsLoop)
        # Service Item: Title
        for title in raw_title:
            if not service_item.title:
                service_item.title = title
            else:
                service_item.title += u', ' + title
        # Service Item: Theme
        if len(self.parent.settings_tab.bible_theme) == 0:
            service_item.theme = None
        else:
            service_item.theme = self.parent.settings_tab.bible_theme
        for slide in raw_slides:
            service_item.add_from_text(slide[:30], slide)
        if service_item.raw_footer:
            for footer in raw_footer:
                service_item.raw_footer.append(footer)
        else:
            service_item.raw_footer = raw_footer
        return True

    def formatTitle(self, start_item, old_item):
        """
        This methode is called, when we have to change the title, because
        we are at the end of a verse range. E. g. if we want to add
        Genesis 1:1-6 as well as Daniel 2:14.

        ``start_item``
            The first item of a range.

        ``old_item``
            The last item of a range.
        """
        verse_separator = get_reference_match(u'sep_v_display')
        range_separator = get_reference_match(u'sep_r_display')
        old_bitem = self.listView.item(old_item.row())
        old_chapter = self._decodeQtObject(old_bitem, 'chapter')
        old_verse = self._decodeQtObject(old_bitem, 'verse')
        start_bitem = self.listView.item(start_item.row())
        start_book = self._decodeQtObject(start_bitem, 'book')
        start_chapter = self._decodeQtObject(start_bitem, 'chapter')
        start_verse = self._decodeQtObject(start_bitem, 'verse')
        start_bible = self._decodeQtObject(start_bitem, 'bible')
        start_second_bible = self._decodeQtObject(start_bitem, 'second_bible')
        if start_second_bible:
            bibles = u'%s, %s' % (start_bible, start_second_bible)
        else:
            bibles = start_bible
        if start_chapter == old_chapter:
            if start_verse == old_verse:
                verse_range = start_chapter + verse_separator + start_verse
            else:
                verse_range = start_chapter + verse_separator + start_verse + \
                range_separator + old_verse
        else:
            verse_range = start_chapter + verse_separator + start_verse + \
                range_separator + old_chapter + verse_separator + old_verse
        title = u'%s %s (%s)' % (start_book, verse_range, bibles)
        return title

    def checkTitle(self, item, old_item):
        """
        This methode checks if we are at the end of an verse range. If that is
        the case, we return True, otherwise False. E. g. if we added
        Genesis 1:1-6, but the next verse is Daniel 2:14, we return True.

        ``item``
            The item we are dealing with at the moment.

        ``old_item``
            The item we were previously dealing with.
        """
        # Get all the necessary meta data.
        bitem = self.listView.item(item.row())
        book = self._decodeQtObject(bitem, 'book')
        chapter = int(self._decodeQtObject(bitem, 'chapter'))
        verse = int(self._decodeQtObject(bitem, 'verse'))
        bible = self._decodeQtObject(bitem, 'bible')
        second_bible = self._decodeQtObject(bitem, 'second_bible')
        old_bitem = self.listView.item(old_item.row())
        old_book = self._decodeQtObject(old_bitem, 'book')
        old_chapter = int(self._decodeQtObject(old_bitem, 'chapter'))
        old_verse = int(self._decodeQtObject(old_bitem, 'verse'))
        old_bible = self._decodeQtObject(old_bitem, 'bible')
        old_second_bible = self._decodeQtObject(old_bitem, 'second_bible')
        if old_bible != bible or old_second_bible != second_bible or \
            old_book != book:
            # The bible, second bible or book has changed.
            return True
        elif old_verse + 1 != verse and old_chapter == chapter:
            # We are still in the same chapter, but a verse has been skipped.
            return True
        elif old_chapter + 1 == chapter and (verse != 1 or
            old_verse != self.parent.manager.get_verse_count(
            old_bible, old_book, old_chapter)):
            # We are in the following chapter, but the last verse was not the
            # last verse of the chapter or the current verse is not the
            # first one of the chapter.
            return True
        else:
            return False

    def formatVerse(self, old_chapter, chapter, verse):
        """
        Formats and returns the text, each verse starts with, for the given
        chapter and verse. The text is either surrounded by round, square,
        curly brackets or no brackets at all. For example::

            u'{su}1:1{/su}'

        ``old_chapter``
            The previous verse's chapter number (int).

        ``chapter``
            The chapter number (int).

        ``verse``
            The verse number (int).
        """
        verse_separator = get_reference_match(u'sep_v_display')
        if not self.parent.settings_tab.show_new_chapters or \
            old_chapter != chapter:
            verse_text = unicode(chapter) + verse_separator + unicode(verse)
        else:
            verse_text = unicode(verse)
        if self.parent.settings_tab.display_style == 1:
            verse_text = u'{su}(' + verse_text + u'){/su}'
        elif self.parent.settings_tab.display_style == 2:
            verse_text = u'{su}{' + verse_text + u'}{/su}'
        elif self.parent.settings_tab.display_style == 3:
            verse_text = u'{su}[' + verse_text + u']{/su}'
        else:
            verse_text = u'{su}' + verse_text + u'{/su}'
        return verse_text<|MERGE_RESOLUTION|>--- conflicted
+++ resolved
@@ -258,16 +258,7 @@
             translate('BiblesPlugin.MediaItem', 'To:'))
         self.advancedClearLabel.setText(
             translate('BiblesPlugin.MediaItem', 'Results:'))
-<<<<<<< HEAD
         self.advancedSearchButton.setText(UiStrings.Search)
-        self.quickSearchComboBox.addItem(
-            translate('BiblesPlugin.MediaItem', 'Verse Search'))
-        self.quickSearchComboBox.addItem(
-            translate('BiblesPlugin.MediaItem', 'Text Search'))
-=======
-        self.advancedSearchButton.setText(
-            translate('BiblesPlugin.MediaItem', 'Search'))
->>>>>>> bf307ad6
         self.quickClearComboBox.addItem(
             translate('BiblesPlugin.MediaItem', 'Clear'))
         self.quickClearComboBox.addItem(
