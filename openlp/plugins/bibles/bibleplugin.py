--- conflicted
+++ resolved
@@ -43,33 +43,12 @@
 
 
 __default_settings__ = {
-<<<<<<< HEAD
-    u'bibles/db type': u'sqlite',
-    u'bibles/last search type': BibleSearch.Reference,
-    u'bibles/verse layout style': LayoutStyle.VersePerSlide,
-    u'bibles/book name language': LanguageSelection.Bible,
-    u'bibles/display brackets': DisplayStyle.NoBrackets,
-    u'bibles/is verse number visible': True,
-    u'bibles/display new chapter': False,
-    u'bibles/second bibles': True,
-    u'bibles/advanced bible': u'',
-    u'bibles/quick bible': u'',
-    u'bibles/proxy name': u'',
-    u'bibles/proxy address': u'',
-    u'bibles/proxy username': u'',
-    u'bibles/proxy password': u'',
-    u'bibles/bible theme': u'',
-    u'bibles/verse separator': u'',
-    u'bibles/range separator': u'',
-    u'bibles/list separator': u'',
-    u'bibles/end separator': u'',
-    u'bibles/last directory import': u''
-=======
     'bibles/db type': 'sqlite',
     'bibles/last search type': BibleSearch.Reference,
     'bibles/verse layout style': LayoutStyle.VersePerSlide,
     'bibles/book name language': LanguageSelection.Bible,
     'bibles/display brackets': DisplayStyle.NoBrackets,
+    'bibles/is verse number visible': True,
     'bibles/display new chapter': False,
     'bibles/second bibles': True,
     'bibles/advanced bible': '',
@@ -84,7 +63,6 @@
     'bibles/list separator': '',
     'bibles/end separator': '',
     'bibles/last directory import': ''
->>>>>>> 880a548e
 }
 
 
