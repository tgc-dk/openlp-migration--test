--- conflicted
+++ resolved
@@ -293,13 +293,8 @@
             if track_info.isFile():
                 filename = os.path.split(unicode(track))[1]
                 item_name = QtGui.QListWidgetItem(filename)
-<<<<<<< HEAD
-                item_name.setIcon(build_icon(CLAPPERBOARD))
+                item_name.setIcon(build_icon(VIDEO))
                 item_name.setData(QtCore.Qt.UserRole, track)
-=======
-                item_name.setIcon(build_icon(VIDEO))
-                item_name.setData(QtCore.Qt.UserRole, QtCore.QVariant(track))
->>>>>>> fb624d0c
             else:
                 filename = os.path.split(unicode(track))[1]
                 item_name = QtGui.QListWidgetItem(filename)
