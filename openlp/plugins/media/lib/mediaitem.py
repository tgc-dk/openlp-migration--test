--- conflicted
+++ resolved
@@ -123,17 +123,12 @@
                 return False
         filename = unicode(item.data(QtCore.Qt.UserRole).toString())
         if os.path.exists(filename):
-<<<<<<< HEAD
-            service_item.title = unicode(self.plugin.nameStrings[u'singular'])
-=======
             self.MediaState = None
             self.mediaObject.stop()
             self.mediaObject.clearQueue()
             self.mediaObject.setCurrentSource(Phonon.MediaSource(filename))
             self.mediaObject.play()
-            service_item.title = unicode(
-                translate('MediaPlugin.MediaItem', 'Media'))
->>>>>>> bf307ad6
+            service_item.title = unicode(self.plugin.nameStrings[u'singular'])
             service_item.add_capability(ItemCapabilities.RequiresMedia)
             service_item.add_capability(ItemCapabilities.AllowsVarableStartTime)
             # force a nonexistent theme
