--- conflicted
+++ resolved
@@ -104,13 +104,10 @@
         self.pageLayout.addWidget(self.ImageWidget)
         self.resetButton.setVisible(False)
 
-<<<<<<< HEAD
     def onResetClick(self):
         self.resetButton.setVisible(False)
         self.parent.liveController.display.reset()
 
-=======
->>>>>>> 47453b1f
     def onReplaceClick(self):
         if check_item_selected(self.listView,
             translate('ImagePlugin.MediaItem',
