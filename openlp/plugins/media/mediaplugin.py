# -*- coding: utf-8 -*-
# vim: autoindent shiftwidth=4 expandtab textwidth=120 tabstop=4 softtabstop=4

###############################################################################
# OpenLP - Open Source Lyrics Projection                                      #
# --------------------------------------------------------------------------- #
# Copyright (c) 2008-2012 Raoul Snyman                                        #
# Portions copyright (c) 2008-2012 Tim Bentley, Gerald Britton, Jonathan      #
# Corwin, Samuel Findlay, Michael Gorven, Scott Guerrieri, Matthias Hub,      #
# Meinert Jordan, Armin Köhler, Erik Lundin, Edwin Lunando, Brian T. Meyer.   #
# Joshua Miller, Stevan Pettit, Andreas Preikschat, Mattias Põldaru,          #
# Christian Richter, Philip Ridout, Simon Scudder, Jeffrey Smith,             #
# Maikel Stuivenberg, Martin Thompson, Jon Tibble, Dave Warnock,              #
# Frode Woldsund, Martin Zibricky, Patrick Zimmermann                         #
# --------------------------------------------------------------------------- #
# This program is free software; you can redistribute it and/or modify it     #
# under the terms of the GNU General Public License as published by the Free  #
# Software Foundation; version 2 of the License.                              #
#                                                                             #
# This program is distributed in the hope that it will be useful, but WITHOUT #
# ANY WARRANTY; without even the implied warranty of MERCHANTABILITY or       #
# FITNESS FOR A PARTICULAR PURPOSE. See the GNU General Public License for    #
# more details.                                                               #
#                                                                             #
# You should have received a copy of the GNU General Public License along     #
# with this program; if not, write to the Free Software Foundation, Inc., 59  #
# Temple Place, Suite 330, Boston, MA 02111-1307 USA                          #
###############################################################################

import logging

from PyQt4 import QtCore

from openlp.core.lib import Plugin, StringContent, build_icon, translate, \
    Settings
from openlp.plugins.media.lib import MediaMediaItem, MediaTab

log = logging.getLogger(__name__)

class MediaPlugin(Plugin):
    log.info(u'%s MediaPlugin loaded', __name__)

    def __init__(self, plugin_helpers):
        Plugin.__init__(self, u'media', plugin_helpers, MediaMediaItem)
        self.weight = -6
        self.iconPath = u':/plugins/plugin_media.png'
        self.icon = build_icon(self.iconPath)
        # passed with drag and drop messages
        self.dnd_id = u'Media'

    def createSettingsTab(self, parent):
        """
        Create the settings Tab
        """
        visible_name = self.getString(StringContent.VisibleName)
        self.settingsTab = MediaTab(parent, self.name, visible_name[u'title'], self.iconPath)

    def about(self):
        about_text = translate('MediaPlugin', '<strong>Media Plugin</strong>'
            '<br />The media plugin provides playback of audio and video.')
        return about_text

    def setPluginTextStrings(self):
        """
        Called to define all translatable texts of the plugin
        """
        ## Name PluginList ##
        self.textStrings[StringContent.Name] = {
            u'singular': translate('MediaPlugin', 'Media', 'name singular'),
            u'plural': translate('MediaPlugin', 'Media', 'name plural')
        }
        ## Name for MediaDockManager, SettingsManager ##
        self.textStrings[StringContent.VisibleName] = {
            u'title': translate('MediaPlugin', 'Media', 'container title')
        }
        # Middle Header Bar
        tooltips = {
            u'load': translate('MediaPlugin', 'Load new media.'),
            u'import': u'',
            u'new': translate('MediaPlugin', 'Add new media.'),
            u'edit': translate('MediaPlugin', 'Edit the selected media.'),
            u'delete': translate('MediaPlugin', 'Delete the selected media.'),
            u'preview': translate('MediaPlugin', 'Preview the selected media.'),
            u'live': translate('MediaPlugin', 'Send the selected media live.'),
            u'service': translate('MediaPlugin', 'Add the selected media to the service.')
        }
        self.setPluginUiTextStrings(tooltips)

    def finalise(self):
        """
        Time to tidy up on exit
        """
        log.info(u'Media Finalising')
        self.mediaController.finalise()
        Plugin.finalise(self)

    def getDisplayCss(self):
        """
        Add css style sheets to htmlbuilder
        """
        return self.mediaController.get_media_display_css()

    def getDisplayJavaScript(self):
        """
        Add javascript functions to htmlbuilder
        """
        return self.mediaController.get_media_display_javascript()

    def getDisplayHtml(self):
        """
        Add html code to htmlbuilder
        """
        return self.mediaController.get_media_display_html()

    def appStartup(self):
        """
        Do a couple of things when the app starts up. In this particular case
        we want to check if we have the old "Use Phonon" setting, and convert
        it to "enable Phonon" and "make it the first one in the list".
        """
        settings = Settings()
        settings.beginGroup(self.settingsSection)
        if settings.contains(u'use phonon'):
            log.info(u'Found old Phonon setting')
            players = self.mediaController.mediaPlayers.keys()
            has_phonon = u'phonon' in players
            if settings.value(u'use phonon')  and has_phonon:
                log.debug(u'Converting old setting to new setting')
                new_players = []
                if players:
                    new_players = [player for player in players if player != u'phonon']
                new_players.insert(0, u'phonon')
                self.mediaController.mediaPlayers[u'phonon'].isActive = True
<<<<<<< HEAD
                settings.setValue(u'players', u','.join(new_players))
=======
                settings.setValue(u'players', QtCore.QVariant(u','.join(new_players)))
>>>>>>> 9d45c724
                self.settingsTab.load()
            settings.remove(u'use phonon')
        settings.endGroup()<|MERGE_RESOLUTION|>--- conflicted
+++ resolved
@@ -131,11 +131,7 @@
                     new_players = [player for player in players if player != u'phonon']
                 new_players.insert(0, u'phonon')
                 self.mediaController.mediaPlayers[u'phonon'].isActive = True
-<<<<<<< HEAD
                 settings.setValue(u'players', u','.join(new_players))
-=======
-                settings.setValue(u'players', QtCore.QVariant(u','.join(new_players)))
->>>>>>> 9d45c724
                 self.settingsTab.load()
             settings.remove(u'use phonon')
         settings.endGroup()