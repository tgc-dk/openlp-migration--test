# -*- coding: utf-8 -*-
# vim: autoindent shiftwidth=4 expandtab textwidth=120 tabstop=4 softtabstop=4

###############################################################################
# OpenLP - Open Source Lyrics Projection                                      #
# --------------------------------------------------------------------------- #
# Copyright (c) 2008-2013 Raoul Snyman                                        #
# Portions copyright (c) 2008-2013 Tim Bentley, Gerald Britton, Jonathan      #
# Corwin, Samuel Findlay, Michael Gorven, Scott Guerrieri, Matthias Hub,      #
# Meinert Jordan, Armin Köhler, Erik Lundin, Edwin Lunando, Brian T. Meyer.   #
# Joshua Miller, Stevan Pettit, Andreas Preikschat, Mattias Põldaru,          #
# Christian Richter, Philip Ridout, Simon Scudder, Jeffrey Smith,             #
# Maikel Stuivenberg, Martin Thompson, Jon Tibble, Dave Warnock,              #
# Frode Woldsund, Martin Zibricky, Patrick Zimmermann                         #
# --------------------------------------------------------------------------- #
# This program is free software; you can redistribute it and/or modify it     #
# under the terms of the GNU General Public License as published by the Free  #
# Software Foundation; version 2 of the License.                              #
#                                                                             #
# This program is distributed in the hope that it will be useful, but WITHOUT #
# ANY WARRANTY; without even the implied warranty of MERCHANTABILITY or       #
# FITNESS FOR A PARTICULAR PURPOSE. See the GNU General Public License for    #
# more details.                                                               #
#                                                                             #
# You should have received a copy of the GNU General Public License along     #
# with this program; if not, write to the Free Software Foundation, Inc., 59  #
# Temple Place, Suite 330, Boston, MA 02111-1307 USA                          #
###############################################################################

import logging

from PyQt4 import QtCore

<<<<<<< HEAD
from openlp.core.lib import Plugin, StringContent, build_icon, translate, Settings, Registry
=======
from openlp.core.lib import Plugin, StringContent, build_icon, translate, Settings
>>>>>>> fcec9cec
from openlp.plugins.media.lib import MediaMediaItem, MediaTab

log = logging.getLogger(__name__)

# Some settings starting with "media" are in core, because they are needed for core functionality.
__default_settings__ = {
        u'media/media auto start': QtCore.Qt.Unchecked,
        u'media/media files': []
    }


class MediaPlugin(Plugin):
    log.info(u'%s MediaPlugin loaded', __name__)

    def __init__(self, plugin_helpers):
        Plugin.__init__(self, u'media', __default_settings__, plugin_helpers, MediaMediaItem)
        self.weight = -6
        self.iconPath = u':/plugins/plugin_media.png'
        self.icon = build_icon(self.iconPath)
        # passed with drag and drop messages
        self.dnd_id = u'Media'

    def createSettingsTab(self, parent):
        """
        Create the settings Tab
        """
        visible_name = self.getString(StringContent.VisibleName)
        self.settingsTab = MediaTab(parent, self.name, visible_name[u'title'], self.iconPath)

    def about(self):
        about_text = translate('MediaPlugin', '<strong>Media Plugin</strong>'
            '<br />The media plugin provides playback of audio and video.')
        return about_text

    def setPluginTextStrings(self):
        """
        Called to define all translatable texts of the plugin
        """
        ## Name PluginList ##
        self.textStrings[StringContent.Name] = {
            u'singular': translate('MediaPlugin', 'Media', 'name singular'),
            u'plural': translate('MediaPlugin', 'Media', 'name plural')
        }
        ## Name for MediaDockManager, SettingsManager ##
        self.textStrings[StringContent.VisibleName] = {
            u'title': translate('MediaPlugin', 'Media', 'container title')
        }
        # Middle Header Bar
        tooltips = {
            u'load': translate('MediaPlugin', 'Load new media.'),
            u'import': u'',
            u'new': translate('MediaPlugin', 'Add new media.'),
            u'edit': translate('MediaPlugin', 'Edit the selected media.'),
            u'delete': translate('MediaPlugin', 'Delete the selected media.'),
            u'preview': translate('MediaPlugin', 'Preview the selected media.'),
            u'live': translate('MediaPlugin', 'Send the selected media live.'),
            u'service': translate('MediaPlugin', 'Add the selected media to the service.')
        }
        self.setPluginUiTextStrings(tooltips)

    def finalise(self):
        """
        Time to tidy up on exit
        """
        log.info(u'Media Finalising')
        self.media_controller.finalise()
        Plugin.finalise(self)

    def getDisplayCss(self):
        """
        Add css style sheets to htmlbuilder
        """
        return self.media_controller.get_media_display_css()

    def getDisplayJavaScript(self):
        """
        Add javascript functions to htmlbuilder
        """
        return self.media_controller.get_media_display_javascript()

    def getDisplayHtml(self):
        """
        Add html code to htmlbuilder
        """
        return self.media_controller.get_media_display_html()

    def appStartup(self):
        """
        Do a couple of things when the app starts up. In this particular case
        we want to check if we have the old "Use Phonon" setting, and convert
        it to "enable Phonon" and "make it the first one in the list".
        """
        Plugin.appStartup(self)
        settings = Settings()
        settings.beginGroup(self.settingsSection)
        if settings.contains(u'use phonon'):
            log.info(u'Found old Phonon setting')
            players = self.media_controller.mediaPlayers.keys()
            has_phonon = u'phonon' in players
            if settings.value(u'use phonon')  and has_phonon:
                log.debug(u'Converting old setting to new setting')
                new_players = []
                if players:
                    new_players = [player for player in players if player != u'phonon']
                new_players.insert(0, u'phonon')
                self.media_controller.mediaPlayers[u'phonon'].isActive = True
                settings.setValue(u'players', u','.join(new_players))
                self.settingsTab.load()
            settings.remove(u'use phonon')
        settings.endGroup()

    def _get_media_controller(self):
        """
        Adds the media controller to the class dynamically
        """
        if not hasattr(self, u'_media_controller'):
            self._media_controller = Registry().get(u'media_controller')
        return self._media_controller

    media_controller = property(_get_media_controller)<|MERGE_RESOLUTION|>--- conflicted
+++ resolved
@@ -31,11 +31,7 @@
 
 from PyQt4 import QtCore
 
-<<<<<<< HEAD
 from openlp.core.lib import Plugin, StringContent, build_icon, translate, Settings, Registry
-=======
-from openlp.core.lib import Plugin, StringContent, build_icon, translate, Settings
->>>>>>> fcec9cec
 from openlp.plugins.media.lib import MediaMediaItem, MediaTab
 
 log = logging.getLogger(__name__)
