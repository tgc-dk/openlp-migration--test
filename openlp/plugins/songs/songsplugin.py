--- conflicted
+++ resolved
@@ -25,12 +25,8 @@
 ###############################################################################
 
 import logging
-<<<<<<< HEAD
-=======
-import re
 import os
 from tempfile import gettempdir
->>>>>>> 78c539e1
 
 from PyQt4 import QtCore, QtGui
 
