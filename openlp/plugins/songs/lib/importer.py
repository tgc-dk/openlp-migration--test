--- conflicted
+++ resolved
@@ -29,11 +29,8 @@
 try:
     from sofimport import SofImport
     from oooimport import OooImport
-<<<<<<< HEAD
     from cclifileimport import CCLIFileImport
-=======
     from wowimport import WowImport
->>>>>>> 7e024534
 except ImportError:
     pass
 
