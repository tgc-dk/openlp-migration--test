--- conflicted
+++ resolved
@@ -108,19 +108,12 @@
         Combo box selector (default value is the format's ``u'name'``).
     ``u'disabledLabelText'``
         Required for disablable song formats.
-<<<<<<< HEAD
-    ``GetFilesTitle``
-        Title for ``QFileDialog`` (default includes the format's ``Name``).
-    ``InvalidSourceMsg``
-        Message displayed if ``Class.isValidSource()`` returns ``False``.
-    ``DescriptionText``
-        Short description (1-2 lines) about the song format.
-=======
     ``u'getFilesTitle'``
         Title for ``QFileDialog`` (default includes the format's ``u'name'``).
     ``u'invalidSourceMsg'``
         Message displayed if ``isValidSource()`` returns ``False``.
->>>>>>> 6bf5f6d5
+    ``u'descriptionText'``
+        Short description (1-2 lines) about the song format.
     """
     # Song formats (ordered alphabetically after Generic)
     # * Numerical order of song formats is significant as it determines the
@@ -144,35 +137,6 @@
     ZionWorx = 15
     #CSV = 16
 
-<<<<<<< HEAD
-    # Required attributes
-    Class = -10
-    Name = -11
-    Prefix = -12
-    # Optional attributes
-    CanDisable = -20
-    Availability = -21
-    SelectMode = -22
-    Filter = -23
-    # Optional/custom text values
-    ComboBoxText = -30
-    DisabledLabelText = -31
-    GetFilesTitle = -32
-    InvalidSourceMsg = -33
-    DescriptionText = -34
-
-    # Set optional attribute defaults
-    _defaults = {
-        CanDisable: False,
-        Availability: True,
-        SelectMode: SongFormatSelect.MultipleFiles,
-        Filter: u'',
-        ComboBoxText: None,
-        DisabledLabelText: u'',
-        GetFilesTitle: None,
-        InvalidSourceMsg: None,
-        DescriptionText: None
-=======
     # Set optional attribute defaults
     __defaults__ = {
         u'canDisable': False,
@@ -182,8 +146,8 @@
         u'comboBoxText': None,
         u'disabledLabelText': u'',
         u'getFilesTitle': None,
-        u'invalidSourceMsg': None
->>>>>>> 6bf5f6d5
+        u'invalidSourceMsg': None,
+        u'descriptionText': None
     }
 
     # Set attribute values for each Song Format
@@ -307,13 +271,13 @@
                 'SongsPlugin.ImportWizardForm', 'Words Of Worship Song Files')
         },
         ZionWorx: {
-            Class: ZionWorxImport,
-            Name: u'ZionWorx',
-            Prefix: u'zionWorx',
-            SelectMode: SongFormatSelect.SingleFile,
-            ComboBoxText: translate('SongsPlugin.ImportWizardForm',
+            u'class': ZionWorxImport,
+            u'name': u'ZionWorx',
+            u'prefix': u'zionWorx',
+            u'selectMode': SongFormatSelect.SingleFile,
+            u'comboBoxText': translate('SongsPlugin.ImportWizardForm',
                 'ZionWorx (CSV)'),
-            DescriptionText: translate('SongsPlugin.ImportWizardForm',
+            u'descriptionText': translate('SongsPlugin.ImportWizardForm',
                 'First dump your ZionWorx database to a CSV text file, using '
                 'freeware utility TdbDataX "TurboDB Data Exchange" from '
                 'dataWeb (see the User Manual).')
