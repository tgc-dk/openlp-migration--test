--- conflicted
+++ resolved
@@ -171,10 +171,7 @@
 
         :param verse_tag: The string to return a VerseType for
         :param default: Default return value if no matching tag is found
-<<<<<<< HEAD
-=======
         :return: A translated UPPERCASE tag
->>>>>>> 03d6d374
         """
         verse_tag = verse_tag[0].lower()
         for num, tag in enumerate(VerseType.tags):
@@ -192,10 +189,7 @@
 
         :param verse_tag: The string to return a VerseType for
         :param default: Default return value if no matching tag is found
-<<<<<<< HEAD
-=======
         :return: Translated name for the given tag
->>>>>>> 03d6d374
         """
         verse_tag = verse_tag[0].lower()
         for num, tag in enumerate(VerseType.tags):
@@ -213,10 +207,7 @@
 
         :param verse_tag: The string to return a VerseType for
         :param default: Default return value if no matching tag is found
-<<<<<<< HEAD
-=======
         :return: A VerseType of the tag
->>>>>>> 03d6d374
         """
         verse_tag = verse_tag[0].lower()
         for num, tag in enumerate(VerseType.tags):
@@ -234,10 +225,7 @@
 
         :param verse_tag: The string to return a VerseType for
         :param default: Default return value if no matching tag is found
-<<<<<<< HEAD
-=======
         :return: The VerseType of a translated tag
->>>>>>> 03d6d374
         """
         verse_tag = verse_tag[0].lower()
         for num, tag in enumerate(VerseType.translated_tags):
@@ -254,12 +242,8 @@
         Return the VerseType for a given string
 
         :param verse_name: The string to return a VerseType for
-<<<<<<< HEAD
-        :param default:  Default return value if no matching tag is found
-=======
         :param default: Default return value if no matching tag is found
         :return: The VerseType determined from the string
->>>>>>> 03d6d374
         """
         verse_name = verse_name.lower()
         for num, name in enumerate(VerseType.names):
@@ -273,10 +257,7 @@
         Return the VerseType for a given string
 
         :param verse_name: The string to return a VerseType for
-<<<<<<< HEAD
-=======
         :return: A VerseType
->>>>>>> 03d6d374
         """
         verse_name = verse_name.lower()
         for num, translation in enumerate(VerseType.translated_names):
@@ -290,10 +271,7 @@
 
         :param verse_name: The string to return a VerseType for
         :param default: Default return value if no matching tag is found
-<<<<<<< HEAD
-=======
         :return: A VerseType
->>>>>>> 03d6d374
         """
         if len(verse_name) > 1:
             verse_index = VerseType.from_translated_string(verse_name)
@@ -314,18 +292,6 @@
     passed to this method as a recommendation, and user confirmation to return an encoding.
 
     :param recommendation: A recommended encoding discovered programmatically for the user to confirm.
-<<<<<<< HEAD
-    """
-    # map chardet result to compatible windows standard code page
-    codepage_mapping = {
-        'IBM866': 'cp866', 'TIS-620': 'cp874',
-        'SHIFT_JIS': 'cp932', 'GB2312': 'cp936', 'HZ-GB-2312': 'cp936',
-        'EUC-KR': 'cp949', 'Big5': 'cp950', 'ISO-8859-2': 'cp1250',
-        'windows-1250': 'cp1250', 'windows-1251': 'cp1251',
-        'windows-1252': 'cp1252', 'ISO-8859-7': 'cp1253',
-        'windows-1253': 'cp1253', 'ISO-8859-8': 'cp1255',
-        'windows-1255': 'cp1255'}
-=======
     :return: A list of recommended encodings, or None
     """
     # map chardet result to compatible windows standard code page
@@ -334,7 +300,6 @@
                         'windows-1250': 'cp1250', 'windows-1251': 'cp1251', 'windows-1252': 'cp1252',
                         'ISO-8859-7': 'cp1253', 'windows-1253': 'cp1253', 'ISO-8859-8': 'cp1255',
                         'windows-1255': 'cp1255'}
->>>>>>> 03d6d374
     if recommendation in codepage_mapping:
         recommendation = codepage_mapping[recommendation]
 
@@ -363,17 +328,6 @@
                 break
     if recommended_index > -1:
         choice = QtGui.QInputDialog.getItem(
-<<<<<<< HEAD
-            None, translate('SongsPlugin', 'Character Encoding'),
-            translate('SongsPlugin', 'The codepage setting is responsible\nfor the correct character '
-                                     'representation.\nUsually you are fine with the preselected choice.'),
-            [pair[1] for pair in encodings], recommended_index, False)
-    else:
-        choice = QtGui.QInputDialog.getItem(
-            None, translate('SongsPlugin', 'Character Encoding'),
-            translate('SongsPlugin', 'Please choose the character encoding.\nThe encoding is responsible for the '
-                                     'correct character representation.'),
-=======
             None,
             translate('SongsPlugin', 'Character Encoding'),
             translate('SongsPlugin', 'The codepage setting is responsible\n'
@@ -386,7 +340,6 @@
             translate('SongsPlugin', 'Character Encoding'),
             translate('SongsPlugin', 'Please choose the character encoding.\n'
                                      'The encoding is responsible for the correct character representation.'),
->>>>>>> 03d6d374
             [pair[1] for pair in encodings], 0, False)
     if not choice[1]:
         return None
@@ -418,11 +371,7 @@
     Cleans the search title, rebuilds the search lyrics, adds a default author if the song does not have one and other
     clean ups. This should always called when a new song is added or changed.
 
-<<<<<<< HEAD
-    :param manager: The song's manager.
-=======
     :param manager: The song database manager object.
->>>>>>> 03d6d374
     :param song: The song object.
     """
     from .xml import SongXML
@@ -436,61 +385,10 @@
     else:
         song.alternate_title = ''
     song.search_title = clean_string(song.title) + '@' + clean_string(song.alternate_title)
-<<<<<<< HEAD
-    # Only do this, if we the song is a 1.9.4 song (or older).
-    if song.lyrics.find('<lyrics language="en">') != -1:
-        # Remove the old "language" attribute from lyrics tag (prior to 1.9.5). This is not very important, but this
-        # keeps the database clean. This can be removed when everybody has cleaned his songs.
-        song.lyrics = song.lyrics.replace('<lyrics language="en">', '<lyrics>')
-        verses = SongXML().get_verses(song.lyrics)
-        song.search_lyrics = ' '.join([clean_string(verse[1]) for verse in verses])
-        # We need a new and clean SongXML instance.
-        sxml = SongXML()
-        # Rebuild the song's verses, to remove any wrong verse names (for  example translated ones), which might have
-        # been added prior to 1.9.5.
-        # List for later comparison.
-        compare_order = []
-        for verse in verses:
-            verse_type = VerseType.tags[VerseType.from_loose_input(verse[0]['type'])]
-            sxml.add_verse_to_lyrics(
-                verse_type,
-                verse[0]['label'],
-                verse[1],
-                verse[0].get('lang')
-            )
-            compare_order.append(('%s%s' % (verse_type, verse[0]['label'])).upper())
-            if verse[0]['label'] == '1':
-                compare_order.append(verse_type.upper())
-        song.lyrics = str(sxml.extract_xml(), 'utf-8')
-        # Rebuild the verse order, to convert translated verse tags, which might have been added prior to 1.9.5.
-        if song.verse_order:
-            order = CONTROL_CHARS.sub('', song.verse_order).strip().split()
-        else:
-            order = []
-        new_order = []
-        for verse_def in order:
-            verse_type = VerseType.tags[
-                VerseType.from_loose_input(verse_def[0])]
-            if len(verse_def) > 1:
-                new_order.append(('%s%s' % (verse_type, verse_def[1:])).upper())
-            else:
-                new_order.append(verse_type.upper())
-        song.verse_order = ' '.join(new_order)
-        # Check if the verse order contains tags for verses which do not exist.
-        for order in new_order:
-            if order not in compare_order:
-                song.verse_order = ''
-                break
-    else:
-        verses = SongXML().get_verses(song.lyrics)
-        song.search_lyrics = ' '.join([clean_string(verse[1]) for verse in verses])
-=======
     if isinstance(song.lyrics, bytes):
         song.lyrics = str(song.lyrics, encoding='utf8')
     verses = SongXML().get_verses(song.lyrics)
     song.search_lyrics = ' '.join([clean_string(verse[1]) for verse in verses])
->>>>>>> 03d6d374
-
     # The song does not have any author, add one.
     if not song.authors:
         name = SongStrings.AuthorUnknown
@@ -527,20 +425,11 @@
     """
     This function strips RTF control structures and returns an unicode string.
 
-<<<<<<< HEAD
-    Thanks to Markus Jarderot (MizardX) for this code, used by permission.
-
-    http://stackoverflow.com/questions/188545
-
-    :param text: RTF-encoded text, a string.
-    :param default_encoding: Default encoding to use when no encoding is specified.
-=======
     Thanks to Markus Jarderot (MizardX) for this code, used by permission. http://stackoverflow.com/questions/188545
 
     :param text: RTF-encoded text, a string.
     :param default_encoding: Default encoding to use when no encoding is specified.
     :return: A tuple ``(text, encoding)`` where ``text`` is the clean text and ``encoding`` is the detected encoding
->>>>>>> 03d6d374
     """
     # Current font is the font tag we last met.
     font = ''
@@ -641,12 +530,7 @@
 
 def delete_song(song_id, song_plugin):
     """
-<<<<<<< HEAD
-    Deletes a song from the database. Media files associated to the song
-    are removed prior to the deletion of the song.
-=======
     Deletes a song from the database. Media files associated to the song are removed prior to the deletion of the song.
->>>>>>> 03d6d374
 
     :param song_id: The ID of the song to delete.
     :param song_plugin: The song plugin instance.
