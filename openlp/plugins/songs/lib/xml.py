# -*- coding: utf-8 -*-
# vim: autoindent shiftwidth=4 expandtab textwidth=80 tabstop=4 softtabstop=4

###############################################################################
# OpenLP - Open Source Lyrics Projection                                      #
# --------------------------------------------------------------------------- #
# Copyright (c) 2008-2011 Raoul Snyman                                        #
# Portions copyright (c) 2008-2011 Tim Bentley, Jonathan Corwin, Michael      #
# Gorven, Scott Guerrieri, Meinert Jordan, Andreas Preikschat, Christian      #
# Richter, Philip Ridout, Maikel Stuivenberg, Martin Thompson, Jon Tibble,    #
# Carsten Tinggaard, Frode Woldsund                                           #
# --------------------------------------------------------------------------- #
# This program is free software; you can redistribute it and/or modify it     #
# under the terms of the GNU General Public License as published by the Free  #
# Software Foundation; version 2 of the License.                              #
#                                                                             #
# This program is distributed in the hope that it will be useful, but WITHOUT #
# ANY WARRANTY; without even the implied warranty of MERCHANTABILITY or       #
# FITNESS FOR A PARTICULAR PURPOSE. See the GNU General Public License for    #
# more details.                                                               #
#                                                                             #
# You should have received a copy of the GNU General Public License along     #
# with this program; if not, write to the Free Software Foundation, Inc., 59  #
# Temple Place, Suite 330, Boston, MA 02111-1307 USA                          #
###############################################################################
"""
The :mod:`xml` module provides the XML functionality.

The basic XML for storing the lyrics in the song database looks like this::

    <?xml version="1.0" encoding="UTF-8"?>
    <song version="1.0">
        <lyrics>
            <verse type="Chorus" label="1" lang="en">
                <![CDATA[ ... ]]>
            </verse>
        </lyrics>
    </song>


The XML of an `OpenLyrics <http://openlyrics.info/>`_  song looks like this::

    <song xmlns="http://openlyrics.info/namespace/2009/song"
        version="0.7"
        createdIn="OpenLP 1.9.0"
        modifiedIn="ChangingSong 0.0.1"
        modifiedDate="2010-01-28T13:15:30+01:00">
    <properties>
        <titles>
            <title>Amazing Grace</title>
        </titles>
    </properties>
        <lyrics>
            <verse name="v1">
                <lines>
                    <line>Amazing grace how sweet the sound</line>
                </lines>
            </verse>
        </lyrics>
    </song>
"""

import datetime
import logging
import re

from lxml import etree, objectify

from openlp.core.lib import translate
from openlp.plugins.songs.lib import VerseType
from openlp.plugins.songs.lib.db import Author, Book, Song, Topic

log = logging.getLogger(__name__)

class SongXML(object):
    """
    This class builds and parses the XML used to describe songs.
    """
    log.info(u'SongXML Loaded')

    def __init__(self):
        """
        Set up the default variables.
        """
        self.song_xml = objectify.fromstring(u'<song version="1.0" />')
        self.lyrics = etree.SubElement(self.song_xml, u'lyrics')

    def add_verse_to_lyrics(self, type, number, content, lang=None):
        """
        Add a verse to the ``<lyrics>`` tag.

        ``type``
            A string denoting the type of verse. Possible values are *Verse*,
            *Chorus*, *Bridge*, *Pre-Chorus*, *Intro*, *Ending* and *Other*.
            Any other type is **not** allowed, this also includes translated
            types.

        ``number``
            An integer denoting the number of the item, for example: verse 1.

        ``content``
            The actual text of the verse to be stored.

        ``lang``
            The verse's language code (ISO-639). This is not required, but
            should be added if available.
        """
        verse = etree.Element(u'verse', type=unicode(type),
            label=unicode(number))
        if lang:
            verse.set(u'lang', lang)
        verse.text = etree.CDATA(content)
        self.lyrics.append(verse)

    def extract_xml(self):
        """
        Extract our newly created XML song.
        """
        return etree.tostring(self.song_xml, encoding=u'UTF-8',
            xml_declaration=True)

    def get_verses(self, xml):
        """
        Iterates through the verses in the XML and returns a list of verses
        and their attributes.

        ``xml``
            The XML of the song to be parsed.

        The returned list has the following format::

            [[{'lang': 'en', 'type': 'Verse', 'label': '1'}, u"English verse"],
            [{'lang': 'en', 'type': 'Chorus', 'label': '1'}, u"English chorus"]]
        """
        self.song_xml = None
        if xml[:5] == u'<?xml':
            xml = xml[38:]
        try:
            self.song_xml = objectify.fromstring(xml)
        except etree.XMLSyntaxError:
            log.exception(u'Invalid xml %s', xml)
        xml_iter = self.song_xml.getiterator()
        verse_list = []
        for element in xml_iter:
            if element.tag == u'verse':
                if element.text is None:
                    element.text = u''
                verse_list.append([element.attrib, unicode(element.text)])
        return verse_list

    def dump_xml(self):
        """
        Debugging aid to dump XML so that we can see what we have.
        """
        return etree.dump(self.song_xml)


class OpenLyrics(object):
    """
    This class represents the converter for OpenLyrics XML (version 0.7)
    to/from a song.

    As OpenLyrics has a rich set of different features, we cannot support them
<<<<<<< HEAD
    all. The following features are supported by the :class:`OpenLyrics`:
=======
    all. The following features are supported by the :class:`OpenLyrics` class:
>>>>>>> 9c0d23b4

    ``<authors>``
        OpenLP does not support the attribute *type* and *lang*.

    ``<chord>``
        This property is not supported.

    ``<comments>``
        The ``<comments>`` property is fully supported. But comments in lyrics
        are not supported.

    ``<copyright>``
        This property is fully supported.

    ``<customVersion>``
        This property is not supported.

    ``<key>``
        This property is not supported.

    ``<keywords>``
        This property is not supported.

    ``<lines>``
        The attribute *part* is not supported.

    ``<publisher>``
        This property is not supported.

    ``<songbooks>``
        As OpenLP does only support one songbook, we cannot consider more than
        one songbook.

    ``<tempo>``
        This property is not supported.

    ``<themes>``
        Topics, as they are called in OpenLP, are fully supported, whereby only
        the topic text (e. g. Grace) is considered, but neither the *id* nor
        *lang*.

    ``<transposition>``
        This property is not supported.

    ``<variant>``
        This property is not supported.

<<<<<<< HEAD
    *<verse name="v1a" lang="he" translit="en">*
        The attribute *translit* is not supported. Note, the attribute *lang* is
        considered, but there is not further functionality implemented yet.
=======
    ``<verse name="v1a" lang="he" translit="en">``
        The attribute *translit* is not supported.
>>>>>>> 9c0d23b4

    ``<verseOrder>``
        OpenLP supports this property.

    """
    IMPLEMENTED_VERSION = u'0.7'
    def __init__(self, manager):
        self.manager = manager

    def song_to_xml(self, song):
        """
        Convert the song to OpenLyrics Format.
        """
        sxml = SongXML()
        verse_list = sxml.get_verses(song.lyrics)
        song_xml = objectify.fromstring(u'<song/>')
        # Append the necessary meta data to the song.
        song_xml.set(u'xmlns', u'http://openlyrics.info/namespace/2009/song')
        song_xml.set(u'version', OpenLyrics.IMPLEMENTED_VERSION)
        song_xml.set(u'createdIn', u'OpenLP 1.9.4')  # Use variable
        song_xml.set(u'modifiedIn', u'OpenLP 1.9.4')  # Use variable
        song_xml.set(u'modifiedDate',
            datetime.datetime.now().strftime(u'%Y-%m-%dT%H:%M:%S'))
        properties = etree.SubElement(song_xml, u'properties')
        titles = etree.SubElement(properties, u'titles')
        self._add_text_to_element(u'title', titles, song.title.strip())
        if song.alternate_title:
            self._add_text_to_element(
                u'title', titles, song.alternate_title.strip())
        if song.comments:
            comments = etree.SubElement(properties, u'comments')
            self._add_text_to_element(u'comment', comments, song.comments)
        if song.copyright:
            self._add_text_to_element(u'copyright', properties, song.copyright)
        if song.verse_order:
            self._add_text_to_element(
                u'verseOrder', properties, song.verse_order.lower())
        if song.ccli_number:
            self._add_text_to_element(u'ccliNo', properties, song.ccli_number)
        if song.authors:
            authors = etree.SubElement(properties, u'authors')
            for author in song.authors:
                self._add_text_to_element(
                    u'author', authors, author.display_name)
        book = self.manager.get_object_filtered(
            Book, Book.id == song.song_book_id)
        if book is not None:
            book = book.name
            songbooks = etree.SubElement(properties, u'songbooks')
            element = self._add_text_to_element(
                u'songbook', songbooks, None, book)
            element.set(u'entry', song.song_number)
        if song.topics:
            themes = etree.SubElement(properties, u'themes')
            for topic in song.topics:
                self._add_text_to_element(u'theme', themes, topic.name)
        lyrics = etree.SubElement(song_xml, u'lyrics')
        for verse in verse_list:
            verse_tag = u'%s%s' % (
                verse[0][u'type'][0].lower(), verse[0][u'label'])
            element = \
                self._add_text_to_element(u'verse', lyrics, None, verse_tag)
            if verse[0].has_key(u'lang'):
                element.set(u'lang', verse[0][u'lang'])
            element = self._add_text_to_element(u'lines', element)
            for line in unicode(verse[1]).split(u'\n'):
                self._add_text_to_element(u'line', element, line)
        return self._extract_xml(song_xml)

    def xml_to_song(self, xml):
        """
        Create and save a song from OpenLyrics format xml to the database. Since
        we also export XML from external sources (e. g. OpenLyrics import), we
        cannot ensure, that it completely conforms to the OpenLyrics standard.

        ``xml``
            The XML to parse (unicode).
        """
        # No xml get out of here.
        if not xml:
            return None
        if xml[:5] == u'<?xml':
            xml = xml[38:]
        # Remove chords from xml.
        xml = re.compile(u'<chord name=".*?"/>').sub(u'', xml)
        song_xml = objectify.fromstring(xml)
        try:
            properties = song_xml.properties
        except AttributeError:
            return None
        song = Song()
        self._process_copyright(properties, song)
        self._process_cclinumber(properties, song)
        self._process_titles(properties, song)
        # The verse order is processed with the lyrics!
        self._process_lyrics(properties, song_xml.lyrics, song)
        self._process_comments(properties, song)
        self._process_authors(properties, song)
        self._process_songbooks(properties, song)
        self._process_topics(properties, song)
        self.manager.save_object(song)
        return song.id

    def _add_text_to_element(self, tag, parent, text=None, label=None):
        if label:
            element = etree.Element(tag, name=unicode(label))
        else:
            element = etree.Element(tag)
        if text:
            element.text = unicode(text)
        parent.append(element)
        return element

    def _extract_xml(self, xml):
        """
        Extract our newly created XML song.
        """
        return etree.tostring(xml, encoding=u'UTF-8',
            xml_declaration=True)

    def _get(self, element, attribute):
        """
        This returns the element's attribute as unicode string.

        ``element``
            The element.

        ``attribute``
            The element's attribute (unicode).
        """
        if element.get(attribute) is not None:
            return unicode(element.get(attribute))
        return u''

    def _text(self, element):
        """
        This returns the text of an element as unicode string.

        ``element``
            The element.
        """
        if element.text is not None:
            return unicode(element.text)
        return u''

    def _process_authors(self, properties, song):
        """
        Adds the authors specified in the XML to the song.

        ``properties``
            The property object (lxml.objectify.ObjectifiedElement).

        ``song``
            The song object.
        """
        authors = []
        try:
            for author in properties.authors.author:
                display_name = self._text(author)
                if display_name:
                    authors.append(display_name)
        except AttributeError:
            pass
        if not authors:
            # Add "Author unknown" (can be translated).
            authors.append((unicode(translate('SongsPlugin.XML',
                'Author unknown'))))
        for display_name in authors:
            author = self.manager.get_object_filtered(Author,
                Author.display_name == display_name)
            if author is None:
                # We need to create a new author, as the author does not exist.
                author = Author.populate(display_name=display_name,
                    last_name=display_name.split(u' ')[-1],
                    first_name=u' '.join(display_name.split(u' ')[:-1]))
            self.manager.save_object(author)
            song.authors.append(author)

    def _process_cclinumber(self, properties, song):
        """
        Adds the CCLI number to the song.

        ``properties``
            The property object (lxml.objectify.ObjectifiedElement).

        ``song``
            The song object.
        """
        try:
            song.ccli_number = self._text(properties.ccliNo)
        except AttributeError:
            song.ccli_number = u''

    def _process_comments(self, properties, song):
        """
        Joins the comments specified in the XML and add it to the song.

        ``properties``
            The property object (lxml.objectify.ObjectifiedElement).

        ``song``
            The song object.
        """
        try:
            comments_list = []
            for comment in properties.comments.comment:
                commenttext = self._text(comment)
                if commenttext:
                    comments_list.append(commenttext)
            song.comments = u'\n'.join(comments_list)
        except AttributeError:
            song.comments = u''

    def _process_copyright(self, properties, song):
        """
        Adds the copyright to the song.

        ``properties``
            The property object (lxml.objectify.ObjectifiedElement).

        ``song``
            The song object.
        """
        try:
            song.copyright = self._text(properties.copyright)
        except AttributeError:
            song.copyright = u''

    def _process_lyrics(self, properties, lyrics, song):
        """
        Processes the verses and search_lyrics for the song.

        ``properties``
            The properties object (lxml.objectify.ObjectifiedElement).

        ``lyrics``
            The lyrics object (lxml.objectify.ObjectifiedElement).

        ``song``
            The song object.
        """
        sxml = SongXML()
        search_text = u''
        temp_verse_order = []
        for verse in lyrics.verse:
            text = u''
            for lines in verse.lines:
                if text:
                    text += u'\n'
                text += u'\n'.join([unicode(line) for line in lines.line])
            verse_name = self._get(verse, u'name')
            verse_type = unicode(VerseType.to_string(verse_name[0]))
            verse_number = re.compile(u'[a-zA-Z]*').sub(u'', verse_name)
            verse_part = re.compile(u'[0-9]*').sub(u'', verse_name[1:])
            # OpenLyrics allows e. g. "c", but we need "c1".
            if not verse_number:
                verse_number = u'1'
            temp_verse_order.append((verse_type, verse_number, verse_part))
            lang = None
            if self._get(verse, u'lang'):
                lang = self._get(verse, u'lang')
            sxml.add_verse_to_lyrics(verse_type, verse_number, text, lang)
            search_text = search_text + text
        song.search_lyrics = search_text.lower()
        song.lyrics = unicode(sxml.extract_xml(), u'utf-8')
        # Process verse order
        try:
            song.verse_order = self._text(properties.verseOrder)
        except AttributeError:
            # We have to process the temp_verse_order, as the verseOrder
            # property is not present.
            previous_type = u''
            previous_number = u''
            previous_part = u''
            verse_order = []
            # Currently we do not support different "parts"!
            for name in temp_verse_order:
                if name[0] == previous_type:
                    if name[1] != previous_number:
                        verse_order.append(u''.join((name[0][0], name[1])))
                else:
                    verse_order.append(u''.join((name[0][0], name[1])))
                previous_type = name[0]
                previous_number = name[1]
                previous_part = name[2]
            song.verse_order = u' '.join(verse_order)

    def _process_songbooks(self, properties, song):
        """
        Adds the song book and song number specified in the XML to the song.

        ``properties``
            The property object (lxml.objectify.ObjectifiedElement).

        ``song``
            The song object.
        """
        song.song_book_id = 0
        song.song_number = u''
        try:
            for songbook in properties.songbooks.songbook:
                bookname = self._get(songbook, u'name')
                if bookname:
                    book = self.manager.get_object_filtered(Book,
                        Book.name == bookname)
                    if book is None:
                        # We need to create a book, because it does not exist.
                        book = Book.populate(name=bookname, publisher=u'')
                        self.manager.save_object(book)
                    song.song_book_id = book.id
                    try:
                        if self._get(songbook, u'entry'):
                            song.song_number = self._get(songbook, u'entry')
                    except AttributeError:
                        pass
                    # We only support one song book, so take the first one.
                    break
        except AttributeError:
            pass

    def _process_titles(self, properties, song):
        """
        Processes the titles specified in the song's XML.

        ``properties``
            The property object (lxml.objectify.ObjectifiedElement).

        ``song``
            The song object.
        """
        for title in properties.titles.title:
            if not song.title:
                song.title = self._text(title)
                song.search_title = unicode(song.title)
                song.alternate_title = u''
            else:
                song.alternate_title = self._text(title)
                song.search_title += u'@' + song.alternate_title
        song.search_title = re.sub(r'[\'"`,;:(){}?]+', u'',
            unicode(song.search_title)).lower()

    def _process_topics(self, properties, song):
        """
        Adds the topics to the song.

        ``properties``
            The property object (lxml.objectify.ObjectifiedElement).

        ``song``
            The song object.
        """
        try:
            for topictext in properties.themes.theme:
                topictext = self._text(topictext)
                if topictext:
                    topic = self.manager.get_object_filtered(Topic,
                        Topic.name == topictext)
                    if topic is None:
                        # We need to create a topic, because it does not exist.
                        topic = Topic.populate(name=topictext)
                        self.manager.save_object(topic)
                    song.topics.append(topic)
        except AttributeError:
            pass

    def _dump_xml(self, xml):
        """
        Debugging aid to dump XML so that we can see what we have.
        """
        return etree.tostring(xml, encoding=u'UTF-8',
            xml_declaration=True, pretty_print=True)<|MERGE_RESOLUTION|>--- conflicted
+++ resolved
@@ -161,11 +161,7 @@
     to/from a song.
 
     As OpenLyrics has a rich set of different features, we cannot support them
-<<<<<<< HEAD
-    all. The following features are supported by the :class:`OpenLyrics`:
-=======
     all. The following features are supported by the :class:`OpenLyrics` class:
->>>>>>> 9c0d23b4
 
     ``<authors>``
         OpenLP does not support the attribute *type* and *lang*.
@@ -213,14 +209,9 @@
     ``<variant>``
         This property is not supported.
 
-<<<<<<< HEAD
-    *<verse name="v1a" lang="he" translit="en">*
+    ``<verse name="v1a" lang="he" translit="en">``
         The attribute *translit* is not supported. Note, the attribute *lang* is
         considered, but there is not further functionality implemented yet.
-=======
-    ``<verse name="v1a" lang="he" translit="en">``
-        The attribute *translit* is not supported.
->>>>>>> 9c0d23b4
 
     ``<verseOrder>``
         OpenLP supports this property.
