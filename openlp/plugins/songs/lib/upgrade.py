--- conflicted
+++ resolved
@@ -38,12 +38,8 @@
 
 from openlp.core.lib.db import get_upgrade_op
 
-<<<<<<< HEAD
+log = logging.getLogger(__name__)
 __version__ = 4
-=======
-log = logging.getLogger(__name__)
-__version__ = 3
->>>>>>> 6ad3fca8
 
 
 def upgrade_1(session, metadata):
@@ -93,12 +89,14 @@
 
     This upgrade adds a temporary song flag to the songs table
     """
-<<<<<<< HEAD
-    op = get_upgrade_op(session)
-    if metadata.bind.url.get_dialect().name == 'sqlite':
-        op.add_column('songs', Column('temporary', types.Boolean(create_constraint=False), server_default=false()))
-    else:
-        op.add_column('songs', Column('temporary', types.Boolean(), server_default=false()))
+    try:
+        op = get_upgrade_op(session)
+        if metadata.bind.url.get_dialect().name == 'sqlite':
+            op.add_column('songs', Column('temporary', types.Boolean(create_constraint=False), server_default=false()))
+        else:
+            op.add_column('songs', Column('temporary', types.Boolean(), server_default=false()))
+    except OperationalError:
+        log.info('Upgrade 3 has already been run')
 
 def upgrade_4(session, metadata):
     """
@@ -107,14 +105,4 @@
     This upgrade adds a column for author type to the authors table
     """
     op = get_upgrade_op(session)
-    op.add_column('authors_songs', Column('author_type', types.String(), primary_key=True, server_default=null()))
-=======
-    try:
-        op = get_upgrade_op(session)
-        if metadata.bind.url.get_dialect().name == 'sqlite':
-            op.add_column('songs', Column('temporary', types.Boolean(create_constraint=False), server_default=false()))
-        else:
-            op.add_column('songs', Column('temporary', types.Boolean(), server_default=false()))
-    except OperationalError:
-        log.info('Upgrade 3 has already been run')
->>>>>>> 6ad3fca8
+    op.add_column('authors_songs', Column('author_type', types.String(), primary_key=True, server_default=null()))