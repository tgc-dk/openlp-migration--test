--- conflicted
+++ resolved
@@ -166,11 +166,7 @@
         if db_size < 0x800:
             return
         db_file = open(self.importSource, 'rb')
-<<<<<<< HEAD
-        self.memo_file = open(import_source_mb, 'rb')
-=======
         self.memoFile = open(import_source_mb, 'rb')
->>>>>>> 96598344
         # Don't accept files that are clearly not paradox files
         record_size, header_size, block_size, first_block, num_fields \
             = struct.unpack('<hhxb8xh17xh', db_file.read(35))
@@ -248,11 +244,7 @@
                 raw_record = db_file.read(record_size)
                 self.fields = self.record_struct.unpack(raw_record)
                 self.setDefaults()
-<<<<<<< HEAD
-                self.title = self.get_field(fi_title)
-=======
                 self.title = self.getField(fi_title)
->>>>>>> 96598344
                 # Get remaining fields.
                 copy = self.getField(fi_copy)
                 admin = self.getField(fi_admin)
