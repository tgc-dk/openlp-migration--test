# -*- coding: utf-8 -*-
# vim: autoindent shiftwidth=4 expandtab textwidth=80 tabstop=4 softtabstop=4

###############################################################################
# OpenLP - Open Source Lyrics Projection                                      #
# --------------------------------------------------------------------------- #
# Copyright (c) 2008-2010 Raoul Snyman                                        #
# Portions copyright (c) 2008-2010 Tim Bentley, Jonathan Corwin, Michael      #
# Gorven, Scott Guerrieri, Meinert Jordan, Andreas Preikschat, Christian      #
# Richter, Philip Ridout, Maikel Stuivenberg, Martin Thompson, Jon Tibble,    #
# Carsten Tinggaard, Frode Woldsund                                           #
# --------------------------------------------------------------------------- #
# This program is free software; you can redistribute it and/or modify it     #
# under the terms of the GNU General Public License as published by the Free  #
# Software Foundation; version 2 of the License.                              #
#                                                                             #
# This program is distributed in the hope that it will be useful, but WITHOUT #
# ANY WARRANTY; without even the implied warranty of MERCHANTABILITY or       #
# FITNESS FOR A PARTICULAR PURPOSE. See the GNU General Public License for    #
# more details.                                                               #
#                                                                             #
# You should have received a copy of the GNU General Public License along     #
# with this program; if not, write to the Free Software Foundation, Inc., 59  #
# Temple Place, Suite 330, Boston, MA 02111-1307 USA                          #
###############################################################################

import logging

from PyQt4 import QtCore, QtGui

from openlp.core.lib import MediaManagerItem, BaseListWithDnD, Receiver, \
    ItemCapabilities, translate, check_item_selected
from openlp.plugins.songs.forms import EditSongForm, SongMaintenanceForm, \
    SongImportForm
from openlp.plugins.songs.lib import SongXMLParser
from openlp.plugins.songs.lib.db import Author, Song

log = logging.getLogger(__name__)

class SongListView(BaseListWithDnD):
    def __init__(self, parent=None):
        self.PluginName = u'Songs'
        BaseListWithDnD.__init__(self, parent)

class SongMediaItem(MediaManagerItem):
    """
    This is the custom media manager item for Songs.
    """
    log.info(u'Song Media Item loaded')

    def __init__(self, parent, plugin, icon):
        self.IconPath = u'songs/song'
        self.ListViewWithDnD_class = SongListView
        MediaManagerItem.__init__(self, parent, self, icon)
        self.edit_song_form = EditSongForm(self, self.parent.manager)
        self.singleServiceItem = False
        #self.edit_song_form = EditSongForm(self.parent.manager, self)
        self.song_maintenance_form = SongMaintenanceForm(
            self.parent.manager, self)
        # Holds information about whether the edit is remotly triggered and
        # which Song is required.
        self.remoteSong = -1
        self.editItem = None

    def requiredIcons(self):
        MediaManagerItem.requiredIcons(self)

    def addEndHeaderBar(self):
        self.addToolbarSeparator()
        ## Song Maintenance Button ##
        self.addToolbarButton(
            translate('SongsPlugin.MediaItem', 'Song Maintenance'),
            translate('SongsPlugin.MediaItem',
            'Maintain the lists of authors, topics and books'),
            ':/songs/song_maintenance.png', self.onSongMaintenanceClick)
<<<<<<< HEAD
        self.PageLayout.setSpacing(4)
        self.SearchLineLayout = QtGui.QHBoxLayout()
        self.SearchLineLayout.setMargin(0)
        self.SearchLineLayout.setSpacing(4)
        self.SearchLineLayout.setObjectName(u'SearchLineLayout')
        self.PageLayout.addLayout(self.SearchLineLayout)
=======
        self.pageLayout.setSpacing(4)
        self.SearchLayout = QtGui.QFormLayout()
        self.SearchLayout.setMargin(0)
        self.SearchLayout.setSpacing(4)
        self.SearchLayout.setObjectName(u'SearchLayout')
>>>>>>> f2f133e9
        self.SearchTextLabel = QtGui.QLabel(self)
        self.SearchTextLabel.setObjectName(u'SearchTextLabel')
        self.SearchLineLayout.addWidget(self.SearchTextLabel)
        self.SearchTextEdit = QtGui.QLineEdit(self)
        self.SearchTextEdit.setObjectName(u'SearchTextEdit')
<<<<<<< HEAD
        self.SearchLineLayout.addWidget(self.SearchTextEdit)
=======
        self.SearchLayout.setWidget(
            0, QtGui.QFormLayout.FieldRole, self.SearchTextEdit)
        self.SearchTypeLabel = QtGui.QLabel(self)
        self.SearchTypeLabel.setAlignment(
            QtCore.Qt.AlignBottom|QtCore.Qt.AlignLeading|QtCore.Qt.AlignLeft)
        self.SearchTypeLabel.setObjectName(u'SearchTypeLabel')
        self.SearchLayout.setWidget(
            1, QtGui.QFormLayout.LabelRole, self.SearchTypeLabel)
        self.SearchTypeComboBox = QtGui.QComboBox(self)
        self.SearchTypeComboBox.setObjectName(u'SearchTypeComboBox')
        self.SearchLayout.setWidget(
            1, QtGui.QFormLayout.FieldRole, self.SearchTypeComboBox)
        self.pageLayout.addLayout(self.SearchLayout)
>>>>>>> f2f133e9
        self.SearchButtonLayout = QtGui.QHBoxLayout()
        self.SearchButtonLayout.setMargin(0)
        self.SearchButtonLayout.setSpacing(4)
        self.SearchButtonLayout.setObjectName(u'SearchButtonLayout')
        self.PageLayout.addLayout(self.SearchButtonLayout)
        self.SearchButtonSpacer = QtGui.QSpacerItem(40, 20,
            QtGui.QSizePolicy.Expanding, QtGui.QSizePolicy.Minimum)
        self.SearchButtonLayout.addSpacerItem(self.SearchButtonSpacer)
        self.ClearTextButton = QtGui.QPushButton(self)
        self.ClearTextButton.setObjectName(u'ClearTextButton')
        self.SearchButtonLayout.addWidget(self.ClearTextButton)
<<<<<<< HEAD
        self.SearchTextButton = QtGui.QToolButton(self)
        self.SearchTextButton.setObjectName(u'SearchTextButton')
        self.SearchButtonLayout.addWidget(self.SearchTextButton)
        self.SearchTitlesAction = QtGui.QAction(self)
        self.SearchTitlesAction.setObjectName(u'SearchTitlesAction')
        self.SearchTitlesAction.setCheckable(True)
        self.SearchLyricsAction = QtGui.QAction(self)
        self.SearchLyricsAction.setObjectName(u'SearchLyricsAction')
        self.SearchLyricsAction.setCheckable(True)
        self.SearchAuthorsAction = QtGui.QAction(self)
        self.SearchAuthorsAction.setObjectName(u'SearchAuthorsAction')
        self.SearchAuthorsAction.setCheckable(True)
        self.SearchActionGroup = QtGui.QActionGroup(self)
        self.SearchActionGroup.setObjectName(u'SearchActionGroup')
        self.SearchActionGroup.setExclusive(True)
        self.SearchActionGroup.addAction(self.SearchTitlesAction)
        self.SearchActionGroup.addAction(self.SearchLyricsAction)
        self.SearchActionGroup.addAction(self.SearchAuthorsAction)
        self.SearchTypeMenu = QtGui.QMenu(self)
        self.SearchTypeMenu.setObjectName(u'SearchTypeMenu')
        self.SearchTypeMenu.addAction(self.SearchTitlesAction)
        self.SearchTypeMenu.addAction(self.SearchLyricsAction)
        self.SearchTypeMenu.addAction(self.SearchAuthorsAction)
        self.SearchTextButton.setPopupMode(QtGui.QToolButton.MenuButtonPopup)
        self.SearchTextButton.setMenu(self.SearchTypeMenu)
        QtCore.QObject.connect(self.SearchTitlesAction,
            QtCore.SIGNAL(u'triggered()'), self.onSearchTextButtonClick)
        QtCore.QObject.connect(self.SearchLyricsAction,
            QtCore.SIGNAL(u'triggered()'), self.onSearchTextButtonClick)
        QtCore.QObject.connect(self.SearchAuthorsAction,
            QtCore.SIGNAL(u'triggered()'), self.onSearchTextButtonClick)

=======
        self.pageLayout.addLayout(self.SearchButtonLayout)
>>>>>>> f2f133e9
        # Signals and slots
        QtCore.QObject.connect(self.SearchTextEdit,
            QtCore.SIGNAL(u'returnPressed()'), self.onSearchTextButtonClick)
        QtCore.QObject.connect(self.SearchTextButton,
            QtCore.SIGNAL(u'pressed()'), self.onSearchTextButtonClick)
        QtCore.QObject.connect(self.ClearTextButton,
            QtCore.SIGNAL(u'pressed()'), self.onClearTextButtonClick)
        QtCore.QObject.connect(self.SearchTextEdit,
            QtCore.SIGNAL(u'textChanged(const QString&)'),
            self.onSearchTextEditChanged)
        QtCore.QObject.connect(Receiver.get_receiver(),
            QtCore.SIGNAL(u'songs_load_list'), self.onSongListLoad)
        QtCore.QObject.connect(Receiver.get_receiver(),
            QtCore.SIGNAL(u'config_updated'), self.configUpdated)
        QtCore.QObject.connect(Receiver.get_receiver(),
            QtCore.SIGNAL(u'songs_preview'), self.onPreviewClick)
        QtCore.QObject.connect(Receiver.get_receiver(),
            QtCore.SIGNAL(u'songs_edit'), self.onRemoteEdit)
        QtCore.QObject.connect(Receiver.get_receiver(),
            QtCore.SIGNAL(u'songs_edit_clear'), self.onRemoteEditClear)

    def configUpdated(self):
        self.searchAsYouType = QtCore.QSettings().value(
            self.settingsSection + u'/search as type',
            QtCore.QVariant(u'False')).toBool()
        self.updateServiceOnEdit = QtCore.QSettings().value(
            self.settingsSection + u'/update service on edit',
            QtCore.QVariant(u'False')).toBool()
        self.AddSongFromServide = QtCore.QSettings().value(
            self.settingsSection + u'/add song from service',
            QtCore.QVariant(u'True')).toBool()

    def retranslateUi(self):
        self.SearchTextLabel.setText(
            translate('SongsPlugin.MediaItem', 'Search:'))
        self.ClearTextButton.setText(
            translate(u'SongsPlugin.MediaItem', 'Clear'))
        self.SearchTitlesAction.setText(
            translate(u'SongsPlugin.MediaItem', 'Search Titles'))
        self.SearchLyricsAction.setText(
            translate(u'SongsPlugin.MediaItem', 'Search Lyrics'))
        self.SearchAuthorsAction.setText(
            translate(u'SongsPlugin.MediaItem', 'Search Authors'))
        if self.SearchTitlesAction.isChecked():
            self.SearchTextButton.setText(self.SearchTitlesAction.text())
        if self.SearchLyricsAction.isChecked():
            self.SearchTextButton.setText(self.SearchLyricsAction.text())
        if self.SearchAuthorsAction.isChecked():
            self.SearchTextButton.setText(self.SearchAuthorsAction.text())

    def initialise(self):
        self.SearchTitlesAction.setChecked(True)
        self.SearchTextButton.setText(self.SearchTitlesAction.text())
        self.configUpdated()

    def onSearchTextButtonClick(self):
        search_keywords = unicode(self.SearchTextEdit.displayText())
        search_results = []
#        search_type = self.SearchTypeComboBox.currentIndex()
        if self.SearchTitlesAction.isChecked(): #search_type == 0:
            log.debug(u'Titles Search')
<<<<<<< HEAD
            self.SearchTextButton.setText(self.SearchTitlesAction.text())
            search_results = self.parent.manager.search_song_title(
                search_keywords)
=======
            search_results = self.parent.manager.get_all_objects(Song,
                Song.search_title.like(u'%' + search_keywords.lower() + u'%'),
                Song.search_title.asc())
>>>>>>> f2f133e9
            self.displayResultsSong(search_results)
        elif self.SearchLyricsAction.isChecked(): #search_type == 1:
            log.debug(u'Lyrics Search')
<<<<<<< HEAD
            self.SearchTextButton.setText(self.SearchLyricsAction.text())
            search_results = self.parent.manager.search_song_lyrics(
                search_keywords)
=======
            search_results = self.parent.manager.get_all_objects(Song,
                Song.search_lyrics.like(u'%' + search_keywords.lower() + u'%'),
                Song.search_lyrics.asc())
>>>>>>> f2f133e9
            self.displayResultsSong(search_results)
        elif self.SearchAuthorsAction.isChecked(): #search_type == 2:
            log.debug(u'Authors Search')
<<<<<<< HEAD
            self.SearchTextButton.setText(self.SearchAuthorsAction.text())
            search_results = self.parent.manager.get_song_from_author(
                search_keywords)
=======
            search_results = self.parent.manager.get_all_objects(Author,
                Author.display_name.like(u'%' + search_keywords + u'%'),
                Author.display_name.asc())
>>>>>>> f2f133e9
            self.displayResultsAuthor(search_results)

    def onSongListLoad(self):
        """
        Handle the exit from the edit dialog and trigger remote updates
        of songs
        """
        # Called to redisplay the song list screen edit from a search
        # or from the exit of the Song edit dialog.  If remote editing is active
        # Trigger it and clean up so it will not update again.
        if self.remoteTriggered == u'L':
            self.onAddClick()
        if self.remoteTriggered == u'P':
            self.onPreviewClick()
        # Push edits to the service manager to update items
        if self.editItem and self.updateServiceOnEdit and \
            not self.remoteTriggered:
            item = self.buildServiceItem(self.editItem)
            self.parent.serviceManager.replaceServiceItem(item)
        self.onRemoteEditClear()
        self.onSearchTextButtonClick()

    def displayResultsSong(self, searchresults):
        log.debug(u'display results Song')
        self.listView.clear()
        for song in searchresults:
            author_list = u''
            for author in song.authors:
                if author_list != u'':
                    author_list = author_list + u', '
                author_list = author_list + author.display_name
            song_title = unicode(song.title)
            song_detail = u'%s (%s)' % (song_title, author_list)
            song_name = QtGui.QListWidgetItem(song_detail)
            song_name.setData(QtCore.Qt.UserRole, QtCore.QVariant(song.id))
            self.listView.addItem(song_name)

    def displayResultsAuthor(self, searchresults):
        log.debug(u'display results Author')
        self.listView.clear()
        for author in searchresults:
            for song in author.songs:
                song_detail = '%s (%s)' % (author.display_name, song.title)
                song_name = QtGui.QListWidgetItem(song_detail)
                song_name.setData(QtCore.Qt.UserRole, QtCore.QVariant(song.id))
                self.listView.addItem(song_name)

    def onClearTextButtonClick(self):
        """
        Clear the search text.
        """
        self.SearchTextEdit.clear()
        self.onSearchTextButtonClick()

    def onSearchTextEditChanged(self, text):
        """
        If search as type enabled invoke the search on each key press.
        If the Lyrics are being searched do not start till 7 characters
        have been entered.
        """
        if self.searchAsYouType:
            search_length = 1
            if self.SearchLyricsAction.isChecked(): # self.SearchTypeComboBox.currentIndex() == 1:
                search_length = 7
            if len(text) > search_length:
                self.onSearchTextButtonClick()

    def onImportClick(self):
        if not hasattr(self, u'import_wizard'):
            self.import_wizard = SongImportForm(self, self.parent)
        self.import_wizard.exec_()
        Receiver.send_message(u'songs_load_list')

    def onNewClick(self):
        self.edit_song_form.newSong()
        self.edit_song_form.exec_()

    def onSongMaintenanceClick(self):
        self.song_maintenance_form.exec_()

    def onRemoteEditClear(self):
        self.remoteTriggered = None
        self.remoteSong = -1

    def onRemoteEdit(self, songid):
        """
        Called by ServiceManager or SlideController by event passing
        the Song Id in the payload along with an indicator to say which
        type of display is required.
        """
        fields = songid.split(u':')
        valid = self.parent.manager.get_object(Song, fields[1])
        if valid:
            self.remoteSong = fields[1]
            self.remoteTriggered = fields[0]
            self.edit_song_form.loadSong(fields[1], (fields[0] == u'P'))
            self.edit_song_form.exec_()

    def onEditClick(self):
        """
        Edit a song
        """
        if check_item_selected(self.listView,
            translate('SongsPlugin.MediaItem',
            'You must select an item to edit.')):
            self.editItem = self.listView.currentItem()
            item_id = (self.editItem.data(QtCore.Qt.UserRole)).toInt()[0]
            self.edit_song_form.loadSong(item_id, False)
            self.edit_song_form.exec_()

    def onDeleteClick(self):
        """
        Remove a song from the list and database
        """
        if check_item_selected(self.listView,
            translate('SongsPlugin.MediaItem',
            'You must select an item to delete.')):
            items = self.listView.selectedIndexes()
            if len(items) == 1:
                del_message = translate('SongsPlugin.MediaItem',
                    'Are you sure you want to delete the selected song?')
            else:
                del_message = unicode(translate('SongsPlugin.MediaItem',
                    'Are you sure you want to delete the %d selected '
                    'songs?')) % len(items)
            ans = QtGui.QMessageBox.question(self,
                translate('SongsPlugin.MediaItem', 'Delete Song(s)?'),
                del_message,
                QtGui.QMessageBox.StandardButtons(QtGui.QMessageBox.Ok|
                     QtGui.QMessageBox.Cancel),
                QtGui.QMessageBox.Ok)
            if ans == QtGui.QMessageBox.Cancel:
                return
            for item in items:
                item_id = (item.data(QtCore.Qt.UserRole)).toInt()[0]
                self.parent.manager.delete_object(Song, item_id)
            self.onSearchTextButtonClick()

    def generateSlideData(self, service_item, item=None):
        raw_footer = []
        author_list = u''
        author_audit = []
        ccli = u''
        if item is None:
            if self.remoteTriggered is None:
                item = self.listView.currentItem()
                if item is None:
                    return False
                item_id = (item.data(QtCore.Qt.UserRole)).toInt()[0]
            else:
                item_id = self.remoteSong
        else:
            item_id = (item.data(QtCore.Qt.UserRole)).toInt()[0]
        service_item.add_capability(ItemCapabilities.AllowsEdit)
        service_item.add_capability(ItemCapabilities.AllowsPreview)
        service_item.add_capability(ItemCapabilities.AllowsLoop)
        service_item.add_capability(ItemCapabilities.OnLoadUpdate)
        service_item.add_capability(ItemCapabilities.AddIfNewItem)
        song = self.parent.manager.get_object(Song, item_id)
        service_item.theme = song.theme_name
        service_item.editId = item_id
        if song.lyrics.startswith(u'<?xml version='):
            songXML = SongXMLParser(song.lyrics)
            verseList = songXML.get_verses()
            #no verse list or only 1 space (in error)
            if not song.verse_order or not song.verse_order.strip():
                for verse in verseList:
                    verseTag = u'%s:%s' % (
                        verse[0][u'type'], verse[0][u'label'])
                    service_item.add_from_text(
                        verse[1][:30], unicode(verse[1]), verseTag)
            else:
                #Loop through the verse list and expand the song accordingly.
                for order in song.verse_order.upper().split(u' '):
                    if len(order) == 0:
                        break
                    for verse in verseList:
                        if verse[0][u'type'][0] == order[0] and \
                            (verse[0][u'label'] == order[1:] or not order[1:]):
                            verseTag = u'%s:%s' % \
                                (verse[0][u'type'], verse[0][u'label'])
                            service_item.add_from_text(
                                verse[1][:30], verse[1], verseTag)
        else:
            verses = song.lyrics.split(u'\n\n')
            for slide in verses:
                service_item.add_from_text(slide[:30], unicode(slide))
        service_item.title = song.title
        for author in song.authors:
            if len(author_list) > 1:
                author_list = author_list + u', '
            author_list = author_list + unicode(author.display_name)
            author_audit.append(unicode(author.display_name))
        raw_footer.append(song.title)
        raw_footer.append(author_list)
        raw_footer.append(song.copyright )
        raw_footer.append(unicode(
            translate('SongsPlugin.MediaItem', 'CCLI Licence: ') +
            QtCore.QSettings().value(u'general/ccli number',
            QtCore.QVariant(u'')).toString()))
        service_item.raw_footer = raw_footer
        service_item.audit = [
            song.title, author_audit, song.copyright, unicode(song.ccli_number)
        ]
        service_item.data_string = {u'title':song.search_title,  u'authors':author_list}
        return True

    def serviceLoad(self, item):
        """
        Triggered by a song being loaded by the service item
        """
        if item.data_string:
            search_results = self.parent.manager.get_all_objects(Song,
                Song.search_title.like(u'%' +
                    item.data_string[u'title'].split(u'@')[0] + u'%'),
                Song.search_title.asc())
            author_list = item.data_string[u'authors'].split(u',')
            editId = 0
            uuid = 0
            if search_results:
                for song in search_results:
                    count = 0
                    for author in song.authors:
                        if author.display_name in author_list:
                           count += 1
                    if count == len(author_list):
                        editId = song.id
                        uuid = item._uuid
            if editId != 0:
                Receiver.send_message(u'service_item_update',
                    u'%s:%s' %(editId, uuid))
<|MERGE_RESOLUTION|>--- conflicted
+++ resolved
@@ -73,28 +73,19 @@
             translate('SongsPlugin.MediaItem',
             'Maintain the lists of authors, topics and books'),
             ':/songs/song_maintenance.png', self.onSongMaintenanceClick)
-<<<<<<< HEAD
-        self.PageLayout.setSpacing(4)
-        self.SearchLineLayout = QtGui.QHBoxLayout()
-        self.SearchLineLayout.setMargin(0)
-        self.SearchLineLayout.setSpacing(4)
-        self.SearchLineLayout.setObjectName(u'SearchLineLayout')
-        self.PageLayout.addLayout(self.SearchLineLayout)
-=======
         self.pageLayout.setSpacing(4)
         self.SearchLayout = QtGui.QFormLayout()
         self.SearchLayout.setMargin(0)
         self.SearchLayout.setSpacing(4)
         self.SearchLayout.setObjectName(u'SearchLayout')
->>>>>>> f2f133e9
         self.SearchTextLabel = QtGui.QLabel(self)
+        self.SearchTextLabel.setAlignment(
+            QtCore.Qt.AlignBottom|QtCore.Qt.AlignLeading|QtCore.Qt.AlignLeft)
         self.SearchTextLabel.setObjectName(u'SearchTextLabel')
-        self.SearchLineLayout.addWidget(self.SearchTextLabel)
+        self.SearchLayout.setWidget(
+            0, QtGui.QFormLayout.LabelRole, self.SearchTextLabel)
         self.SearchTextEdit = QtGui.QLineEdit(self)
         self.SearchTextEdit.setObjectName(u'SearchTextEdit')
-<<<<<<< HEAD
-        self.SearchLineLayout.addWidget(self.SearchTextEdit)
-=======
         self.SearchLayout.setWidget(
             0, QtGui.QFormLayout.FieldRole, self.SearchTextEdit)
         self.SearchTypeLabel = QtGui.QLabel(self)
@@ -108,54 +99,20 @@
         self.SearchLayout.setWidget(
             1, QtGui.QFormLayout.FieldRole, self.SearchTypeComboBox)
         self.pageLayout.addLayout(self.SearchLayout)
->>>>>>> f2f133e9
         self.SearchButtonLayout = QtGui.QHBoxLayout()
         self.SearchButtonLayout.setMargin(0)
         self.SearchButtonLayout.setSpacing(4)
         self.SearchButtonLayout.setObjectName(u'SearchButtonLayout')
-        self.PageLayout.addLayout(self.SearchButtonLayout)
         self.SearchButtonSpacer = QtGui.QSpacerItem(40, 20,
             QtGui.QSizePolicy.Expanding, QtGui.QSizePolicy.Minimum)
-        self.SearchButtonLayout.addSpacerItem(self.SearchButtonSpacer)
+        self.SearchButtonLayout.addItem(self.SearchButtonSpacer)
+        self.SearchTextButton = QtGui.QPushButton(self)
+        self.SearchTextButton.setObjectName(u'SearchTextButton')
+        self.SearchButtonLayout.addWidget(self.SearchTextButton)
         self.ClearTextButton = QtGui.QPushButton(self)
         self.ClearTextButton.setObjectName(u'ClearTextButton')
         self.SearchButtonLayout.addWidget(self.ClearTextButton)
-<<<<<<< HEAD
-        self.SearchTextButton = QtGui.QToolButton(self)
-        self.SearchTextButton.setObjectName(u'SearchTextButton')
-        self.SearchButtonLayout.addWidget(self.SearchTextButton)
-        self.SearchTitlesAction = QtGui.QAction(self)
-        self.SearchTitlesAction.setObjectName(u'SearchTitlesAction')
-        self.SearchTitlesAction.setCheckable(True)
-        self.SearchLyricsAction = QtGui.QAction(self)
-        self.SearchLyricsAction.setObjectName(u'SearchLyricsAction')
-        self.SearchLyricsAction.setCheckable(True)
-        self.SearchAuthorsAction = QtGui.QAction(self)
-        self.SearchAuthorsAction.setObjectName(u'SearchAuthorsAction')
-        self.SearchAuthorsAction.setCheckable(True)
-        self.SearchActionGroup = QtGui.QActionGroup(self)
-        self.SearchActionGroup.setObjectName(u'SearchActionGroup')
-        self.SearchActionGroup.setExclusive(True)
-        self.SearchActionGroup.addAction(self.SearchTitlesAction)
-        self.SearchActionGroup.addAction(self.SearchLyricsAction)
-        self.SearchActionGroup.addAction(self.SearchAuthorsAction)
-        self.SearchTypeMenu = QtGui.QMenu(self)
-        self.SearchTypeMenu.setObjectName(u'SearchTypeMenu')
-        self.SearchTypeMenu.addAction(self.SearchTitlesAction)
-        self.SearchTypeMenu.addAction(self.SearchLyricsAction)
-        self.SearchTypeMenu.addAction(self.SearchAuthorsAction)
-        self.SearchTextButton.setPopupMode(QtGui.QToolButton.MenuButtonPopup)
-        self.SearchTextButton.setMenu(self.SearchTypeMenu)
-        QtCore.QObject.connect(self.SearchTitlesAction,
-            QtCore.SIGNAL(u'triggered()'), self.onSearchTextButtonClick)
-        QtCore.QObject.connect(self.SearchLyricsAction,
-            QtCore.SIGNAL(u'triggered()'), self.onSearchTextButtonClick)
-        QtCore.QObject.connect(self.SearchAuthorsAction,
-            QtCore.SIGNAL(u'triggered()'), self.onSearchTextButtonClick)
-
-=======
         self.pageLayout.addLayout(self.SearchButtonLayout)
->>>>>>> f2f133e9
         # Signals and slots
         QtCore.QObject.connect(self.SearchTextEdit,
             QtCore.SIGNAL(u'returnPressed()'), self.onSearchTextButtonClick)
@@ -191,65 +148,43 @@
     def retranslateUi(self):
         self.SearchTextLabel.setText(
             translate('SongsPlugin.MediaItem', 'Search:'))
+        self.SearchTypeLabel.setText(
+            translate('SongsPlugin.MediaItem', 'Type:'))
         self.ClearTextButton.setText(
-            translate(u'SongsPlugin.MediaItem', 'Clear'))
-        self.SearchTitlesAction.setText(
-            translate(u'SongsPlugin.MediaItem', 'Search Titles'))
-        self.SearchLyricsAction.setText(
-            translate(u'SongsPlugin.MediaItem', 'Search Lyrics'))
-        self.SearchAuthorsAction.setText(
-            translate(u'SongsPlugin.MediaItem', 'Search Authors'))
-        if self.SearchTitlesAction.isChecked():
-            self.SearchTextButton.setText(self.SearchTitlesAction.text())
-        if self.SearchLyricsAction.isChecked():
-            self.SearchTextButton.setText(self.SearchLyricsAction.text())
-        if self.SearchAuthorsAction.isChecked():
-            self.SearchTextButton.setText(self.SearchAuthorsAction.text())
+            translate('SongsPlugin.MediaItem', 'Clear'))
+        self.SearchTextButton.setText(
+            translate('SongsPlugin.MediaItem', 'Search'))
 
     def initialise(self):
-        self.SearchTitlesAction.setChecked(True)
-        self.SearchTextButton.setText(self.SearchTitlesAction.text())
+        self.SearchTypeComboBox.addItem(
+            translate('SongsPlugin.MediaItem', 'Titles'))
+        self.SearchTypeComboBox.addItem(
+            translate('SongsPlugin.MediaItem', 'Lyrics'))
+        self.SearchTypeComboBox.addItem(
+            translate('SongsPlugin.MediaItem', 'Authors'))
         self.configUpdated()
 
     def onSearchTextButtonClick(self):
         search_keywords = unicode(self.SearchTextEdit.displayText())
         search_results = []
-#        search_type = self.SearchTypeComboBox.currentIndex()
-        if self.SearchTitlesAction.isChecked(): #search_type == 0:
+        search_type = self.SearchTypeComboBox.currentIndex()
+        if search_type == 0:
             log.debug(u'Titles Search')
-<<<<<<< HEAD
-            self.SearchTextButton.setText(self.SearchTitlesAction.text())
-            search_results = self.parent.manager.search_song_title(
-                search_keywords)
-=======
             search_results = self.parent.manager.get_all_objects(Song,
                 Song.search_title.like(u'%' + search_keywords.lower() + u'%'),
                 Song.search_title.asc())
->>>>>>> f2f133e9
             self.displayResultsSong(search_results)
-        elif self.SearchLyricsAction.isChecked(): #search_type == 1:
+        elif search_type == 1:
             log.debug(u'Lyrics Search')
-<<<<<<< HEAD
-            self.SearchTextButton.setText(self.SearchLyricsAction.text())
-            search_results = self.parent.manager.search_song_lyrics(
-                search_keywords)
-=======
             search_results = self.parent.manager.get_all_objects(Song,
                 Song.search_lyrics.like(u'%' + search_keywords.lower() + u'%'),
                 Song.search_lyrics.asc())
->>>>>>> f2f133e9
             self.displayResultsSong(search_results)
-        elif self.SearchAuthorsAction.isChecked(): #search_type == 2:
+        elif search_type == 2:
             log.debug(u'Authors Search')
-<<<<<<< HEAD
-            self.SearchTextButton.setText(self.SearchAuthorsAction.text())
-            search_results = self.parent.manager.get_song_from_author(
-                search_keywords)
-=======
             search_results = self.parent.manager.get_all_objects(Author,
                 Author.display_name.like(u'%' + search_keywords + u'%'),
                 Author.display_name.asc())
->>>>>>> f2f133e9
             self.displayResultsAuthor(search_results)
 
     def onSongListLoad(self):
@@ -312,7 +247,7 @@
         """
         if self.searchAsYouType:
             search_length = 1
-            if self.SearchLyricsAction.isChecked(): # self.SearchTypeComboBox.currentIndex() == 1:
+            if self.SearchTypeComboBox.currentIndex() == 1:
                 search_length = 7
             if len(text) > search_length:
                 self.onSearchTextButtonClick()
