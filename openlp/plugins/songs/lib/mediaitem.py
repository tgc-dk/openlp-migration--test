# -*- coding: utf-8 -*-
# vim: autoindent shiftwidth=4 expandtab textwidth=120 tabstop=4 softtabstop=4

###############################################################################
# OpenLP - Open Source Lyrics Projection                                      #
# --------------------------------------------------------------------------- #
# Copyright (c) 2008-2013 Raoul Snyman                                        #
# Portions copyright (c) 2008-2013 Tim Bentley, Gerald Britton, Jonathan      #
# Corwin, Samuel Findlay, Michael Gorven, Scott Guerrieri, Matthias Hub,      #
# Meinert Jordan, Armin Köhler, Erik Lundin, Edwin Lunando, Brian T. Meyer.   #
# Joshua Miller, Stevan Pettit, Andreas Preikschat, Mattias Põldaru,          #
# Christian Richter, Philip Ridout, Simon Scudder, Jeffrey Smith,             #
# Maikel Stuivenberg, Martin Thompson, Jon Tibble, Dave Warnock,              #
# Frode Woldsund, Martin Zibricky, Patrick Zimmermann                         #
# --------------------------------------------------------------------------- #
# This program is free software; you can redistribute it and/or modify it     #
# under the terms of the GNU General Public License as published by the Free  #
# Software Foundation; version 2 of the License.                              #
#                                                                             #
# This program is distributed in the hope that it will be useful, but WITHOUT #
# ANY WARRANTY; without even the implied warranty of MERCHANTABILITY or       #
# FITNESS FOR A PARTICULAR PURPOSE. See the GNU General Public License for    #
# more details.                                                               #
#                                                                             #
# You should have received a copy of the GNU General Public License along     #
# with this program; if not, write to the Free Software Foundation, Inc., 59  #
# Temple Place, Suite 330, Boston, MA 02111-1307 USA                          #
###############################################################################

import logging
import re
import os
import shutil

from PyQt4 import QtCore, QtGui
from sqlalchemy.sql import or_

from openlp.core.lib import Registry, MediaManagerItem, ItemCapabilities, PluginStatus, ServiceItemContext, Settings, \
    UiStrings, translate, check_item_selected, create_separated_list, check_directory_exists
from openlp.core.lib.ui import create_widget_action
from openlp.core.utils import AppLocation
from openlp.plugins.songs.forms.editsongform import EditSongForm
from openlp.plugins.songs.forms.songmaintenanceform import SongMaintenanceForm
from openlp.plugins.songs.forms.songimportform import SongImportForm
from openlp.plugins.songs.forms.songexportform import SongExportForm
from openlp.plugins.songs.lib import VerseType, clean_string
from openlp.plugins.songs.lib.db import Author, Song, Book, MediaFile
from openlp.plugins.songs.lib.ui import SongStrings
from openlp.plugins.songs.lib.xml import OpenLyrics, SongXML

log = logging.getLogger(__name__)


class SongSearch(object):
    """
    An enumeration for song search methods.
    """
    Entire = 1
    Titles = 2
    Lyrics = 3
    Authors = 4
    Books = 5
    Themes = 6


class SongMediaItem(MediaManagerItem):
    """
    This is the custom media manager item for Songs.
    """
    log.info(u'Song Media Item loaded')

    def __init__(self, parent, plugin):
        self.icon_path = u'songs/song'
        MediaManagerItem.__init__(self, parent, plugin)
<<<<<<< HEAD
        self.single_service_item = False
        # Holds information about whether the edit is remotely triggered and
        # which Song is required.
        self.remoteSong = -1
        self.editItem = None
=======
        self.edit_song_form = EditSongForm(self, self.main_window, self.plugin.manager)
        self.openLyrics = OpenLyrics(self.plugin.manager)
        self.single_service_item = False
        self.song_maintenance_form = SongMaintenanceForm(self.plugin.manager, self)
        # Holds information about whether the edit is remotely triggered and which Song is required.
        self.remote_song = -1
        self.edit_item = None
>>>>>>> 1cf28fa7
        self.quick_preview_allowed = True
        self.has_search = True

    def _update_background_audio(self, song, item):
        song.media_files = []
        for i, bga in enumerate(item.background_audio):
            dest_file = os.path.join(
                AppLocation.get_section_data_path(self.plugin.name), u'audio', str(song.id), os.path.split(bga)[1])
            check_directory_exists(os.path.split(dest_file)[0])
            shutil.copyfile(os.path.join(AppLocation.get_section_data_path(u'servicemanager'), bga), dest_file)
            song.media_files.append(MediaFile.populate(weight=i, file_name=dest_file))
        self.plugin.manager.save_object(song, True)

    def add_end_header_bar(self):
        self.toolbar.addSeparator()
        ## Song Maintenance Button ##
        self.maintenanceAction = self.toolbar.add_toolbar_action('maintenanceAction',
            icon=':/songs/song_maintenance.png',
            triggers=self.on_song_maintenance_click)
        self.add_search_to_toolbar()
        # Signals and slots
        Registry().register_function(u'songs_load_list', self.on_song_list_load)
        Registry().register_function(u'songs_preview', self.on_preview_click)
        QtCore.QObject.connect(self.search_text_edit, QtCore.SIGNAL(u'cleared()'), self.on_clear_text_button_click)
        QtCore.QObject.connect(self.search_text_edit, QtCore.SIGNAL(u'searchTypeChanged(int)'),
            self.on_search_text_button_clicked)

    def add_custom_context_actions(self):
        create_widget_action(self.list_view, separator=True)
        create_widget_action(self.list_view,
            text=translate('OpenLP.MediaManagerItem', '&Clone'), icon=u':/general/general_clone.png',
            triggers=self.on_clone_click)

    def on_focus(self):
        self.search_text_edit.setFocus()

    def config_update(self):
        """
        Is triggered when the songs config is updated
        """
        log.debug(u'config_updated')
        self.search_as_you_type = Settings().value(self.settings_section + u'/search as type')
        self.updateServiceOnEdit = Settings().value(self.settings_section + u'/update service on edit')
        self.addSongFromService = Settings().value(self.settings_section + u'/add song from service',)

    def retranslateUi(self):
        self.search_text_label.setText(u'%s:' % UiStrings().Search)
        self.search_text_button.setText(UiStrings().Search)
        self.maintenanceAction.setText(SongStrings.SongMaintenance)
        self.maintenanceAction.setToolTip(translate('SongsPlugin.MediaItem',
            'Maintain the lists of authors, topics and books.'))

    def initialise(self):
        """
        Initialise variables when they cannot be initialised in the constructor.
        """
        self.songMaintenanceForm = SongMaintenanceForm(self.plugin.manager, self)
        self.editSongForm = EditSongForm(self, self.main_window, self.plugin.manager)
        self.openLyrics = OpenLyrics(self.plugin.manager)
        self.search_text_edit.set_search_types([
            (SongSearch.Entire, u':/songs/song_search_all.png',
                translate('SongsPlugin.MediaItem', 'Entire Song'),
                translate('SongsPlugin.MediaItem', 'Search Entire Song...')),
            (SongSearch.Titles, u':/songs/song_search_title.png',
                translate('SongsPlugin.MediaItem', 'Titles'),
                translate('SongsPlugin.MediaItem', 'Search Titles...')),
            (SongSearch.Lyrics, u':/songs/song_search_lyrics.png',
                translate('SongsPlugin.MediaItem', 'Lyrics'),
                translate('SongsPlugin.MediaItem', 'Search Lyrics...')),
            (SongSearch.Authors, u':/songs/song_search_author.png', SongStrings.Authors,
                translate('SongsPlugin.MediaItem', 'Search Authors...')),
            (SongSearch.Books, u':/songs/song_book_edit.png', SongStrings.SongBooks,
                translate('SongsPlugin.MediaItem', 'Search Song Books...')),
            (SongSearch.Themes, u':/slides/slide_theme.png',
            UiStrings().Themes, UiStrings().SearchThemes)
        ])
        self.search_text_edit.set_current_search_type(Settings().value(u'%s/last search type' % self.settings_section))
        self.config_update()

    def on_search_text_button_clicked(self):
        # Save the current search type to the configuration.
        Settings().setValue(u'%s/last search type' % self.settings_section, self.search_text_edit.current_search_type())
        # Reload the list considering the new search type.
        search_keywords = unicode(self.search_text_edit.displayText())
        search_type = self.search_text_edit.current_search_type()
        if search_type == SongSearch.Entire:
            log.debug(u'Entire Song Search')
            search_results = self.search_entire(search_keywords)
            self.display_results_song(search_results)
        elif search_type == SongSearch.Titles:
            log.debug(u'Titles Search')
            search_results = self.plugin.manager.get_all_objects(Song,
                Song.search_title.like(u'%' + clean_string(search_keywords) + u'%'))
            self.display_results_song(search_results)
        elif search_type == SongSearch.Lyrics:
            log.debug(u'Lyrics Search')
            search_results = self.plugin.manager.get_all_objects(Song,
                Song.search_lyrics.like(u'%' + clean_string(search_keywords) + u'%'))
            self.display_results_song(search_results)
        elif search_type == SongSearch.Authors:
            log.debug(u'Authors Search')
            search_results = self.plugin.manager.get_all_objects(Author,
                Author.display_name.like(u'%' + search_keywords + u'%'), Author.display_name.asc())
            self.display_results_author(search_results)
        elif search_type == SongSearch.Books:
            log.debug(u'Books Search')
            search_results = self.plugin.manager.get_all_objects(Book,
                Book.name.like(u'%' + search_keywords + u'%'), Book.name.asc())
            song_number = False
            if not search_results:
                search_keywords = search_keywords.rpartition(' ')
                search_results = self.plugin.manager.get_all_objects(Book,
                    Book.name.like(u'%' + search_keywords[0] + u'%'), Book.name.asc())
                song_number = re.sub(r'[^0-9]', u'', search_keywords[2])
            self.display_results_book(search_results, song_number)
        elif search_type == SongSearch.Themes:
            log.debug(u'Theme Search')
            search_results = self.plugin.manager.get_all_objects(Song,
                Song.theme_name.like(u'%' + search_keywords + u'%'))
            self.display_results_song(search_results)
        self.check_search_result()

    def search_entire(self, search_keywords):
        return self.plugin.manager.get_all_objects(Song,
            or_(Song.search_title.like(u'%' + clean_string(search_keywords) + u'%'),
                Song.search_lyrics.like(u'%' + clean_string(search_keywords) + u'%'),
                Song.comments.like(u'%' + search_keywords.lower() + u'%')))

    def on_song_list_load(self):
        """
        Handle the exit from the edit dialog and trigger remote updates
        of songs
        """
        log.debug(u'on_song_list_load - start')
        # Called to redisplay the song list screen edit from a search or from the exit of the Song edit dialog. If
        # remote editing is active Trigger it and clean up so it will not update again. Push edits to the service
        # manager to update items
        if self.edit_item and self.updateServiceOnEdit and not self.remote_triggered:
            item = self.build_service_item(self.edit_item)
            self.service_manager.replace_service_item(item)
        self.on_search_text_button_clicked()
        log.debug(u'on_song_list_load - finished')

    def display_results_song(self, searchresults):
        log.debug(u'display results Song')
        self.save_auto_select_id()
        self.list_view.clear()
        searchresults.sort(key=lambda song: song.sort_key)
        for song in searchresults:
            # Do not display temporary songs
            if song.temporary:
                continue
            author_list = [author.display_name for author in song.authors]
            song_title = unicode(song.title)
            song_detail = u'%s (%s)' % (song_title, create_separated_list(author_list))
            song_name = QtGui.QListWidgetItem(song_detail)
            song_name.setData(QtCore.Qt.UserRole, song.id)
            self.list_view.addItem(song_name)
            # Auto-select the item if name has been set
            if song.id == self.auto_select_id:
                self.list_view.setCurrentItem(song_name)
        self.auto_select_id = -1

    def display_results_author(self, searchresults):
        log.debug(u'display results Author')
        self.list_view.clear()
        for author in searchresults:
            for song in author.songs:
                # Do not display temporary songs
                if song.temporary:
                    continue
                song_detail = u'%s (%s)' % (author.display_name, song.title)
                song_name = QtGui.QListWidgetItem(song_detail)
                song_name.setData(QtCore.Qt.UserRole, song.id)
                self.list_view.addItem(song_name)

    def display_results_book(self, searchresults, song_number=False):
        log.debug(u'display results Book')
        self.list_view.clear()
        for book in searchresults:
            songs = sorted(book.songs, key=lambda song:
                int(re.match(r'[0-9]+', u'0' + song.song_number).group()))
            for song in songs:
                # Do not display temporary songs
                if song.temporary:
                    continue
                if song_number and not song_number in song.song_number:
                    continue
                song_detail = u'%s - %s (%s)' % (book.name, song.song_number, song.title)
                song_name = QtGui.QListWidgetItem(song_detail)
                song_name.setData(QtCore.Qt.UserRole, song.id)
                self.list_view.addItem(song_name)

    def on_clear_text_button_click(self):
        """
        Clear the search text.
        """
        self.search_text_edit.clear()
        self.on_search_text_button_clicked()

    def on_search_text_edit_changed(self, text):
        """
        If search as type enabled invoke the search on each key press. If the Lyrics are being searched do not start
        till 7 characters have been entered.
        """
        if self.search_as_you_type:
            search_length = 1
            if self.search_text_edit.current_search_type() == SongSearch.Entire:
                search_length = 4
            elif self.search_text_edit.current_search_type() == SongSearch.Lyrics:
                search_length = 3
            if len(text) > search_length:
                self.on_search_text_button_clicked()
            elif not text:
                self.on_clear_text_button_click()

    def on_import_click(self):
        if not hasattr(self, u'import_wizard'):
            self.import_wizard = SongImportForm(self, self.plugin)
        self.import_wizard.exec_()
        # Run song load as list may have been cancelled but some songs loaded
        Registry().execute(u'songs_load_list')

    def on_export_click(self):
        if not hasattr(self, u'exportWizard'):
            self.exportWizard = SongExportForm(self, self.plugin)
        self.exportWizard.exec_()

    def on_new_click(self):
        log.debug(u'on_new_click')
        self.edit_song_form.new_song()
        self.edit_song_form.exec_()
        self.on_clear_text_button_click()
        self.on_selection_change()
        self.auto_select_id = -1

    def on_song_maintenance_click(self):
        self.song_maintenance_form.exec_()

    def on_remote_edit(self, song_id, preview=False):
        """
        Called by ServiceManager or SlideController by event passing the Song Id in the payload along with an indicator
        to say which type of display is required.
        """
        log.debug(u'on_remote_edit for song %s' % song_id)
        song_id = int(song_id)
        valid = self.plugin.manager.get_object(Song, song_id)
        if valid:
            self.edit_song_form.load_song(song_id, preview)
            if self.edit_song_form.exec_() == QtGui.QDialog.Accepted:
                self.auto_select_id = -1
                self.on_song_list_load()
                self.remote_song = song_id
                self.remote_triggered = True
                item = self.build_service_item(remote=True)
                self.remote_song = -1
                self.remote_triggered = None
                if item:
                    return item
        return None

    def on_edit_click(self):
        """
        Edit a song
        """
        log.debug(u'on_edit_click')
        if check_item_selected(self.list_view, UiStrings().SelectEdit):
            self.edit_item = self.list_view.currentItem()
            item_id = self.edit_item.data(QtCore.Qt.UserRole)
            self.edit_song_form.load_song(item_id, False)
            self.edit_song_form.exec_()
            self.auto_select_id = -1
            self.on_song_list_load()
        self.edit_item = None

    def on_delete_click(self):
        """
        Remove a song from the list and database
        """
        if check_item_selected(self.list_view, UiStrings().SelectDelete):
            items = self.list_view.selectedIndexes()
            if QtGui.QMessageBox.question(self,
                    UiStrings().ConfirmDelete,
                    translate('SongsPlugin.MediaItem', 'Are you sure you want to delete the %n selected song(s)?', '',
                    QtCore.QCoreApplication.CodecForTr, len(items)),
                    QtGui.QMessageBox.StandardButtons(QtGui.QMessageBox.Yes | QtGui.QMessageBox.No),
                    QtGui.QMessageBox.Yes) == QtGui.QMessageBox.No:
                return
            self.application.set_busy_cursor()
            self.main_window.display_progress_bar(len(items))
            for item in items:
                item_id = item.data(QtCore.Qt.UserRole)
                media_files = self.plugin.manager.get_all_objects(MediaFile, MediaFile.song_id == item_id)
                for media_file in media_files:
                    try:
                        os.remove(media_file.file_name)
                    except:
                        log.exception('Could not remove file: %s', media_file.file_name)
                try:
                    save_path = os.path.join(AppLocation.get_section_data_path(self.plugin.name), 'audio', str(item_id))
                    if os.path.exists(save_path):
                        os.rmdir(save_path)
                except OSError:
                    log.exception(u'Could not remove directory: %s', save_path)
                self.plugin.manager.delete_object(Song, item_id)
                self.main_window.increment_progress_bar()
            self.main_window.finished_progress_bar()
            self.application.set_normal_cursor()
            self.on_search_text_button_clicked()

    def on_clone_click(self):
        """
        Clone a Song
        """
        log.debug(u'on_clone_click')
        if check_item_selected(self.list_view, UiStrings().SelectEdit):
            self.edit_item = self.list_view.currentItem()
            item_id = self.edit_item.data(QtCore.Qt.UserRole)
            old_song = self.plugin.manager.get_object(Song, item_id)
            song_xml = self.openLyrics.song_to_xml(old_song)
            new_song = self.openLyrics.xml_to_song(song_xml)
            new_song.title = u'%s <%s>' % (new_song.title,
                translate('SongsPlugin.MediaItem', 'copy', 'For song cloning'))
            self.plugin.manager.save_object(new_song)
        self.on_song_list_load()

    def generate_slide_data(self, service_item, item=None, xmlVersion=False,
                remote=False, context=ServiceItemContext.Service):
        """
        Generate the slide data. Needs to be implemented by the plugin.
        """
        log.debug(u'generate_slide_data: %s, %s, %s' % (service_item, item, self.remote_song))
        item_id = self._get_id_of_item_to_generate(item, self.remote_song)
        service_item.add_capability(ItemCapabilities.CanEdit)
        service_item.add_capability(ItemCapabilities.CanPreview)
        service_item.add_capability(ItemCapabilities.CanLoop)
        service_item.add_capability(ItemCapabilities.OnLoadUpdate)
        service_item.add_capability(ItemCapabilities.AddIfNewItem)
        service_item.add_capability(ItemCapabilities.CanSoftBreak)
        song = self.plugin.manager.get_object(Song, item_id)
        service_item.theme = song.theme_name
        service_item.edit_id = item_id
        if song.lyrics.startswith(u'<?xml version='):
            verse_list = SongXML().get_verses(song.lyrics)
            # no verse list or only 1 space (in error)
            verse_tags_translated = False
            if VerseType.from_translated_string(unicode(verse_list[0][0][u'type'])) is not None:
                verse_tags_translated = True
            if not song.verse_order.strip():
                for verse in verse_list:
                    # We cannot use from_loose_input() here, because database is supposed to contain English lowercase
                    # singlechar tags.
                    verse_tag = verse[0][u'type']
                    verse_index = None
                    if len(verse_tag) > 1:
                        verse_index = VerseType.from_translated_string(verse_tag)
                        if verse_index is None:
                            verse_index = VerseType.from_string(verse_tag, None)
                    if verse_index is None:
                        verse_index = VerseType.from_tag(verse_tag)
                    verse_tag = VerseType.translated_tags[verse_index].upper()
                    verse_def = u'%s%s' % (verse_tag, verse[0][u'label'])
                    service_item.add_from_text(unicode(verse[1]), verse_def)
            else:
                # Loop through the verse list and expand the song accordingly.
                for order in song.verse_order.lower().split():
                    if not order:
                        break
                    for verse in verse_list:
                        if verse[0][u'type'][0].lower() == order[0] and (verse[0][u'label'].lower() == order[1:] or \
                                not order[1:]):
                            if verse_tags_translated:
                                verse_index = VerseType.from_translated_tag(verse[0][u'type'])
                            else:
                                verse_index = VerseType.from_tag(verse[0][u'type'])
                            verse_tag = VerseType.translated_tags[verse_index]
                            verse_def = u'%s%s' % (verse_tag, verse[0][u'label'])
                            service_item.add_from_text(verse[1], verse_def)
        else:
            verses = song.lyrics.split(u'\n\n')
            for slide in verses:
                service_item.add_from_text(unicode(slide))
        service_item.title = song.title
<<<<<<< HEAD
        author_list = self.generate_footer(service_item, song)
=======
        author_list = [unicode(author.display_name) for author in song.authors]
        service_item.raw_footer.append(song.title)
        service_item.raw_footer.append(create_separated_list(author_list))
        service_item.raw_footer.append(song.copyright)
        if Settings().value(u'core/ccli number'):
            service_item.raw_footer.append(translate('SongsPlugin.MediaItem', 'CCLI License: ') +
                Settings().value(u'core/ccli number'))
        service_item.audit = [song.title, author_list, song.copyright, unicode(song.ccli_number)]
>>>>>>> 1cf28fa7
        service_item.data_string = {u'title': song.search_title, u'authors': u', '.join(author_list)}
        service_item.xml_version = self.openLyrics.song_to_xml(song)
        # Add the audio file to the service item.
        if song.media_files:
            service_item.add_capability(ItemCapabilities.HasBackgroundAudio)
            service_item.background_audio = [m.file_name for m in song.media_files]
        return True

    def generate_footer(self, item, song):
        """
        Generates the song footer based on a song and adds details to a service item.
        author_list is only required for initial song generation.

        ``item``
            The service item to be amended

        ``song``
            The song to be used to generate the footer
        """
        author_list = [unicode(author.display_name) for author in song.authors]
        item.audit = [
            song.title, author_list, song.copyright, unicode(song.ccli_number)
        ]
        item.raw_footer = []
        item.raw_footer.append(song.title)
        item.raw_footer.append(create_separated_list(author_list))
        item.raw_footer.append(song.copyright)
        if Settings().value(u'core/ccli number'):
            item.raw_footer.append(translate('SongsPlugin.MediaItem', 'CCLI License: ') +
                Settings().value(u'core/ccli number'))
        return author_list

    def service_load(self, item):
        """
        Triggered by a song being loaded by the service manager.
        """
        log.debug(u'service_load')
        if self.plugin.status != PluginStatus.Active or not item.data_string:
            return
        if item.data_string[u'title'].find(u'@') == -1:
            # FIXME: This file seems to be an old one (prior to 1.9.5), which means, that the search title
            # (data_string[u'title']) is probably wrong. We add "@" to search title and hope that we do not add any
            # duplicate. This should work for songs without alternate title.
            search_results = self.plugin.manager.get_all_objects(Song,
                Song.search_title == (re.compile(r'\W+', re.UNICODE).sub(u' ',
                item.data_string[u'title'].strip()) + u'@').strip().lower(), Song.search_title.asc())
        else:
            search_results = self.plugin.manager.get_all_objects(Song,
                Song.search_title == item.data_string[u'title'], Song.search_title.asc())
        edit_id = 0
        add_song = True
        if search_results:
            for song in search_results:
                author_list = item.data_string[u'authors']
                same_authors = True
                for author in song.authors:
                    if author.display_name in author_list:
                        author_list = author_list.replace(author.display_name, u'', 1)
                    else:
                        same_authors = False
                        break
                if same_authors and author_list.strip(u', ') == u'':
                    add_song = False
                    edit_id = song.id
                    break
                # If there's any backing tracks, copy them over.
                if item.background_audio:
                    self._update_background_audio(song, item)
        if add_song and self.addSongFromService:
            song = self.openLyrics.xml_to_song(item.xml_version)
            # If there's any backing tracks, copy them over.
            if item.background_audio:
<<<<<<< HEAD
                self._updateBackgroundAudio(song, item)
            edit_id = song.id
=======
                self._update_background_audio(song, item)
            editId = song.id
>>>>>>> 1cf28fa7
            self.on_search_text_button_clicked()
        elif add_song and not self.addSongFromService:
            # Make sure we temporary import formatting tags.
            song = self.openLyrics.xml_to_song(item.xml_version, True)
            # If there's any backing tracks, copy them over.
            if item.background_audio:
<<<<<<< HEAD
                self._updateBackgroundAudio(song, item)
            edit_id = song.id
        # Update service with correct song id and return it to caller.
        item.edit_id = edit_id
        self.generate_footer(item, song)
        return item
=======
                self._update_background_audio(song, item)
            editId = song.id
            temporary = True
        # Update service with correct song id.
        if editId:
            self.service_manager.service_item_update(editId, item.unique_identifier, temporary)
>>>>>>> 1cf28fa7

    def search(self, string, showError):
        """
        Search for some songs
        """
        search_results = self.search_entire(string)
        return [[song.id, song.title] for song in search_results]<|MERGE_RESOLUTION|>--- conflicted
+++ resolved
@@ -72,21 +72,10 @@
     def __init__(self, parent, plugin):
         self.icon_path = u'songs/song'
         MediaManagerItem.__init__(self, parent, plugin)
-<<<<<<< HEAD
         self.single_service_item = False
-        # Holds information about whether the edit is remotely triggered and
-        # which Song is required.
-        self.remoteSong = -1
-        self.editItem = None
-=======
-        self.edit_song_form = EditSongForm(self, self.main_window, self.plugin.manager)
-        self.openLyrics = OpenLyrics(self.plugin.manager)
-        self.single_service_item = False
-        self.song_maintenance_form = SongMaintenanceForm(self.plugin.manager, self)
         # Holds information about whether the edit is remotely triggered and which Song is required.
         self.remote_song = -1
         self.edit_item = None
->>>>>>> 1cf28fa7
         self.quick_preview_allowed = True
         self.has_search = True
 
@@ -470,18 +459,7 @@
             for slide in verses:
                 service_item.add_from_text(unicode(slide))
         service_item.title = song.title
-<<<<<<< HEAD
         author_list = self.generate_footer(service_item, song)
-=======
-        author_list = [unicode(author.display_name) for author in song.authors]
-        service_item.raw_footer.append(song.title)
-        service_item.raw_footer.append(create_separated_list(author_list))
-        service_item.raw_footer.append(song.copyright)
-        if Settings().value(u'core/ccli number'):
-            service_item.raw_footer.append(translate('SongsPlugin.MediaItem', 'CCLI License: ') +
-                Settings().value(u'core/ccli number'))
-        service_item.audit = [song.title, author_list, song.copyright, unicode(song.ccli_number)]
->>>>>>> 1cf28fa7
         service_item.data_string = {u'title': song.search_title, u'authors': u', '.join(author_list)}
         service_item.xml_version = self.openLyrics.song_to_xml(song)
         # Add the audio file to the service item.
@@ -554,34 +532,20 @@
             song = self.openLyrics.xml_to_song(item.xml_version)
             # If there's any backing tracks, copy them over.
             if item.background_audio:
-<<<<<<< HEAD
-                self._updateBackgroundAudio(song, item)
-            edit_id = song.id
-=======
                 self._update_background_audio(song, item)
             editId = song.id
->>>>>>> 1cf28fa7
             self.on_search_text_button_clicked()
         elif add_song and not self.addSongFromService:
             # Make sure we temporary import formatting tags.
             song = self.openLyrics.xml_to_song(item.xml_version, True)
             # If there's any backing tracks, copy them over.
             if item.background_audio:
-<<<<<<< HEAD
-                self._updateBackgroundAudio(song, item)
+                self._update_background_audio(song, item)
             edit_id = song.id
         # Update service with correct song id and return it to caller.
         item.edit_id = edit_id
         self.generate_footer(item, song)
         return item
-=======
-                self._update_background_audio(song, item)
-            editId = song.id
-            temporary = True
-        # Update service with correct song id.
-        if editId:
-            self.service_manager.service_item_update(editId, item.unique_identifier, temporary)
->>>>>>> 1cf28fa7
 
     def search(self, string, showError):
         """
