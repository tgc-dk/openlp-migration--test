# -*- coding: utf-8 -*-
# vim: autoindent shiftwidth=4 expandtab textwidth=80 tabstop=4 softtabstop=4

###############################################################################
# OpenLP - Open Source Lyrics Projection                                      #
# --------------------------------------------------------------------------- #
# Copyright (c) 2008-2012 Raoul Snyman                                        #
# Portions copyright (c) 2008-2012 Tim Bentley, Gerald Britton, Jonathan      #
# Corwin, Samuel Findlay, Michael Gorven, Scott Guerrieri, Matthias Hub,      #
# Meinert Jordan, Armin Köhler, Erik Lundin, Edwin Lunando, Brian T. Meyer.   #
# Joshua Miller, Stevan Pettit, Andreas Preikschat, Mattias Põldaru,          #
# Christian Richter, Philip Ridout, Simon Scudder, Jeffrey Smith,             #
# Maikel Stuivenberg, Martin Thompson, Jon Tibble, Dave Warnock,              #
# Frode Woldsund, Martin Zibricky, Patrick Zimmermann                         #
# --------------------------------------------------------------------------- #
# This program is free software; you can redistribute it and/or modify it     #
# under the terms of the GNU General Public License as published by the Free  #
# Software Foundation; version 2 of the License.                              #
#                                                                             #
# This program is distributed in the hope that it will be useful, but WITHOUT #
# ANY WARRANTY; without even the implied warranty of MERCHANTABILITY or       #
# FITNESS FOR A PARTICULAR PURPOSE. See the GNU General Public License for    #
# more details.                                                               #
#                                                                             #
# You should have received a copy of the GNU General Public License along     #
# with this program; if not, write to the Free Software Foundation, Inc., 59  #
# Temple Place, Suite 330, Boston, MA 02111-1307 USA                          #
###############################################################################

import logging
import re
import os
import shutil

from PyQt4 import QtCore, QtGui
from sqlalchemy.sql import or_

from openlp.core.lib import MediaManagerItem, Receiver, ItemCapabilities, \
    translate, check_item_selected, PluginStatus, create_separated_list, \
<<<<<<< HEAD
    check_directory_exists, Settings
=======
    check_directory_exists, ServiceItemContext
>>>>>>> 9d45c724
from openlp.core.lib.ui import UiStrings, create_widget_action
from openlp.core.utils import AppLocation, locale_direct_compare
from openlp.plugins.songs.forms import EditSongForm, SongMaintenanceForm, \
    SongImportForm, SongExportForm
from openlp.plugins.songs.lib import OpenLyrics, SongXML, VerseType, \
    clean_string
from openlp.plugins.songs.lib.db import Author, Song, Book, MediaFile
from openlp.plugins.songs.lib.ui import SongStrings

log = logging.getLogger(__name__)


def natcmp(a, b):
    """
    Natural string comparison which mimics the behaviour of Python's internal
    cmp function.
    """
    log.debug('a: %s; b: %s', a, b)
    if len(a) <= len(b):
        for i, key in enumerate(a):
            if isinstance(key, int) and isinstance(b[i], int):
                result = cmp(key, b[i])
            elif isinstance(key, int) and not isinstance(b[i], int):
                result = locale_direct_compare(str(key), b[i])
            elif not isinstance(key, int) and isinstance(b[i], int):
                result = locale_direct_compare(key, str(b[i]))
            else:
                result = locale_direct_compare(key, b[i])
            if result != 0:
                return result
        if len(a) == len(b):
            return 0
        else:
            return -1
    else:
        for i, key in enumerate(b):
            if isinstance(a[i], int) and isinstance(key, int):
                result = cmp(a[i], key)
            elif isinstance(a[i], int) and not isinstance(key, int):
                result = locale_direct_compare(str(a[i]), key)
            elif not isinstance(a[i], int) and isinstance(key, int):
                result = locale_direct_compare(a[i], str(key))
            else:
                result = locale_direct_compare(a[i], key)
            if result != 0:
                return result
        return 1


class SongSearch(object):
    """
    An enumeration for song search methods.
    """
    Entire = 1
    Titles = 2
    Lyrics = 3
    Authors = 4
    Books = 5
    Themes = 6


class SongMediaItem(MediaManagerItem):
    """
    This is the custom media manager item for Songs.
    """
    log.info(u'Song Media Item loaded')

    def __init__(self, parent, plugin, icon):
        self.IconPath = u'songs/song'
        MediaManagerItem.__init__(self, parent, plugin, icon)
        self.editSongForm = EditSongForm(self, self.plugin.formParent,
            self.plugin.manager)
        self.openLyrics = OpenLyrics(self.plugin.manager)
        self.singleServiceItem = False
        self.songMaintenanceForm = SongMaintenanceForm(
            self.plugin.manager, self)
        # Holds information about whether the edit is remotly triggered and
        # which Song is required.
        self.remoteSong = -1
        self.editItem = None
        self.quickPreviewAllowed = True
        self.hasSearch = True

    def _updateBackgroundAudio(self, song, item):
        song.media_files = []
        for i, bga in enumerate(item.background_audio):
            dest_file = os.path.join(
                AppLocation.get_section_data_path(self.plugin.name),
                u'audio', str(song.id), os.path.split(bga)[1])
            check_directory_exists(os.path.split(dest_file)[0])
            shutil.copyfile(os.path.join(
                AppLocation.get_section_data_path(
                    u'servicemanager'), bga),
                dest_file)
            song.media_files.append(MediaFile.populate(
                weight=i, file_name=dest_file))
        self.plugin.manager.save_object(song, True)

    def addEndHeaderBar(self):
        self.toolbar.addSeparator()
        ## Song Maintenance Button ##
        self.maintenanceAction = self.toolbar.addToolbarAction(
            u'maintenanceAction', icon=':/songs/song_maintenance.png',
            triggers=self.onSongMaintenanceClick)
        self.addSearchToToolBar()
        # Signals and slots
        QtCore.QObject.connect(Receiver.get_receiver(),
            QtCore.SIGNAL(u'songs_load_list'), self.onSongListLoad)
        QtCore.QObject.connect(Receiver.get_receiver(),
            QtCore.SIGNAL(u'config_updated'), self.configUpdated)
        QtCore.QObject.connect(Receiver.get_receiver(),
            QtCore.SIGNAL(u'songs_preview'), self.onPreviewClick)
        QtCore.QObject.connect(Receiver.get_receiver(),
            QtCore.SIGNAL(u'songs_edit'), self.onRemoteEdit)
        QtCore.QObject.connect(Receiver.get_receiver(),
            QtCore.SIGNAL(u'songs_edit_clear'), self.onRemoteEditClear)
        QtCore.QObject.connect(self.searchTextEdit,
            QtCore.SIGNAL(u'cleared()'), self.onClearTextButtonClick)
        QtCore.QObject.connect(self.searchTextEdit,
            QtCore.SIGNAL(u'searchTypeChanged(int)'),
            self.onSearchTextButtonClicked)

    def addCustomContextActions(self):
        create_widget_action(self.listView, separator=True)
        create_widget_action(self.listView,
            text=translate('OpenLP.MediaManagerItem', '&Clone'),
            icon=u':/general/general_clone.png', triggers=self.onCloneClick)

    def onFocus(self):
        self.searchTextEdit.setFocus()

    def configUpdated(self):
        self.searchAsYouType = Settings().value(
            self.settingsSection + u'/search as type', False)
        self.updateServiceOnEdit = Settings().value(
            self.settingsSection + u'/update service on edit', False)
        self.addSongFromService = Settings().value(
            self.settingsSection + u'/add song from service', True)

    def retranslateUi(self):
        self.searchTextLabel.setText(u'%s:' % UiStrings().Search)
        self.searchTextButton.setText(UiStrings().Search)
        self.maintenanceAction.setText(SongStrings.SongMaintenance)
        self.maintenanceAction.setToolTip(translate('SongsPlugin.MediaItem',
            'Maintain the lists of authors, topics and books.'))

    def initialise(self):
        self.searchTextEdit.setSearchTypes([
            (SongSearch.Entire, u':/songs/song_search_all.png',
                translate('SongsPlugin.MediaItem', 'Entire Song'),
                translate('SongsPlugin.MediaItem', 'Search Entire Song...')),
            (SongSearch.Titles, u':/songs/song_search_title.png',
                translate('SongsPlugin.MediaItem', 'Titles'),
                translate('SongsPlugin.MediaItem', 'Search Titles...')),
            (SongSearch.Lyrics, u':/songs/song_search_lyrics.png',
                translate('SongsPlugin.MediaItem', 'Lyrics'),
                translate('SongsPlugin.MediaItem', 'Search Lyrics...')),
            (SongSearch.Authors, u':/songs/song_search_author.png',
                SongStrings.Authors,
                translate('SongsPlugin.MediaItem', 'Search Authors...')),
            (SongSearch.Books, u':/songs/song_book_edit.png',
                SongStrings.SongBooks,
                translate('SongsPlugin.MediaItem', 'Search Song Books...')),
            (SongSearch.Themes, u':/slides/slide_theme.png',
            UiStrings().Themes, UiStrings().SearchThemes)
        ])
        self.searchTextEdit.setCurrentSearchType(Settings().value(
            u'%s/last search type' % self.settingsSection, SongSearch.Entire))
        self.configUpdated()

    def onSearchTextButtonClicked(self):
        # Save the current search type to the configuration.
        Settings().setValue(u'%s/last search type' %
            self.settingsSection, self.searchTextEdit.currentSearchType())
        # Reload the list considering the new search type.
        search_keywords = unicode(self.searchTextEdit.displayText())
        search_results = []
        search_type = self.searchTextEdit.currentSearchType()
        if search_type == SongSearch.Entire:
            log.debug(u'Entire Song Search')
            search_results = self.searchEntire(search_keywords)
            self.displayResultsSong(search_results)
        elif search_type == SongSearch.Titles:
            log.debug(u'Titles Search')
            search_results = self.plugin.manager.get_all_objects(Song,
                Song.search_title.like(u'%' + clean_string(search_keywords) +
                    u'%'))
            self.displayResultsSong(search_results)
        elif search_type == SongSearch.Lyrics:
            log.debug(u'Lyrics Search')
            search_results = self.plugin.manager.get_all_objects(Song,
                Song.search_lyrics.like(u'%' + clean_string(search_keywords) +
                    u'%'))
            self.displayResultsSong(search_results)
        elif search_type == SongSearch.Authors:
            log.debug(u'Authors Search')
            search_results = self.plugin.manager.get_all_objects(Author,
                Author.display_name.like(u'%' + search_keywords + u'%'),
                Author.display_name.asc())
            self.displayResultsAuthor(search_results)
        elif search_type == SongSearch.Books:
            log.debug(u'Books Search')
            search_results = self.plugin.manager.get_all_objects(Book,
                Book.name.like(u'%' + search_keywords + u'%'),
                Book.name.asc())
            song_number = False
            if not search_results:
                search_keywords = search_keywords.rpartition(' ')
                search_results = self.plugin.manager.get_all_objects(Book,
                    Book.name.like(u'%' + search_keywords[0] + u'%'),
                    Book.name.asc())
                song_number = re.sub(r'[^0-9]', u'', search_keywords[2])
            self.displayResultsBook(search_results, song_number)
        elif search_type == SongSearch.Themes:
            log.debug(u'Theme Search')
            search_results = self.plugin.manager.get_all_objects(Song,
                Song.theme_name.like(u'%' + search_keywords + u'%'))
            self.displayResultsSong(search_results)
        self.checkSearchResult()

    def searchEntire(self, search_keywords):
        return self.plugin.manager.get_all_objects(Song,
            or_(Song.search_title.like(u'%' + clean_string(search_keywords)
                + u'%'),
            Song.search_lyrics.like(u'%' + clean_string(search_keywords)
                + u'%'),
            Song.comments.like(u'%' + search_keywords.lower() + u'%')))

    def onSongListLoad(self):
        """
        Handle the exit from the edit dialog and trigger remote updates
        of songs
        """
        log.debug(u'onSongListLoad - start')
        # Called to redisplay the song list screen edit from a search
        # or from the exit of the Song edit dialog. If remote editing is active
        # Trigger it and clean up so it will not update again.
        if self.remoteTriggered == u'L':
            self.onAddClick()
        if self.remoteTriggered == u'P':
            self.onPreviewClick()
        # Push edits to the service manager to update items
        if self.editItem and self.updateServiceOnEdit and \
            not self.remoteTriggered:
            item = self.buildServiceItem(self.editItem)
            self.plugin.serviceManager.replaceServiceItem(item)
        self.onRemoteEditClear()
        self.onSearchTextButtonClicked()
        log.debug(u'onSongListLoad - finished')

    def displayResultsSong(self, searchresults):
        log.debug(u'display results Song')
        self.saveAutoSelectId()
        self.listView.clear()
        searchresults.sort(cmp=natcmp, key=lambda song: song.sort_key)
        for song in searchresults:
            # Do not display temporary songs
            if song.temporary:
                continue
            author_list = [author.display_name for author in song.authors]
            song_title = unicode(song.title)
            song_detail = u'%s (%s)' % (song_title,
                create_separated_list(author_list))
            song_name = QtGui.QListWidgetItem(song_detail)
            song_name.setData(QtCore.Qt.UserRole, song.id)
            self.listView.addItem(song_name)
            # Auto-select the item if name has been set
            if song.id == self.autoSelectId:
                self.listView.setCurrentItem(song_name)
        self.autoSelectId = -1

    def displayResultsAuthor(self, searchresults):
        log.debug(u'display results Author')
        self.listView.clear()
        for author in searchresults:
            for song in author.songs:
                # Do not display temporary songs
                if song.temporary:
                    continue
                song_detail = u'%s (%s)' % (author.display_name, song.title)
                song_name = QtGui.QListWidgetItem(song_detail)
                song_name.setData(QtCore.Qt.UserRole, song.id)
                self.listView.addItem(song_name)

    def displayResultsBook(self, searchresults, song_number=False):
        log.debug(u'display results Book')
        self.listView.clear()
        for book in searchresults:
            songs = sorted(book.songs, key=lambda song:
                int(re.match(r'[0-9]+', u'0' + song.song_number).group()))
            for song in songs:
                # Do not display temporary songs
                if song.temporary:
                    continue
                if song_number and not song_number in song.song_number:
                    continue
                song_detail = u'%s - %s (%s)' % (book.name, song.song_number,
                    song.title)
                song_name = QtGui.QListWidgetItem(song_detail)
                song_name.setData(QtCore.Qt.UserRole, song.id)
                self.listView.addItem(song_name)

    def onClearTextButtonClick(self):
        """
        Clear the search text.
        """
        self.searchTextEdit.clear()
        self.onSearchTextButtonClicked()

    def onSearchTextEditChanged(self, text):
        """
        If search as type enabled invoke the search on each key press.
        If the Lyrics are being searched do not start till 7 characters
        have been entered.
        """
        if self.searchAsYouType:
            search_length = 1
            if self.searchTextEdit.currentSearchType() == SongSearch.Entire:
                search_length = 4
            elif self.searchTextEdit.currentSearchType() == SongSearch.Lyrics:
                search_length = 3
            if len(text) > search_length:
                self.onSearchTextButtonClicked()
            elif not text:
                self.onClearTextButtonClick()

    def onImportClick(self):
        if not hasattr(self, u'importWizard'):
            self.importWizard = SongImportForm(self, self.plugin)
        self.importWizard.exec_()
        # Run song load as list may have been cancelled but some songs loaded
        Receiver.send_message(u'songs_load_list')

    def onExportClick(self):
        if not hasattr(self, u'exportWizard'):
            self.exportWizard = SongExportForm(self, self.plugin)
        self.exportWizard.exec_()

    def onNewClick(self):
        log.debug(u'onNewClick')
        self.editSongForm.newSong()
        self.editSongForm.exec_()
        self.onClearTextButtonClick()
        self.onSelectionChange()
        self.autoSelectId = -1

    def onSongMaintenanceClick(self):
        self.songMaintenanceForm.exec_()

    def onRemoteEditClear(self):
        log.debug(u'onRemoteEditClear')
        self.remoteTriggered = None
        self.remoteSong = -1

    def onRemoteEdit(self, message):
        """
        Called by ServiceManager or SlideController by event passing
        the Song Id in the payload along with an indicator to say which
        type of display is required.
        """
        log.debug(u'onRemoteEdit %s' % message)
        remote_type, song_id = message.split(u':')
        song_id = int(song_id)
        valid = self.plugin.manager.get_object(Song, song_id)
        if valid:
            self.remoteSong = song_id
            self.remoteTriggered = remote_type
            self.editSongForm.loadSong(song_id, remote_type == u'P')
            self.editSongForm.exec_()
            self.autoSelectId = -1
            self.onSongListLoad()

    def onEditClick(self):
        """
        Edit a song
        """
        log.debug(u'onEditClick')
        if check_item_selected(self.listView, UiStrings().SelectEdit):
            self.editItem = self.listView.currentItem()
            item_id = self.editItem.data(QtCore.Qt.UserRole)
            self.editSongForm.loadSong(item_id, False)
            self.editSongForm.exec_()
            self.autoSelectId = -1
            self.onSongListLoad()
        self.editItem = None

    def onDeleteClick(self):
        """
        Remove a song from the list and database
        """
        if check_item_selected(self.listView, UiStrings().SelectDelete):
            items = self.listView.selectedIndexes()
            if QtGui.QMessageBox.question(self,
                UiStrings().ConfirmDelete,
                translate('SongsPlugin.MediaItem',
                'Are you sure you want to delete the %n selected song(s)?', '',
                QtCore.QCoreApplication.CodecForTr, len(items)),
                QtGui.QMessageBox.StandardButtons(QtGui.QMessageBox.Yes |
                QtGui.QMessageBox.No),
                QtGui.QMessageBox.Yes) == QtGui.QMessageBox.No:
                return
            Receiver.send_message(u'cursor_busy')
            self.plugin.formParent.displayProgressBar(len(items))
            for item in items:
                item_id = item.data(QtCore.Qt.UserRole)
                media_files = self.plugin.manager.get_all_objects(MediaFile,
                    MediaFile.song_id == item_id)
                for media_file in media_files:
                    try:
                        os.remove(media_file.file_name)
                    except:
                        log.exception('Could not remove file: %s',
                            media_file.file_name)
                try:
                    save_path = os.path.join(AppLocation.get_section_data_path(
                        self.plugin.name), 'audio', str(item_id))
                    if os.path.exists(save_path):
                        os.rmdir(save_path)
                except OSError:
                    log.exception(u'Could not remove directory: %s', save_path)
                self.plugin.manager.delete_object(Song, item_id)
                self.plugin.formParent.incrementProgressBar()
            self.plugin.formParent.finishedProgressBar()
            Receiver.send_message(u'cursor_normal')
            self.onSearchTextButtonClicked()

    def onCloneClick(self):
        """
        Clone a Song
        """
        log.debug(u'onCloneClick')
        if check_item_selected(self.listView, UiStrings().SelectEdit):
            self.editItem = self.listView.currentItem()
            item_id = self.editItem.data(QtCore.Qt.UserRole)
            old_song = self.plugin.manager.get_object(Song, item_id)
            song_xml = self.openLyrics.song_to_xml(old_song)
            new_song = self.openLyrics.xml_to_song(song_xml)
            new_song.title = u'%s <%s>' % (new_song.title,
                translate('SongsPlugin.MediaItem', 'copy',
                'For song cloning'))
            self.plugin.manager.save_object(new_song)
        self.onSongListLoad()

    def generateSlideData(self, service_item, item=None, xmlVersion=False,
        remote=False, context=ServiceItemContext.Service):
        log.debug(u'generateSlideData: %s, %s, %s' %
            (service_item, item, self.remoteSong))
        item_id = self._getIdOfItemToGenerate(item, self.remoteSong)
        service_item.add_capability(ItemCapabilities.CanEdit)
        service_item.add_capability(ItemCapabilities.CanPreview)
        service_item.add_capability(ItemCapabilities.CanLoop)
        service_item.add_capability(ItemCapabilities.OnLoadUpdate)
        service_item.add_capability(ItemCapabilities.AddIfNewItem)
        service_item.add_capability(ItemCapabilities.CanSoftBreak)
        song = self.plugin.manager.get_object(Song, item_id)
        service_item.theme = song.theme_name
        service_item.edit_id = item_id
        if song.lyrics.startswith(u'<?xml version='):
            verse_list = SongXML().get_verses(song.lyrics)
            # no verse list or only 1 space (in error)
            verse_tags_translated = False
            if VerseType.from_translated_string(unicode(
                verse_list[0][0][u'type'])) is not None:
                verse_tags_translated = True
            if not song.verse_order.strip():
                for verse in verse_list:
                    # We cannot use from_loose_input() here, because database
                    # is supposed to contain English lowercase singlechar tags.
                    verse_tag = verse[0][u'type']
                    verse_index = None
                    if len(verse_tag) > 1:
                        verse_index = \
                            VerseType.from_translated_string(verse_tag)
                        if verse_index is None:
                            verse_index = VerseType.from_string(verse_tag, None)
                    if verse_index is None:
                        verse_index = VerseType.from_tag(verse_tag)
                    verse_tag = VerseType.TranslatedTags[verse_index].upper()
                    verse_def = u'%s%s' % (verse_tag, verse[0][u'label'])
                    service_item.add_from_text(unicode(verse[1]), verse_def)
            else:
                # Loop through the verse list and expand the song accordingly.
                for order in song.verse_order.lower().split():
                    if not order:
                        break
                    for verse in verse_list:
                        if verse[0][u'type'][0].lower() == order[0] and \
                            (verse[0][u'label'].lower() == order[1:] or \
                            not order[1:]):
                            if verse_tags_translated:
                                verse_index = VerseType.from_translated_tag(
                                    verse[0][u'type'])
                            else:
                                verse_index = VerseType.from_tag(
                                    verse[0][u'type'])
                            verse_tag = VerseType.TranslatedTags[verse_index]
                            verse_def = u'%s%s' % (verse_tag,
                                verse[0][u'label'])
                            service_item.add_from_text(verse[1], verse_def)
        else:
            verses = song.lyrics.split(u'\n\n')
            for slide in verses:
                service_item.add_from_text(unicode(slide))
        service_item.title = song.title
        author_list = [unicode(author.display_name) for author in song.authors]
        service_item.raw_footer.append(song.title)
        service_item.raw_footer.append(create_separated_list(author_list))
        service_item.raw_footer.append(song.copyright)
        if Settings().value(u'general/ccli number', u''):
            service_item.raw_footer.append(
                translate('SongsPlugin.MediaItem', 'CCLI License: ') +
                Settings().value(u'general/ccli number', u''))
        service_item.audit = [
            song.title, author_list, song.copyright, unicode(song.ccli_number)
        ]
        service_item.data_string = {u'title': song.search_title,
            u'authors': u', '.join(author_list)}
        service_item.xml_version = self.openLyrics.song_to_xml(song)
        # Add the audio file to the service item.
        if song.media_files:
            service_item.add_capability(ItemCapabilities.HasBackgroundAudio)
            service_item.background_audio = \
                [m.file_name for m in song.media_files]
        return True

    def serviceLoad(self, item):
        """
        Triggered by a song being loaded by the service manager.
        """
        log.debug(u'serviceLoad')
        if self.plugin.status != PluginStatus.Active or not item.data_string:
            return
        if item.data_string[u'title'].find(u'@') == -1:
            # This file seems to be an old one (prior to 1.9.5), which means,
            # that the search title (data_string[u'title']) is probably wrong.
            # We add "@" to search title and hope that we do not add any
            # duplicate. This should work for songs without alternate title.
            search_results = self.plugin.manager.get_all_objects(Song,
                Song.search_title == (re.compile(r'\W+', re.UNICODE).sub(u' ',
                item.data_string[u'title'].strip()) + u'@').strip().lower(),
                Song.search_title.asc())
        else:
            search_results = self.plugin.manager.get_all_objects(Song,
                Song.search_title == item.data_string[u'title'],
                Song.search_title.asc())
        editId = 0
        add_song = True
        temporary = False
        if search_results:
            for song in search_results:
                author_list = item.data_string[u'authors']
                same_authors = True
                for author in song.authors:
                    if author.display_name in author_list:
                        author_list = author_list.replace(author.display_name,
                            u'', 1)
                    else:
                        same_authors = False
                        break
                if same_authors and author_list.strip(u', ') == u'':
                    add_song = False
                    editId = song.id
                    break
                # If there's any backing tracks, copy them over.
                if item.background_audio:
                    self._updateBackgroundAudio(song, item)
        if add_song and self.addSongFromService:
            song = self.openLyrics.xml_to_song(item.xml_version)
            # If there's any backing tracks, copy them over.
            if item.background_audio:
                self._updateBackgroundAudio(song, item)
            editId = song.id
            self.onSearchTextButtonClicked()
        elif add_song and not self.addSongFromService:
            # Make sure we temporary import formatting tags.
            song = self.openLyrics.xml_to_song(item.xml_version, True)
            # If there's any backing tracks, copy them over.
            if item.background_audio:
                self._updateBackgroundAudio(song, item)
            editId = song.id
            temporary = True
        # Update service with correct song id.
        if editId:
            Receiver.send_message(u'service_item_update',
                u'%s:%s:%s' % (editId, item._uuid, temporary))

    def search(self, string, showError):
        """
        Search for some songs
        """
        search_results = self.searchEntire(string)
        return [[song.id, song.title] for song in search_results]<|MERGE_RESOLUTION|>--- conflicted
+++ resolved
@@ -37,11 +37,7 @@
 
 from openlp.core.lib import MediaManagerItem, Receiver, ItemCapabilities, \
     translate, check_item_selected, PluginStatus, create_separated_list, \
-<<<<<<< HEAD
-    check_directory_exists, Settings
-=======
-    check_directory_exists, ServiceItemContext
->>>>>>> 9d45c724
+    check_directory_exists, ServiceItemContext, Settings
 from openlp.core.lib.ui import UiStrings, create_widget_action
 from openlp.core.utils import AppLocation, locale_direct_compare
 from openlp.plugins.songs.forms import EditSongForm, SongMaintenanceForm, \
