# -*- coding: utf-8 -*-
# vim: autoindent shiftwidth=4 expandtab textwidth=120 tabstop=4 softtabstop=4

###############################################################################
# OpenLP - Open Source Lyrics Projection                                      #
# --------------------------------------------------------------------------- #
# Copyright (c) 2008-2016 OpenLP Developers                                   #
# --------------------------------------------------------------------------- #
# This program is free software; you can redistribute it and/or modify it     #
# under the terms of the GNU General Public License as published by the Free  #
# Software Foundation; version 2 of the License.                              #
#                                                                             #
# This program is distributed in the hope that it will be useful, but WITHOUT #
# ANY WARRANTY; without even the implied warranty of MERCHANTABILITY or       #
# FITNESS FOR A PARTICULAR PURPOSE. See the GNU General Public License for    #
# more details.                                                               #
#                                                                             #
# You should have received a copy of the GNU General Public License along     #
# with this program; if not, write to the Free Software Foundation, Inc., 59  #
# Temple Place, Suite 330, Boston, MA 02111-1307 USA                          #
###############################################################################

import logging
import re
import os
import shutil

from PyQt5 import QtCore, QtWidgets
from sqlalchemy.sql import and_, or_

from openlp.core.common import Registry, AppLocation, Settings, check_directory_exists, UiStrings, translate
from openlp.core.lib import MediaManagerItem, ItemCapabilities, PluginStatus, ServiceItemContext, \
    check_item_selected, create_separated_list
from openlp.core.lib.ui import create_widget_action
from openlp.plugins.songs.forms.editsongform import EditSongForm
from openlp.plugins.songs.forms.songmaintenanceform import SongMaintenanceForm
from openlp.plugins.songs.forms.songimportform import SongImportForm
from openlp.plugins.songs.forms.songexportform import SongExportForm
from openlp.plugins.songs.lib import VerseType, clean_string, delete_song
from openlp.plugins.songs.lib.db import Author, AuthorType, Song, Book, MediaFile, SongBookEntry, Topic
from openlp.plugins.songs.lib.ui import SongStrings
from openlp.plugins.songs.lib.openlyricsxml import OpenLyrics, SongXML

log = logging.getLogger(__name__)


class SongSearch(object):
    """
    An enumeration for song search methods.
    """
    Entire = 1
    Titles = 2
    Lyrics = 3
    Authors = 4
    Topics = 5
    Books = 6
    Themes = 7
    Copyright = 8
    CCLInumber = 9


class SongMediaItem(MediaManagerItem):
    """
    This is the custom media manager item for Songs.
    """
    songs_go_live = QtCore.pyqtSignal(list)
    songs_add_to_service = QtCore.pyqtSignal(list)
    log.info('Song Media Item loaded')

    def __init__(self, parent, plugin):
        self.icon_path = 'songs/song'
        super(SongMediaItem, self).__init__(parent, plugin)

    def setup_item(self):
        """
        Do some additional setup.
        """
        self.songs_go_live.connect(self.go_live_remote)
        self.songs_add_to_service.connect(self.add_to_service_remote)
        self.single_service_item = False
        # Holds information about whether the edit is remotely triggered and which Song is required.
        self.remote_song = -1
        self.edit_item = None
        self.quick_preview_allowed = True
        self.has_search = True

    def _update_background_audio(self, song, item):
        song.media_files = []
        for i, bga in enumerate(item.background_audio):
            dest_file = os.path.join(
                AppLocation.get_section_data_path(self.plugin.name), 'audio', str(song.id), os.path.split(bga)[1])
            check_directory_exists(os.path.split(dest_file)[0])
            shutil.copyfile(os.path.join(AppLocation.get_section_data_path('servicemanager'), bga), dest_file)
            song.media_files.append(MediaFile.populate(weight=i, file_name=dest_file))
        self.plugin.manager.save_object(song, True)

    def add_end_header_bar(self):
        self.toolbar.addSeparator()
        # Song Maintenance Button
        self.maintenance_action = self.toolbar.add_toolbar_action('maintenance_action',
                                                                  icon=':/songs/song_maintenance.png',
                                                                  triggers=self.on_song_maintenance_click)
        self.add_search_to_toolbar()
        # Signals and slots
        Registry().register_function('songs_load_list', self.on_song_list_load)
        Registry().register_function('songs_preview', self.on_preview_click)
        self.search_text_edit.cleared.connect(self.on_clear_text_button_click)
        self.search_text_edit.searchTypeChanged.connect(self.on_search_text_button_clicked)

    def add_custom_context_actions(self):
        create_widget_action(self.list_view, separator=True)
        create_widget_action(
            self.list_view, text=translate('OpenLP.MediaManagerItem', '&Clone'), icon=':/general/general_clone.png',
            triggers=self.on_clone_click)

    def on_focus(self):
        self.search_text_edit.setFocus()
        self.search_text_edit.selectAll()

    def config_update(self):
        """
        Is triggered when the songs config is updated
        """
        log.debug('config_updated')
        self.is_search_as_you_type_enabled = Settings().value('advanced/search as type')
        self.update_service_on_edit = Settings().value(self.settings_section + '/update service on edit')
        self.add_song_from_service = Settings().value(self.settings_section + '/add song from service')
        self.display_songbook = Settings().value(self.settings_section + '/display songbook')
        self.display_copyright_symbol = Settings().value(self.settings_section + '/display copyright symbol')

    def retranslateUi(self):
        self.search_text_label.setText('%s:' % UiStrings().Search)
        self.search_text_button.setText(UiStrings().Search)
        self.maintenance_action.setText(SongStrings.SongMaintenance)
        self.maintenance_action.setToolTip(translate('SongsPlugin.MediaItem',
                                                     'Maintain the lists of authors, topics and books.'))

    def initialise(self):
        """
        Initialise variables when they cannot be initialised in the constructor.
        """
        self.song_maintenance_form = SongMaintenanceForm(self.plugin.manager, self)
        self.edit_song_form = EditSongForm(self, self.main_window, self.plugin.manager)
        self.open_lyrics = OpenLyrics(self.plugin.manager)
        self.search_text_edit.set_search_types([
            (SongSearch.Entire, ':/songs/song_search_all.png',
                translate('SongsPlugin.MediaItem', 'Entire Song'),
                translate('SongsPlugin.MediaItem', 'Search Entire Song...')),
            (SongSearch.Titles, ':/songs/song_search_title.png',
                translate('SongsPlugin.MediaItem', 'Titles'),
                translate('SongsPlugin.MediaItem', 'Search Titles...')),
            (SongSearch.Lyrics, ':/songs/song_search_lyrics.png',
                translate('SongsPlugin.MediaItem', 'Lyrics'),
                translate('SongsPlugin.MediaItem', 'Search Lyrics...')),
            (SongSearch.Authors, ':/songs/song_search_author.png', SongStrings.Authors,
                translate('SongsPlugin.MediaItem', 'Search Authors...')),
            (SongSearch.Topics, ':/songs/song_search_topic.png', SongStrings.Topics,
                translate('SongsPlugin.MediaItem', 'Search Topics...')),
            (SongSearch.Books, ':/songs/song_book_edit.png', SongStrings.SongBooks,
                translate('SongsPlugin.MediaItem', 'Search Songbooks...')),
            (SongSearch.Themes, ':/slides/slide_theme.png', UiStrings().Themes, UiStrings().SearchThemes),
            (SongSearch.Copyright, ':/songs/song_search_copy.png',
                translate('SongsPlugin.MediaItem', 'Copyright'),
                translate('SongsPlugin.MediaItem', 'Search Copyright...')),
            (SongSearch.CCLInumber, ':/songs/song_search_ccli.png',
                translate('SongsPlugin.MediaItem', 'CCLI number'),
                translate('SongsPlugin.MediaItem', 'Search CCLI number...'))
        ])
        self.search_text_edit.set_current_search_type(Settings().value('%s/last search type' % self.settings_section))
        self.config_update()

    def on_search_text_button_clicked(self):
        # Save the current search type to the configuration.
        Settings().setValue('%s/last search type' % self.settings_section, self.search_text_edit.current_search_type())
        # Reload the list considering the new search type.
        search_keywords = str(self.search_text_edit.displayText())
        search_type = self.search_text_edit.current_search_type()
        if search_type == SongSearch.Entire:
            log.debug('Entire Song Search')
            search_results = self.search_entire(search_keywords)
            self.display_results_song(search_results)
        elif search_type == SongSearch.Titles:
            log.debug('Titles Search')
            search_string = '%' + clean_string(search_keywords) + '%'
            search_results = self.plugin.manager.get_all_objects(Song, Song.search_title.like(search_string))
            self.display_results_song(search_results)
        elif search_type == SongSearch.Lyrics:
            log.debug('Lyrics Search')
            search_string = '%' + clean_string(search_keywords) + '%'
            search_results = self.plugin.manager.get_all_objects(Song, Song.search_lyrics.like(search_string))
            self.display_results_song(search_results)
        elif search_type == SongSearch.Authors:
            log.debug('Authors Search')
            search_string = '%' + search_keywords + '%'
            search_results = self.plugin.manager.get_all_objects(
                Author, Author.display_name.like(search_string), Author.display_name.asc())
            self.display_results_author(search_results)
        elif search_type == SongSearch.Topics:
            log.debug('Topics Search')
            search_string = '%' + search_keywords + '%'
            search_results = self.plugin.manager.get_all_objects(
                Topic, Topic.name.like(search_string), Topic.name.asc())
            self.display_results_topic(search_results)
        elif search_type == SongSearch.Books:
            log.debug('Songbook Search')
            search_keywords = search_keywords.rpartition(' ')
            search_book = search_keywords[0] + '%'
            search_entry = search_keywords[2] + '%'
            search_results = (self.plugin.manager.session.query(SongBookEntry)
                .join(Book)
                .filter(Book.name.like(search_book), SongBookEntry.entry.like(search_entry)).all())
            self.display_results_book(search_results)
        elif search_type == SongSearch.Themes:
            log.debug('Theme Search')
            search_string = '%' + search_keywords + '%'
            search_results = self.plugin.manager.get_all_objects(
                Song, Song.theme_name.like(search_string), Song.theme_name.asc())
            self.display_results_themes(search_results)
        elif search_type == SongSearch.Copyright:
            log.debug('Copyright Search')
            search_string = '%' + search_keywords + '%'
            search_results = self.plugin.manager.get_all_objects(
                Song, and_(Song.copyright.like(search_string), Song.copyright != ''))
            self.display_results_song(search_results)
        elif search_type == SongSearch.CCLInumber:
            log.debug('CCLI number Search')
            search_string = '%' + search_keywords + '%'
            search_results = self.plugin.manager.get_all_objects(
                Song, and_(Song.ccli_number.like(search_string), Song.ccli_number != ''))
            self.display_results_cclinumber(search_results)
        self.check_search_result()

    def search_entire(self, search_keywords):
        search_string = '%' + clean_string(search_keywords) + '%'
        return self.plugin.manager.get_all_objects(
            Song, or_(Song.search_title.like(search_string), Song.search_lyrics.like(search_string),
                      Song.comments.like(search_string)))

    def on_song_list_load(self):
        """
        Handle the exit from the edit dialog and trigger remote updates of songs
        """
        log.debug('on_song_list_load - start')
        # Called to redisplay the song list screen edit from a search or from the exit of the Song edit dialog. If
        # remote editing is active Trigger it and clean up so it will not update again. Push edits to the service
        # manager to update items
        if self.edit_item and self.update_service_on_edit and not self.remote_triggered:
            item = self.build_service_item(self.edit_item)
            self.service_manager.replace_service_item(item)
        self.on_search_text_button_clicked()
        log.debug('on_song_list_load - finished')

    def display_results_song(self, search_results):
        """
        Display the song search results in the media manager list

        :param search_results: A list of db Song objects
        :return: None
        """
        log.debug('display results Song')
        self.save_auto_select_id()
        self.list_view.clear()
        search_results.sort(key=lambda song: song.sort_key)
        for song in search_results:
            # Do not display temporary songs
            if song.temporary:
                continue
            author_list = [author.display_name for author in song.authors]
            song_detail = '%s (%s)' % (song.title, create_separated_list(author_list)) if author_list else song.title
            song_name = QtWidgets.QListWidgetItem(song_detail)
            song_name.setData(QtCore.Qt.UserRole, song.id)
            self.list_view.addItem(song_name)
            # Auto-select the item if name has been set
            if song.id == self.auto_select_id:
                self.list_view.setCurrentItem(song_name)
        self.auto_select_id = -1

    def display_results_author(self, search_results):
        """
        Display the song search results in the media manager list, grouped by author

        :param search_results: A list of db Author objects
        :return: None
        """
        log.debug('display results Author')
        self.list_view.clear()
        for author in search_results:
            for song in author.songs:
                # Do not display temporary songs
                if song.temporary:
                    continue
                song_detail = '%s (%s)' % (author.display_name, song.title)
                song_name = QtWidgets.QListWidgetItem(song_detail)
                song_name.setData(QtCore.Qt.UserRole, song.id)
                self.list_view.addItem(song_name)

    def display_results_book(self, search_results):
        """
        Display the song search results in the media manager list, grouped by book and entry

        :param search_results: A list of db SongBookEntry objects
        :return: None
        """
<<<<<<< HEAD
=======

>>>>>>> 30ced9b8
        log.debug('display results Book')
        self.list_view.clear()
        search_results = sorted(search_results, key=lambda songbook_entry: (songbook_entry.songbook.name, self._natural_sort_key(songbook_entry.entry)))
        for songbook_entry in search_results:
            if songbook_entry.song.temporary:
                continue
            song_detail = '%s #%s: %s' % (songbook_entry.songbook.name, songbook_entry.entry, songbook_entry.song.title)
            song_name = QtWidgets.QListWidgetItem(song_detail)
            song_name.setData(QtCore.Qt.UserRole, songbook_entry.song.id)
            self.list_view.addItem(song_name)

    def display_results_topic(self, search_results):
        """
        Display the song search results in the media manager list, grouped by topic

        :param search_results: A list of db Topic objects
        :return: None
        """
        log.debug('display results Topic')
        self.list_view.clear()
        search_results = sorted(search_results, key=lambda topic: self._natural_sort_key(topic.name))
        for topic in search_results:
            songs = sorted(topic.songs, key=lambda song: song.sort_key)
            for song in songs:
                # Do not display temporary songs
                if song.temporary:
                    continue
                song_detail = '%s (%s)' % (topic.name, song.title)
                song_name = QtWidgets.QListWidgetItem(song_detail)
                song_name.setData(QtCore.Qt.UserRole, song.id)
                self.list_view.addItem(song_name)

    def display_results_themes(self, search_results):
        """
        Display the song search results in the media manager list, sorted by theme

        :param search_results: A list of db Song objects
        :return: None
        """
        log.debug('display results Themes')
        self.list_view.clear()
        for song in search_results:
            # Do not display temporary songs
            if song.temporary:
                continue
            song_detail = '%s (%s)' % (song.theme_name, song.title)
            song_name = QtWidgets.QListWidgetItem(song_detail)
            song_name.setData(QtCore.Qt.UserRole, song.id)
            self.list_view.addItem(song_name)

    def display_results_cclinumber(self, search_results):
        """
        Display the song search results in the media manager list, sorted by CCLI number

        :param search_results: A list of db Song objects
        :return: None
        """
        log.debug('display results CCLI number')
        self.list_view.clear()
        songs = sorted(search_results, key=lambda song: self._natural_sort_key(song.ccli_number))
        for song in songs:
            # Do not display temporary songs
            if song.temporary:
                continue
            song_detail = '%s (%s)' % (song.ccli_number, song.title)
            song_name = QtWidgets.QListWidgetItem(song_detail)
            song_name.setData(QtCore.Qt.UserRole, song.id)
            self.list_view.addItem(song_name)

    def on_clear_text_button_click(self):
        """
        Clear the search text.
        """
        self.search_text_edit.clear()
        self.on_search_text_button_clicked()

    def on_search_text_edit_changed(self, text):
        """
        If search as type enabled invoke the search on each key press. If the Lyrics are being searched do not start
        till 7 characters have been entered.
        """
        if self.is_search_as_you_type_enabled:
            search_length = 1
            if self.search_text_edit.current_search_type() == SongSearch.Entire:
                search_length = 4
            elif self.search_text_edit.current_search_type() == SongSearch.Lyrics:
                search_length = 3
            if len(text) > search_length:
                self.on_search_text_button_clicked()
            elif not text:
                self.on_clear_text_button_click()

    def on_import_click(self):
        if not hasattr(self, 'import_wizard'):
            self.import_wizard = SongImportForm(self, self.plugin)
        self.import_wizard.exec()
        # Run song load as list may have been cancelled but some songs loaded
        Registry().execute('songs_load_list')

    def on_export_click(self):
        if not hasattr(self, 'export_wizard'):
            self.export_wizard = SongExportForm(self, self.plugin)
        self.export_wizard.exec()

    def on_new_click(self):
        log.debug('on_new_click')
        self.edit_song_form.new_song()
        self.edit_song_form.exec()
        self.on_clear_text_button_click()
        self.on_selection_change()
        self.auto_select_id = -1

    def on_song_maintenance_click(self):
        self.song_maintenance_form.exec()

    def on_remote_edit(self, song_id, preview=False):
        """
        Called by ServiceManager or SlideController by event passing the Song Id in the payload along with an indicator
        to say which type of display is required.
        """
        log.debug('on_remote_edit for song %s' % song_id)
        song_id = int(song_id)
        valid = self.plugin.manager.get_object(Song, song_id)
        if valid:
            self.edit_song_form.load_song(song_id, preview)
            if self.edit_song_form.exec() == QtWidgets.QDialog.Accepted:
                self.auto_select_id = -1
                self.on_song_list_load()
                self.remote_song = song_id
                self.remote_triggered = True
                item = self.build_service_item(remote=True)
                self.remote_song = -1
                self.remote_triggered = None
                if item:
                    if preview:
                        # A song can only be edited if it comes from plugin, so we set it again for the new item.
                        item.from_plugin = True
                    return item
        return None

    def on_edit_click(self):
        """
        Edit a song
        """
        log.debug('on_edit_click')
        if check_item_selected(self.list_view, UiStrings().SelectEdit):
            self.edit_item = self.list_view.currentItem()
            item_id = self.edit_item.data(QtCore.Qt.UserRole)
            self.edit_song_form.load_song(item_id, False)
            self.edit_song_form.exec()
            self.auto_select_id = -1
            self.on_song_list_load()
        self.edit_item = None

    def on_delete_click(self):
        """
        Remove a song from the list and database
        """
        if check_item_selected(self.list_view, UiStrings().SelectDelete):
            items = self.list_view.selectedIndexes()
            if QtWidgets.QMessageBox.question(
                    self, UiStrings().ConfirmDelete,
                    translate('SongsPlugin.MediaItem',
                              'Are you sure you want to delete the "%d" selected song(s)?') % len(items),
                    QtWidgets.QMessageBox.StandardButtons(QtWidgets.QMessageBox.Yes | QtWidgets.QMessageBox.No),
                    QtWidgets.QMessageBox.Yes) == QtWidgets.QMessageBox.No:
                return
            self.application.set_busy_cursor()
            self.main_window.display_progress_bar(len(items))
            for item in items:
                item_id = item.data(QtCore.Qt.UserRole)
                delete_song(item_id, self.plugin)
                self.main_window.increment_progress_bar()
            self.main_window.finished_progress_bar()
            self.application.set_normal_cursor()
            self.on_search_text_button_clicked()

    def on_clone_click(self):
        """
        Clone a Song
        """
        log.debug('on_clone_click')
        if check_item_selected(self.list_view, UiStrings().SelectEdit):
            self.edit_item = self.list_view.currentItem()
            item_id = self.edit_item.data(QtCore.Qt.UserRole)
            old_song = self.plugin.manager.get_object(Song, item_id)
            song_xml = self.open_lyrics.song_to_xml(old_song)
            new_song = self.open_lyrics.xml_to_song(song_xml)
            new_song.title = '%s <%s>' % \
                             (new_song.title, translate('SongsPlugin.MediaItem', 'copy', 'For song cloning'))
            # Copy audio files from the old to the new song
            if len(old_song.media_files) > 0:
                save_path = os.path.join(AppLocation.get_section_data_path(self.plugin.name), 'audio', str(new_song.id))
                check_directory_exists(save_path)
                for media_file in old_song.media_files:
                    new_media_file_name = os.path.join(save_path, os.path.basename(media_file.file_name))
                    shutil.copyfile(media_file.file_name, new_media_file_name)
                    new_media_file = MediaFile()
                    new_media_file.file_name = new_media_file_name
                    new_media_file.type = media_file.type
                    new_media_file.weight = media_file.weight
                    new_song.media_files.append(new_media_file)
            self.plugin.manager.save_object(new_song)
        self.on_song_list_load()

    def generate_slide_data(self, service_item, item=None, xml_version=False, remote=False,
                            context=ServiceItemContext.Service):
        """
        Generate the slide data. Needs to be implemented by the plugin.

        :param service_item: The service item to be built on
        :param item: The Song item to be used
        :param xml_version: The xml version (not used)
        :param remote: Triggered from remote
        :param context: Why is it being generated
        """
        log.debug('generate_slide_data: %s, %s, %s' % (service_item, item, self.remote_song))
        item_id = self._get_id_of_item_to_generate(item, self.remote_song)
        service_item.add_capability(ItemCapabilities.CanEdit)
        service_item.add_capability(ItemCapabilities.CanPreview)
        service_item.add_capability(ItemCapabilities.CanLoop)
        service_item.add_capability(ItemCapabilities.OnLoadUpdate)
        service_item.add_capability(ItemCapabilities.AddIfNewItem)
        service_item.add_capability(ItemCapabilities.CanSoftBreak)
        song = self.plugin.manager.get_object(Song, item_id)
        service_item.theme = song.theme_name
        service_item.edit_id = item_id
        verse_list = SongXML().get_verses(song.lyrics)
        # no verse list or only 1 space (in error)
        verse_tags_translated = False
        if VerseType.from_translated_string(str(verse_list[0][0]['type'])) is not None:
            verse_tags_translated = True
        if not song.verse_order.strip():
            for verse in verse_list:
                # We cannot use from_loose_input() here, because database is supposed to contain English lowercase
                # singlechar tags.
                verse_tag = verse[0]['type']
                verse_index = None
                if len(verse_tag) > 1:
                    verse_index = VerseType.from_translated_string(verse_tag)
                    if verse_index is None:
                        verse_index = VerseType.from_string(verse_tag, None)
                if verse_index is None:
                    verse_index = VerseType.from_tag(verse_tag)
                verse_tag = VerseType.translated_tags[verse_index].upper()
                verse_def = '%s%s' % (verse_tag, verse[0]['label'])
                service_item.add_from_text(str(verse[1]), verse_def)
        else:
            # Loop through the verse list and expand the song accordingly.
            for order in song.verse_order.lower().split():
                if not order:
                    break
                for verse in verse_list:
                    if verse[0]['type'][0].lower() == \
                            order[0] and (verse[0]['label'].lower() == order[1:] or not order[1:]):
                        if verse_tags_translated:
                            verse_index = VerseType.from_translated_tag(verse[0]['type'])
                        else:
                            verse_index = VerseType.from_tag(verse[0]['type'])
                        verse_tag = VerseType.translated_tags[verse_index]
                        verse_def = '%s%s' % (verse_tag, verse[0]['label'])
                        service_item.add_from_text(verse[1], verse_def)
        service_item.title = song.title
        author_list = self.generate_footer(service_item, song)
        service_item.data_string = {'title': song.search_title, 'authors': ', '.join(author_list)}
        service_item.xml_version = self.open_lyrics.song_to_xml(song)
        # Add the audio file to the service item.
        if song.media_files:
            service_item.add_capability(ItemCapabilities.HasBackgroundAudio)
            service_item.background_audio = [m.file_name for m in song.media_files]
        return True

    def generate_footer(self, item, song):
        """
        Generates the song footer based on a song and adds details to a service item.

        :param item: The service item to be amended
        :param song: The song to be used to generate the footer
        :return: List of all authors (only required for initial song generation)
        """
        authors_words = []
        authors_music = []
        authors_words_music = []
        authors_translation = []
        authors_none = []
        for author_song in song.authors_songs:
            if author_song.author_type == AuthorType.Words:
                authors_words.append(author_song.author.display_name)
            elif author_song.author_type == AuthorType.Music:
                authors_music.append(author_song.author.display_name)
            elif author_song.author_type == AuthorType.WordsAndMusic:
                authors_words_music.append(author_song.author.display_name)
            elif author_song.author_type == AuthorType.Translation:
                authors_translation.append(author_song.author.display_name)
            else:
                authors_none.append(author_song.author.display_name)
        authors_all = authors_words_music + authors_words + authors_music + authors_translation + authors_none
        item.audit = [
            song.title, authors_all, song.copyright, str(song.ccli_number)
        ]
        item.raw_footer = []
        item.raw_footer.append(song.title)
        if authors_none:
            item.raw_footer.append("%s: %s" % (translate('OpenLP.Ui', 'Written by'),
                                               create_separated_list(authors_none)))
        if authors_words_music:
            item.raw_footer.append("%s: %s" % (AuthorType.Types[AuthorType.WordsAndMusic],
                                               create_separated_list(authors_words_music)))
        if authors_words:
            item.raw_footer.append("%s: %s" % (AuthorType.Types[AuthorType.Words],
                                               create_separated_list(authors_words)))
        if authors_music:
            item.raw_footer.append("%s: %s" % (AuthorType.Types[AuthorType.Music],
                                               create_separated_list(authors_music)))
        if authors_translation:
            item.raw_footer.append("%s: %s" % (AuthorType.Types[AuthorType.Translation],
                                               create_separated_list(authors_translation)))
        if song.copyright:
            if self.display_copyright_symbol:
                item.raw_footer.append("%s %s" % (SongStrings.CopyrightSymbol, song.copyright))
            else:
                item.raw_footer.append(song.copyright)
        if self.display_songbook and song.songbook_entries:
            songbooks = [str(songbook_entry) for songbook_entry in song.songbook_entries]
            item.raw_footer.append(", ".join(songbooks))
        if Settings().value('core/ccli number'):
            item.raw_footer.append(translate('SongsPlugin.MediaItem',
                                             'CCLI License: ') + Settings().value('core/ccli number'))
        return authors_all

    def service_load(self, item):
        """
        Triggered by a song being loaded by the service manager.
        """
        log.debug('service_load')
        if self.plugin.status != PluginStatus.Active or not item.data_string:
            return
        search_results = self.plugin.manager.get_all_objects(
            Song, Song.search_title == item.data_string['title'], Song.search_title.asc())
        edit_id = 0
        add_song = True
        if search_results:
            for song in search_results:
                if self._authors_match(song, item.data_string['authors']):
                    add_song = False
                    edit_id = song.id
                    break
                # If there's any backing tracks, copy them over.
                if item.background_audio:
                    self._update_background_audio(song, item)
        if add_song and self.add_song_from_service:
            song = self.open_lyrics.xml_to_song(item.xml_version)
            # If there's any backing tracks, copy them over.
            if item.background_audio:
                self._update_background_audio(song, item)
            edit_id = song.id
            self.on_search_text_button_clicked()
        elif add_song and not self.add_song_from_service:
            # Make sure we temporary import formatting tags.
            song = self.open_lyrics.xml_to_song(item.xml_version, True)
            # If there's any backing tracks, copy them over.
            if item.background_audio:
                self._update_background_audio(song, item)
            edit_id = song.id
        # Update service with correct song id and return it to caller.
        item.edit_id = edit_id
        self.generate_footer(item, song)
        return item

    def _authors_match(self, song, authors):
        """
        Checks whether authors from a song in the database match the authors of the song to be imported.

        :param song: A list of authors from the song in the database
        :param authors: A string with authors from the song to be imported
        :return: True when Authors do match, else False.
        """
        author_list = authors.split(', ')
        for author in song.authors:
            if author.display_name in author_list:
                author_list.remove(author.display_name)
            else:
                return False
        # List must be empty at the end
        return not author_list

    def _natural_sort_key(self, s):
        """
        Return a tuple by which s is sorted.
        :param s: A string value from the list we want to sort.
        """
        return [int(text) if text.isdecimal() else text.lower()
                for text in re.split('(\d+)', s)]

    def search(self, string, show_error):
        """
        Search for some songs
        :param string: The string to show
        :param show_error: Is this an error?
        """
        search_results = self.search_entire(string)
        return [[song.id, song.title, song.alternate_title] for song in search_results]<|MERGE_RESOLUTION|>--- conflicted
+++ resolved
@@ -301,10 +301,6 @@
         :param search_results: A list of db SongBookEntry objects
         :return: None
         """
-<<<<<<< HEAD
-=======
-
->>>>>>> 30ced9b8
         log.debug('display results Book')
         self.list_view.clear()
         search_results = sorted(search_results, key=lambda songbook_entry: (songbook_entry.songbook.name, self._natural_sort_key(songbook_entry.entry)))
