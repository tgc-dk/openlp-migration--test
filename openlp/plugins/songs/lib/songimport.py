# -*- coding: utf-8 -*-
# vim: autoindent shiftwidth=4 expandtab textwidth=80 tabstop=4 softtabstop=4

###############################################################################
# OpenLP - Open Source Lyrics Projection                                      #
# --------------------------------------------------------------------------- #
# Copyright (c) 2008-2010 Raoul Snyman                                        #
# Portions copyright (c) 2008-2010 Tim Bentley, Jonathan Corwin, Michael      #
# Gorven, Scott Guerrieri, Meinert Jordan, Andreas Preikschat, Christian      #
# Richter, Philip Ridout, Maikel Stuivenberg, Martin Thompson, Jon Tibble,    #
# Carsten Tinggaard, Frode Woldsund                                           #
# --------------------------------------------------------------------------- #
# This program is free software; you can redistribute it and/or modify it     #
# under the terms of the GNU General Public License as published by the Free  #
# Software Foundation; version 2 of the License.                              #
#                                                                             #
# This program is distributed in the hope that it will be useful, but WITHOUT #
# ANY WARRANTY; without even the implied warranty of MERCHANTABILITY or       #
# FITNESS FOR A PARTICULAR PURPOSE. See the GNU General Public License for    #
# more details.                                                               #
#                                                                             #
# You should have received a copy of the GNU General Public License along     #
# with this program; if not, write to the Free Software Foundation, Inc., 59  #
# Temple Place, Suite 330, Boston, MA 02111-1307 USA                          #
###############################################################################

import logging
import re
from PyQt4 import QtCore

from openlp.core.lib import Receiver, translate
from openlp.plugins.songs.lib import VerseType
from openlp.plugins.songs.lib.db import Song, Author, Topic, Book
from openlp.plugins.songs.lib.xml import SongXMLBuilder

log = logging.getLogger(__name__)

class SongImport(QtCore.QObject):
    """
    Helper class for import a song from a third party source into OpenLP

    This class just takes the raw strings, and will work out for itself
    whether the authors etc already exist and add them or refer to them
    as necessary
    """
    
    COPYRIGHT_STRING = unicode(translate(
        'SongsPlugin.SongImport', 'copyright'))
    COPYRIGHT_SYMBOL = unicode(translate(
        'SongsPlugin.SongImport', '\xa9'))
            
    def __init__(self, manager):
        """
        Initialise and create defaults for properties

        song_manager is an instance of a SongManager, through which all
        database access is performed
        """
        self.manager = manager
        self.stop_import_flag = False
<<<<<<< HEAD
        self.set_defaults()
        QtCore.QObject.connect(Receiver.get_receiver(),
            QtCore.SIGNAL(u'songs_stop_import'), self.stop_import)

    def set_defaults(self):
=======
        QtCore.QObject.connect(Receiver.get_receiver(),
            QtCore.SIGNAL(u'songs_stop_import'), self.stop_import)
        self.setDefaults()
    
    def setDefaults(self):
>>>>>>> 7e024534
        self.title = u''
        self.song_number = u''
        self.alternate_title = u''
        self.copyright = u''
        self.comments = u''
        self.theme_name = u''
        self.ccli_number = u''
        self.authors = []
        self.topics = []
        self.song_book_name = u''
        self.song_book_pub = u''
        self.verse_order_list = []
        self.verses = []
        self.versecount = 0
        self.choruscount = 0
<<<<<<< HEAD
        self.copyright_string = unicode(translate(
            'SongsPlugin.SongImport', 'copyright'))
        self.copyright_symbol = unicode(translate(
            'SongsPlugin.SongImport', '\xa9'))

=======
 
>>>>>>> 7e024534
    def stop_import(self):
        """
        Sets the flag for importers to stop their import
        """
        log.debug(u'Stopping songs import')
        self.stop_import_flag = True

    def register(self, import_wizard):
        self.import_wizard = import_wizard

    @staticmethod
    def process_songs_text(manager, text):
        songs = []
        songtexts = SongImport.tidy_text(text).split(u'\f')
        song = SongImport(manager)
        for songtext in songtexts:
            if songtext.strip():
                song.process_song_text(songtext.strip())
                if song.check_complete():
                    songs.append(song)
                    song = SongImport(manager)
        if song.check_complete():
            songs.append(song)
        return songs

    @staticmethod
    def tidy_text(text):
        """
        Get rid of some dodgy unicode and formatting characters we're not
        interested in. Some can be converted to ascii.
        """
        text = text.replace(u'\u2018', u'\'')
        text = text.replace(u'\u2019', u'\'')
        text = text.replace(u'\u201c', u'"')
        text = text.replace(u'\u201d', u'"')
        text = text.replace(u'\u2026', u'...')
        text = text.replace(u'\u2013', u'-')
        text = text.replace(u'\u2014', u'-')
        # Remove surplus blank lines, spaces, trailing/leading spaces
        text = re.sub(r'[ \t\v]+', u' ', text)
        text = re.sub(r' ?(\r\n?|\n) ?', u'\n', text)
        text = re.sub(r' ?(\n{5}|\f)+ ?', u'\f', text)
        return text

    def process_song_text(self, text):
        versetexts = text.split(u'\n\n')
        for versetext in versetexts:
            if versetext.strip() != u'':
                self.process_verse_text(versetext.strip())

    def process_verse_text(self, text):
        lines = text.split(u'\n')
        if text.lower().find(COPYRIGHT_STRING) >= 0 \
            or text.lower().find(COPYRIGHT_SYMBOL) >= 0:
            copyright_found = False
            for line in lines:
                if (copyright_found or
                    line.lower().find(COPYRIGHT_STRING) >= 0 or
                    line.lower().find(COPYRIGHT_SYMBOL) >= 0):
                    copyright_found = True
                    self.add_copyright(line)
                else:
                    self.parse_author(line)
            return
        if len(lines) == 1:
            self.parse_author(lines[0])
            return
        if not self.title:
            self.title = lines[0]
        self.add_verse(text)

    def add_copyright(self, copyright):
        """
        Build the copyright field
        """
        if self.copyright.find(copyright) >= 0:
            return
        if self.copyright != u'':
            self.copyright += ' '
        self.copyright += copyright

    def parse_author(self, text):
        """
        Add the author. OpenLP stores them individually so split by 'and', '&'
        and comma. However need to check for 'Mr and Mrs Smith' and turn it to
        'Mr Smith' and 'Mrs Smith'.
        """
        for author in text.split(u','):
            authors = author.split(u'&')
            for i in range(len(authors)):
                author2 = authors[i].strip()
                if author2.find(u' ') == -1 and i < len(authors) - 1:
                    author2 = author2 + u' ' \
                        + authors[i + 1].strip().split(u' ')[-1]
                if author2.endswith(u'.'):
                    author2 = author2[:-1]
                if author2:
                    self.add_author(author2)

    def add_author(self, author):
        """
        Add an author to the list
        """
        if author in self.authors:
            return
        self.authors.append(author)

    def add_verse(self, verse, versetag=None):
        """
        Add a verse. This is the whole verse, lines split by \n
        Verse tag can be V1/C1/B etc, or 'V' and 'C' (will count the verses/
        choruses itself) or None, where it will assume verse
        It will also attempt to detect duplicates. In this case it will just
        add to the verse order
        """
        for (oldversetag, oldverse) in self.verses:
            if oldverse.strip() == verse.strip():
                self.verse_order_list.append(oldversetag)
                return
        if versetag == u'V' or not versetag:
            self.versecount += 1
            versetag = u'V' + unicode(self.versecount)
        if versetag.startswith(u'C'):
            self.choruscount += 1
        if versetag == u'C':
            versetag += unicode(self.choruscount)
        self.verses.append([versetag, verse.rstrip()])
        self.verse_order_list.append(versetag)
        if versetag.startswith(u'V') and self.contains_verse(u'C1'):
            self.verse_order_list.append(u'C1')

    def repeat_verse(self):
        """
        Repeat the previous verse in the verse order
        """
        self.verse_order_list.append(self.verse_order_list[-1])

    def contains_verse(self, versetag):
        return versetag in self.verse_order_list

    def check_complete(self):
        """
        Check the mandatory fields are entered (i.e. title and a verse)
        Author not checked here, if no author then "Author unknown" is
        automatically added
        """
        if self.title == u'' or len(self.verses) == 0:
            return False
        else:
            return True

    def remove_punctuation(self, text):
        """
        Extracts alphanumeric words for searchable fields
        """
        return re.sub(r'\W+', u' ', text)

    def finish(self):
        """
        All fields have been set to this song. Write it away
        """
        if not self.authors:
            self.authors.append(u'Author unknown')
        self.commit_song()

    def commit_song(self):
        """
        Write the song and its fields to disk
        """
        song = Song()
        song.title = self.title
        song.search_title = self.remove_punctuation(self.title) \
            + '@' + self.alternate_title
        song.song_number = self.song_number
        song.search_lyrics = u''
        sxml = SongXMLBuilder()
        for (versetag, versetext) in self.verses:
            if versetag[0] == u'C':
                versetype = VerseType.to_string(VerseType.Chorus)
            elif versetag[0] == u'V':
                versetype = VerseType.to_string(VerseType.Verse)
            elif versetag[0] == u'B':
                versetype = VerseType.to_string(VerseType.Bridge)
            elif versetag[0] == u'I':
                versetype = VerseType.to_string(VerseType.Intro)
            elif versetag[0] == u'P':
                versetype = VerseType.to_string(VerseType.PreChorus)
            elif versetag[0] == u'E':
                versetype = VerseType.to_string(VerseType.Ending)
            else:
                versetype = VerseType.to_string(VerseType.Other)
            sxml.add_verse_to_lyrics(versetype, versetag[1:], versetext)
            song.search_lyrics += u' ' + self.remove_punctuation(versetext)
        song.lyrics = unicode(sxml.extract_xml(), u'utf-8')
        song.verse_order = u' '.join(self.verse_order_list)
        song.copyright = self.copyright
        song.comments = self.comments
        song.theme_name = self.theme_name
        song.ccli_number = self.ccli_number
        for authortext in self.authors:
            author = self.manager.get_object_filtered(Author,
                Author.display_name == authortext)
            if author is None:
                author = Author.populate(display_name = authortext,
                    last_name=authortext.split(u' ')[-1],
                    first_name=u' '.join(authortext.split(u' ')[:-1]))
            song.authors.append(author)
        if self.song_book_name:
            song_book = self.manager.get_object_filtered(Book,
                Book.name == self.song_book_name)
            if song_book is None:
                song_book = Book.populate(name=self.song_book_name,
                    publisher=self.song_book_pub)
            song.book = song_book
        for topictext in self.topics:
            if len(topictext) == 0:
                continue
            topic = self.manager.get_object_filtered(Topic,
                Topic.name == topictext)
            if topic is None:
                topic = Topic.populate(name=topictext)
            song.topics.append(topic)
        self.manager.save_object(song)
        self.setDefaults()

    def print_song(self):
        """
        For debugging
        """
        print u'========================================'   \
            + u'========================================'
        print u'TITLE: ' + self.title
        print u'ALT TITLE: ' + self.alternate_title
        for (versetag, versetext) in self.verses:
            print u'VERSE ' + versetag + u': ' + versetext
        print u'ORDER: ' + u' '.join(self.verse_order_list)
        for author in self.authors:
            print u'AUTHOR: ' + author
        if self.copyright:
            print u'COPYRIGHT: ' + self.copyright
        if self.song_book_name:
            print u'BOOK: ' + self.song_book_name
        if self.song_book_pub:
            print u'BOOK PUBLISHER: ' + self.song_book_pub
        if self.song_number:
            print u'NUMBER: ' + self.song_number
        for topictext in self.topics:
            print u'TOPIC: ' + topictext
        if self.comments:
            print u'COMMENTS: ' + self.comments
        if self.theme_name:
            print u'THEME: ' + self.theme_name
        if self.ccli_number:
            print u'CCLI: ' + self.ccli_number<|MERGE_RESOLUTION|>--- conflicted
+++ resolved
@@ -43,12 +43,6 @@
     whether the authors etc already exist and add them or refer to them
     as necessary
     """
-    
-    COPYRIGHT_STRING = unicode(translate(
-        'SongsPlugin.SongImport', 'copyright'))
-    COPYRIGHT_SYMBOL = unicode(translate(
-        'SongsPlugin.SongImport', '\xa9'))
-            
     def __init__(self, manager):
         """
         Initialise and create defaults for properties
@@ -58,19 +52,11 @@
         """
         self.manager = manager
         self.stop_import_flag = False
-<<<<<<< HEAD
         self.set_defaults()
         QtCore.QObject.connect(Receiver.get_receiver(),
             QtCore.SIGNAL(u'songs_stop_import'), self.stop_import)
 
     def set_defaults(self):
-=======
-        QtCore.QObject.connect(Receiver.get_receiver(),
-            QtCore.SIGNAL(u'songs_stop_import'), self.stop_import)
-        self.setDefaults()
-    
-    def setDefaults(self):
->>>>>>> 7e024534
         self.title = u''
         self.song_number = u''
         self.alternate_title = u''
@@ -86,15 +72,11 @@
         self.verses = []
         self.versecount = 0
         self.choruscount = 0
-<<<<<<< HEAD
         self.copyright_string = unicode(translate(
             'SongsPlugin.SongImport', 'copyright'))
         self.copyright_symbol = unicode(translate(
             'SongsPlugin.SongImport', '\xa9'))
-
-=======
  
->>>>>>> 7e024534
     def stop_import(self):
         """
         Sets the flag for importers to stop their import
