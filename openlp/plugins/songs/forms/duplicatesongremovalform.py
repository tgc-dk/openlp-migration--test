--- conflicted
+++ resolved
@@ -46,7 +46,6 @@
 log = logging.getLogger(__name__)
 
 
-<<<<<<< HEAD
 class SongIterator(object):
     def __init__(self, songs):
         self.songs = songs
@@ -57,11 +56,7 @@
                 yield (self.songs[outer_song_counter], self.songs[inner_song_counter])
 
 
-
-class DuplicateSongRemovalForm(OpenLPWizard):
-=======
 class DuplicateSongRemovalForm(OpenLPWizard, RegistryProperties):
->>>>>>> e3842b68
     """
     This is the Duplicate Song Removal Wizard. It provides functionality to search for and remove duplicate songs
     in the database.
