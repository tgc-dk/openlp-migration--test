--- conflicted
+++ resolved
@@ -35,7 +35,6 @@
     StringContent, translate
 from openlp.core.lib.db import Manager
 from openlp.core.lib.ui import create_action
-from openlp.core.lib.settings import Settings
 from openlp.core.utils.actions import ActionList
 from openlp.plugins.songusage.forms import SongUsageDetailForm, \
     SongUsageDeleteForm
@@ -127,12 +126,7 @@
             QtCore.SIGNAL(u'print_service_started'),
             self.printSongUsage)
         self.songUsageActive = Settings().value(
-<<<<<<< HEAD
             self.settingsSection + u'/active', False)
-=======
-            self.settingsSection + u'/active',
-            QtCore.QVariant(False)).toBool()
->>>>>>> b1cfabc4
         # Set the button and checkbox state
         self.setButtonState()
         action_list = ActionList.get_instance()
@@ -173,12 +167,8 @@
         the UI when necessary,
         """
         self.songUsageActive = not self.songUsageActive
-<<<<<<< HEAD
-        Settings().setValue(self.settingsSection + u'/active', self.songUsageActive)
-=======
         Settings().setValue(self.settingsSection + u'/active',
-            QtCore.QVariant(self.songUsageActive))
->>>>>>> b1cfabc4
+            self.songUsageActive)
         self.setButtonState()
 
     def setButtonState(self):
