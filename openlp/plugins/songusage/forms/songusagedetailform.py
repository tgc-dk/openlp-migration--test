# -*- coding: utf-8 -*-
# vim: autoindent shiftwidth=4 expandtab textwidth=80 tabstop=4 softtabstop=4

###############################################################################
# OpenLP - Open Source Lyrics Projection                                      #
# --------------------------------------------------------------------------- #
# Copyright (c) 2008-2012 Raoul Snyman                                        #
# Portions copyright (c) 2008-2012 Tim Bentley, Gerald Britton, Jonathan      #
# Corwin, Samuel Findlay, Michael Gorven, Scott Guerrieri, Matthias Hub,      #
# Meinert Jordan, Armin Köhler, Edwin Lunando, Joshua Miller, Stevan Pettit,  #
# Andreas Preikschat, Mattias Põldaru, Christian Richter, Philip Ridout,      #
# Simon Scudder, Jeffrey Smith, Maikel Stuivenberg, Martin Thompson, Jon      #
# Tibble, Dave Warnock, Frode Woldsund                                        #
# --------------------------------------------------------------------------- #
# This program is free software; you can redistribute it and/or modify it     #
# under the terms of the GNU General Public License as published by the Free  #
# Software Foundation; version 2 of the License.                              #
#                                                                             #
# This program is distributed in the hope that it will be useful, but WITHOUT #
# ANY WARRANTY; without even the implied warranty of MERCHANTABILITY or       #
# FITNESS FOR A PARTICULAR PURPOSE. See the GNU General Public License for    #
# more details.                                                               #
#                                                                             #
# You should have received a copy of the GNU General Public License along     #
# with this program; if not, write to the Free Software Foundation, Inc., 59  #
# Temple Place, Suite 330, Boston, MA 02111-1307 USA                          #
###############################################################################

import logging
import os

from PyQt4 import QtCore, QtGui
from sqlalchemy.sql import and_

from openlp.core.lib import Receiver, Settings, SettingsManager, translate, \
    check_directory_exists
from openlp.core.lib.settings import Settings
from openlp.plugins.songusage.lib.db import SongUsageItem
from songusagedetaildialog import Ui_SongUsageDetailDialog

log = logging.getLogger(__name__)

class SongUsageDetailForm(QtGui.QDialog, Ui_SongUsageDetailDialog):
    """
    Class documentation goes here.
    """
    log.info(u'SongUsage Detail Form Loaded')

    def __init__(self, plugin, parent):
        """
        Initialise the form
        """
        QtGui.QDialog.__init__(self, parent)
        self.plugin = plugin
        self.setupUi(self)

    def initialise(self):
        """
        We need to set up the screen
        """
        year = QtCore.QDate().currentDate().year()
        if QtCore.QDate().currentDate().month() < 9:
            year -= 1
<<<<<<< HEAD
        toDate = Settings().value(self.plugin.settingsSection +
            u'/to date', QtCore.QDate(year, 8, 31))
        fromDate = Settings().value(self.plugin.settingsSection +
            u'/from date', QtCore.QDate(year - 1, 9, 1))
=======
        toDate = Settings().value(
            u'songusage/to date',
            QtCore.QVariant(QtCore.QDate(year, 8, 31))).toDate()
        fromDate = Settings().value(
            u'songusage/from date',
            QtCore.QVariant(QtCore.QDate(year - 1, 9, 1))).toDate()
>>>>>>> b1cfabc4
        self.fromDate.setSelectedDate(fromDate)
        self.toDate.setSelectedDate(toDate)
        self.fileLineEdit.setText(
            SettingsManager.get_last_dir(self.plugin.settingsSection, 1))

    def defineOutputLocation(self):
        """
        Triggered when the Directory selection button is clicked
        """
        path = QtGui.QFileDialog.getExistingDirectory(self,
            translate('SongUsagePlugin.SongUsageDetailForm',
                'Output File Location'),
            SettingsManager.get_last_dir(self.plugin.settingsSection, 1))
        path = unicode(path)
        if path:
            SettingsManager.set_last_dir(self.plugin.settingsSection, path, 1)
            self.fileLineEdit.setText(path)

    def accept(self):
        """
        Ok was triggered so lets save the data and run the report
        """
        log.debug(u'accept')
        path = self.fileLineEdit.text()
        if not path:
            Receiver.send_message(u'openlp_error_message', {
                u'title': translate('SongUsagePlugin.SongUsageDetailForm',
                'Output Path Not Selected'),
                u'message': translate(
                'SongUsagePlugin.SongUsageDetailForm', 'You have not set a '
                'valid output location for your song usage report. Please '
                'select an existing path on your computer.')})
            return
        check_directory_exists(path)
        filename = translate('SongUsagePlugin.SongUsageDetailForm',
            'usage_detail_%s_%s.txt') % (
            self.fromDate.selectedDate().toString(u'ddMMyyyy'),
            self.toDate.selectedDate().toString(u'ddMMyyyy'))
<<<<<<< HEAD
        Settings().setValue(self.plugin.settingsSection +
            u'/from date', self.fromDate.selectedDate())
        Settings().setValue(self.plugin.settingsSection +
            u'/to date', self.toDate.selectedDate())
=======
        Settings().setValue(u'songusage/from date',
            QtCore.QVariant(self.fromDate.selectedDate()))
        Settings().setValue(u'songusage/to date',
            QtCore.QVariant(self.toDate.selectedDate()))
>>>>>>> b1cfabc4
        usage = self.plugin.manager.get_all_objects(
            SongUsageItem, and_(
            SongUsageItem.usagedate >= self.fromDate.selectedDate().toPyDate(),
            SongUsageItem.usagedate < self.toDate.selectedDate().toPyDate()),
            [SongUsageItem.usagedate, SongUsageItem.usagetime])
        outname = os.path.join(path, filename)
        fileHandle = None
        try:
            fileHandle = open(outname, u'w')
            for instance in usage:
                record = u'\"%s\",\"%s\",\"%s\",\"%s\",\"%s\",\"%s\",' \
                    u'\"%s\",\"%s\"\n' % (instance.usagedate,
                    instance.usagetime, instance.title, instance.copyright,
                    instance.ccl_number, instance.authors,
                    instance.plugin_name, instance.source)
                fileHandle.write(record.encode(u'utf-8'))
            Receiver.send_message(u'openlp_information_message', {
                u'title': translate('SongUsagePlugin.SongUsageDetailForm',
                'Report Creation'),
                u'message': translate(
                'SongUsagePlugin.SongUsageDetailForm', 'Report \n%s \n'
                'has been successfully created. ') % outname})
        except IOError:
            log.exception(u'Failed to write out song usage records')
        finally:
            if fileHandle:
                fileHandle.close()
        self.close()<|MERGE_RESOLUTION|>--- conflicted
+++ resolved
@@ -34,7 +34,6 @@
 
 from openlp.core.lib import Receiver, Settings, SettingsManager, translate, \
     check_directory_exists
-from openlp.core.lib.settings import Settings
 from openlp.plugins.songusage.lib.db import SongUsageItem
 from songusagedetaildialog import Ui_SongUsageDetailDialog
 
@@ -61,19 +60,10 @@
         year = QtCore.QDate().currentDate().year()
         if QtCore.QDate().currentDate().month() < 9:
             year -= 1
-<<<<<<< HEAD
         toDate = Settings().value(self.plugin.settingsSection +
             u'/to date', QtCore.QDate(year, 8, 31))
         fromDate = Settings().value(self.plugin.settingsSection +
             u'/from date', QtCore.QDate(year - 1, 9, 1))
-=======
-        toDate = Settings().value(
-            u'songusage/to date',
-            QtCore.QVariant(QtCore.QDate(year, 8, 31))).toDate()
-        fromDate = Settings().value(
-            u'songusage/from date',
-            QtCore.QVariant(QtCore.QDate(year - 1, 9, 1))).toDate()
->>>>>>> b1cfabc4
         self.fromDate.setSelectedDate(fromDate)
         self.toDate.setSelectedDate(toDate)
         self.fileLineEdit.setText(
@@ -112,17 +102,9 @@
             'usage_detail_%s_%s.txt') % (
             self.fromDate.selectedDate().toString(u'ddMMyyyy'),
             self.toDate.selectedDate().toString(u'ddMMyyyy'))
-<<<<<<< HEAD
-        Settings().setValue(self.plugin.settingsSection +
-            u'/from date', self.fromDate.selectedDate())
-        Settings().setValue(self.plugin.settingsSection +
-            u'/to date', self.toDate.selectedDate())
-=======
         Settings().setValue(u'songusage/from date',
-            QtCore.QVariant(self.fromDate.selectedDate()))
-        Settings().setValue(u'songusage/to date',
-            QtCore.QVariant(self.toDate.selectedDate()))
->>>>>>> b1cfabc4
+            self.fromDate.selectedDate())
+        Settings().setValue(u'songusage/to date', self.toDate.selectedDate())
         usage = self.plugin.manager.get_all_objects(
             SongUsageItem, and_(
             SongUsageItem.usagedate >= self.fromDate.selectedDate().toPyDate(),
